--- conflicted
+++ resolved
@@ -44,14 +44,9 @@
       TTuple (BatList.make (BatList.length keys) (canonicalize_type val_ty))
     else
       TMap (unroll_type key_ty, unroll_type val_ty)
-<<<<<<< HEAD
   | TRecord map -> TRecord (StringMap.map unroll_type map)
-  | QVar tyname ->
-    failwith "Cannot unroll a type containing a QVar!";
-=======
   | QVar tyname -> QVar tyname
     (* failwith "Cannot unroll a type containing a QVar!"; *)
->>>>>>> 375c3254
   | TVar _ ->
     failwith "Encountered TVar after canonicalization"
 ;;
@@ -81,14 +76,10 @@
     | ELet (x, e1, e2) ->
       elet x (unroll_exp e1) (unroll_exp e2)
     | ETuple es ->
-<<<<<<< HEAD
-      etuple (List.map unroll_exp es)
+       etuple (BatList.map unroll_exp es)
     | ERecord map ->
-      erecord (StringMap.map unroll_exp map)
+       erecord (StringMap.map unroll_exp map)
     | EProject (e1, l) -> eproject (unroll_exp e1) l
-=======
-      etuple (BatList.map unroll_exp es)
->>>>>>> 375c3254
     | ESome e1 ->
       esome (unroll_exp e1)
     | EMatch (e1, bs) ->
