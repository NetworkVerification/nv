--- conflicted
+++ resolved
@@ -62,12 +62,8 @@
   let symbols =
     VarMap.fold (fun sv _ acc ->
         let sv = symbolic_var sv in
-<<<<<<< HEAD
         let z3name = prefix_if_needed sv in
-        let tm = mk_var (StringMap.find_default z3name z3name renaming) |> mk_term in
-=======
-        let tm = find_renamed_term sv in
->>>>>>> 42dc3b84
+        let tm = find_renamed_term z3name in
         let ev = mk_eval tm |> mk_command in
         let ec = mk_echo ("\"" ^ (var sv) ^ "\"") |> mk_command in
         ec :: ev :: acc) symbolics assertions in
