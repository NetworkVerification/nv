(** * SMT encoding of network *)

open Collections
open Syntax
open Solution
open SolverUtil
open Profile
open SmtLang
open SmtExprEncodings
open SmtUtils
open SmtEncodings
open SmtOptimizations
open SmtModel

(* TODO:
   * make everything an smt_command. i.e. assert, declarations, etc.?
   * Make smt_term wrap around terms, print out more helpful
   comments, include location of ocaml source file
   * Have verbosity levels, we don't always need comments everywhere.
   * Don't hardcode tactics, try psmt (preliminary results were bad),
     consider par-and/par-or once we have multiple problems to solve.*)

type smt_result = Unsat | Unknown | Sat of Solution.t

(** ** Translate the environment to SMT-LIB2 *)

(* TODO: For some reason this version of env_to_smt does not work correctly..
   maybe investigate at some point *)
(* let env_to_smt ?(verbose=false) info (env : smt_env) = *)
(* let buf = Buffer.create 8000000 in *)
(* (\* Emit context *\) *)
(* Buffer.add_string buf "(set-option :model_evaluator.completion true)"; *)
(* List.iter (fun c -> Buffer.add_string buf (command_to_smt verbose info c)) env.ctx; *)
(* ConstantSet.iter (fun c -> *)
(*     Buffer.add_string buf (const_decl_to_smt ~verbose:verbose info c)) env.const_decls; *)
(* Buffer.contents buf *)

let env_to_smt ?(verbose=false) ?(name_asserts=false) info (env : smt_env) =
  let count = ref (-1) in
  let map_fun =
    if name_asserts then
      (fun c ->  count := !count + 1; smt_command_to_smt ~name_asserts:true ~count:(!count) info c.com)
    else
      (fun c ->  smt_command_to_smt info c.com)
  in
  let context = BatList.rev_map map_fun env.ctx in
  let context = BatString.concat "\n" context in

  (* Emit constants *)
  let constants = ConstantSet.to_list env.const_decls in
  let constants =
    BatString.concat "\n"
      (BatList.map (fun c -> const_decl_to_smt ~verbose:verbose info c)
         constants)
  in
  (* Emit type declarations *)
  let decls = StringMap.bindings env.type_decls in
  let decls = String.concat "\n"
      (BatList.map (fun (_,typ) -> type_decl_to_smt typ) decls) in
  Printf.sprintf "(set-option :model_evaluator.completion true)
                          \n %s\n %s\n %s\n" decls constants context
(* this new line is super important otherwise we don't get a reply
   from Z3.. not understanding why*)

let check_sat info =
  Printf.sprintf "%s\n"
    ((CheckSat |> mk_command) |> command_to_smt smt_config.verbose info)

(* Emits the query to a file in the disk *)
let printQuery (chan: out_channel Lazy.t) (msg: string) =
  let chan = Lazy.force chan in
  Printf.fprintf chan "%s\n%!" msg

let expr_encoding smt_config =
  match smt_config.unboxing with
  | true -> (module Unboxed : ExprEncoding)
  | false -> (module Boxed : ExprEncoding)

(* Asks the SMT solver to return a model and translates it to NV lang *)
let ask_for_model query chan info env solver renaming net =
  (* build a counterexample based on the model provided by Z3 *)
  let num_nodes = AdjGraph.num_vertices net.graph in
  let eassert = net.assertion in
  let model = eval_model env.symbolics num_nodes eassert renaming in
  let model_question = commands_to_smt smt_config.verbose info model in
  ask_solver solver model_question;
  if query then
    printQuery chan model_question;
  let model = solver |> parse_model in
  (match model with
   | MODEL m ->
     if smt_config.unboxing then
       Sat (translate_model_unboxed m)
     else
       Sat (translate_model m)
   | OTHER s ->
     Printf.printf "%s\n" s;
     failwith "failed to parse a model"
   | _ -> failwith "failed to parse a model")


(** Asks the smt solver whether the query was unsat or not
    and returns a model if it was sat.*)
let get_sat query chan info env solver renaming net reply =
  ask_solver solver "(get-info :all-statistics)\n
                         (echo \"end stats\")\n";
  let rs = get_reply_until "end stats" solver in
  let rs =
    BatList.filter (fun s -> BatString.starts_with s " :time" ||
                             BatString.starts_with s " :memory") rs
    |> String.concat "\n"
  in
  Printf.printf "Z3 stats:\n %s\n" rs;
  match reply with
  | UNSAT -> Unsat
  | SAT ->
    ask_for_model query chan info env solver renaming net
  | UNKNOWN ->
    Unknown
  | _ -> failwith "unexpected answer from solver\n"

let refineModel (model : Solution.t) info query chan env solver renaming
    (net : Syntax.network) =
  let refiner = refineModelMinimizeFailures in
  match refiner model info query chan solver renaming env net with
  | None ->
    (* Console.warning "Model was not refined\n"; *)
    Sat model (* no refinement can occur *)
  | Some q ->
    Console.warning "Refining the model...\n";
    let checkSat = CheckSat |> mk_command |> command_to_smt smt_config.verbose info in
    let q = Printf.sprintf "%s%s\n" q checkSat in
    if query then
      (printQuery chan q);
    ask_solver solver q;
    let reply = solver |> parse_reply in
    let isSat = get_sat query chan info env solver renaming net reply in
    (* if the second query was unsat, return the first counterexample *)
    match isSat with
    | Sat newModel ->
      Console.warning "Refined the model";
      isSat
    | _ -> Sat model

let solve info query chan ?(sym_vars=[]) ?(params=[]) net =
  let module ExprEnc = (val expr_encoding smt_config) in
  let module Enc =
    (val (if smt_config.encoding = Classic then
            (module ClassicEncoding(ExprEnc) : Encoding)
          else
            (module FunctionalEncoding(ExprEnc) : Encoding)))
  in

  (* compute the encoding of the network *)
  let renaming, env =
    time_profile "Encoding network"
      (fun () -> let env = Enc.encode_z3 net sym_vars in
<<<<<<< HEAD
        if smt_config.optimize then propagate_eqs env
        else StringMap.empty, env)
=======
                 if smt_config.optimize then propagate_eqs env
                 else (StringMap.empty, StringMap.empty), env)
>>>>>>> 42dc3b84
  in
  (* compile the encoding to SMT-LIB *)
  let smt_encoding =
    time_profile "Compiling query"
      (fun () -> env_to_smt ~verbose:smt_config.verbose info env) in
  (* print query to a file if asked to *)
  if query then
    printQuery chan smt_encoding;
  (* Printf.printf "communicating with solver"; *)
  (* start communication with solver process *)
  let solver = start_solver params in
  ask_solver_blocking solver smt_encoding;
  match smt_config.failures with
  | None ->
    let q = check_sat info in
    if query then
      printQuery chan q;
    ask_solver solver q;
    let reply = solver |> parse_reply in
    get_sat query chan info env solver renaming net reply
  | Some k ->
    let q = check_sat info in
    if query then
      printQuery chan q;
    (* ask if it is satisfiable *)
    ask_solver solver q;
    let reply = solver |> parse_reply in
    (* check the reply *)
    let isSat = get_sat query chan info env solver renaming net reply in
    (* In order to minimize refinement iterations, once we get a
       counter-example we try to minimize it by only keeping failures
       on single links. If it works then we found an actual
       counterexample, otherwise we refine using the first
       counterexample. *)
<<<<<<< HEAD
    match isSat with
    | Unsat -> Unsat
    | Unknown -> Unknown
    | Sat model1 ->
      refineModel model1 info query chan env solver renaming net
=======
     match isSat with
     | Unsat -> Unsat
     | Unknown -> Unknown
     | Sat model1 ->
        refineModel model1 info query chan env solver renaming net
>>>>>>> 42dc3b84

(* For quickcheck smart value generation *)
let symvar_assign info (net: Syntax.network) : value VarMap.t option =
  let module ExprEnc = (val expr_encoding smt_config) in
  let module Enc =  (val (module ClassicEncoding(ExprEnc) : Encoding)) in
  let env = ExprEnc.init_solver net.symbolics in
  let requires = net.requires in
  Enc.add_symbolic_constraints env requires env.symbolics;
  let smt_encoding = env_to_smt ~verbose:smt_config.verbose info env in
  let solver = start_solver [] in
  ask_solver_blocking solver smt_encoding;
  let q = check_sat info in
  ask_solver solver q;
  let reply = solver |> parse_reply in
  match reply with
  | UNSAT  | UNKNOWN -> None
  | SAT ->
<<<<<<< HEAD
    (* build model question *)
    let model = eval_model env.symbolics (Integer.of_int 0) None StringMap.empty in
    let model_question = commands_to_smt smt_config.verbose info model in
    ask_solver solver model_question;
    (* get answer *)
    let model = solver |> parse_model in
    let model =
      match model with
      | MODEL m ->
        if smt_config.unboxing then
          translate_model_unboxed m
        else
          translate_model m
      | OTHER s ->
        Printf.printf "%s\n" s;
        failwith "failed to parse a model"
      | _ -> failwith "failed to parse a model"
    in
    Some model.symbolics
=======
     (* build model question *)
    let model = eval_model env.symbolics (Integer.of_int 0) None (StringMap.empty, StringMap.empty) in
     let model_question = commands_to_smt smt_config.verbose info model in
     ask_solver solver model_question;
     (* get answer *)
     let model = solver |> parse_model in
     let model =
       match model with
       | MODEL m ->
          if smt_config.unboxing then
            translate_model_unboxed m
          else
            translate_model m
       | OTHER s ->
          Printf.printf "%s\n" s;
          failwith "failed to parse a model"
       | _ -> failwith "failed to parse a model"
     in
     Some model.symbolics
>>>>>>> 42dc3b84
  | _ -> failwith "Unexpected reply from SMT solver"<|MERGE_RESOLUTION|>--- conflicted
+++ resolved
@@ -155,13 +155,8 @@
   let renaming, env =
     time_profile "Encoding network"
       (fun () -> let env = Enc.encode_z3 net sym_vars in
-<<<<<<< HEAD
         if smt_config.optimize then propagate_eqs env
-        else StringMap.empty, env)
-=======
-                 if smt_config.optimize then propagate_eqs env
-                 else (StringMap.empty, StringMap.empty), env)
->>>>>>> 42dc3b84
+        else (StringMap.empty, StringMap.empty), env)
   in
   (* compile the encoding to SMT-LIB *)
   let smt_encoding =
@@ -196,19 +191,11 @@
        on single links. If it works then we found an actual
        counterexample, otherwise we refine using the first
        counterexample. *)
-<<<<<<< HEAD
     match isSat with
     | Unsat -> Unsat
     | Unknown -> Unknown
     | Sat model1 ->
       refineModel model1 info query chan env solver renaming net
-=======
-     match isSat with
-     | Unsat -> Unsat
-     | Unknown -> Unknown
-     | Sat model1 ->
-        refineModel model1 info query chan env solver renaming net
->>>>>>> 42dc3b84
 
 (* For quickcheck smart value generation *)
 let symvar_assign info (net: Syntax.network) : value VarMap.t option =
@@ -226,9 +213,8 @@
   match reply with
   | UNSAT  | UNKNOWN -> None
   | SAT ->
-<<<<<<< HEAD
     (* build model question *)
-    let model = eval_model env.symbolics (Integer.of_int 0) None StringMap.empty in
+    let model = eval_model env.symbolics (Integer.of_int 0) None (StringMap.empty, StringMap.empty) in
     let model_question = commands_to_smt smt_config.verbose info model in
     ask_solver solver model_question;
     (* get answer *)
@@ -246,25 +232,4 @@
       | _ -> failwith "failed to parse a model"
     in
     Some model.symbolics
-=======
-     (* build model question *)
-    let model = eval_model env.symbolics (Integer.of_int 0) None (StringMap.empty, StringMap.empty) in
-     let model_question = commands_to_smt smt_config.verbose info model in
-     ask_solver solver model_question;
-     (* get answer *)
-     let model = solver |> parse_model in
-     let model =
-       match model with
-       | MODEL m ->
-          if smt_config.unboxing then
-            translate_model_unboxed m
-          else
-            translate_model m
-       | OTHER s ->
-          Printf.printf "%s\n" s;
-          failwith "failed to parse a model"
-       | _ -> failwith "failed to parse a model"
-     in
-     Some model.symbolics
->>>>>>> 42dc3b84
   | _ -> failwith "Unexpected reply from SMT solver"