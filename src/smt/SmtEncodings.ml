--- conflicted
+++ resolved
@@ -285,46 +285,6 @@
     in
     loop assertion []
 
-<<<<<<< HEAD
-  let node_exp (u: Syntax.node) : Syntax.exp =
-    aexp(e_val (vnode u), Some Typing.node_ty, Span.default)
-
-  let edge_exp (u: Syntax.node) (v: Syntax.node) : Syntax.exp list =
-    if smt_config.unboxing then
-      [aexp (e_val (vnode u), Some Typing.node_ty, Span.default);
-       aexp (e_val (vnode v), Some Typing.node_ty, Span.default)]
-    else
-      [aexp(e_val (vedge (u, v)),  Some Typing.edge_ty, Span.default)]
-
-  let init_exp einit u =
-    Interp.Full.interp_partial_fun einit [node_exp u] (* |>
-     * Tnf.tnf_exp *)
-
-  (* Reduces the transfer function, maybe a full reduction is not
-     necessary at this point, experiment to see if just reducing based
-     on the edge is better *)
-  let trans_exp etrans u v xs =
-    let args = (edge_exp u v) @ xs in
-    Syntax.apps etrans args
-    (* (Interp.Full.interp_partial_fun etrans args) (\* |> Tnf.tnf_exp *\) *)
-
-  let merge_exp emerge u xs ys =
-    (* let emerge = Interp.interp_partial_opt emerge in *)
-    let args = (node_exp u) :: (xs @ ys) in
-    let e = Syntax.apps emerge args in
-    (* let e = (Interp.Full.interp_partial_fun emerge args) in *)
-    (* Printf.printf "merge after interp:\n%s\n" (Printing.exp_to_string e); *)
-    e
-    (* Tnf.tnf_exp e *)
-
-  let unbox_args e =
-    if smt_config.unboxing then
-      tupleToListSafe e
-    else
-      [e]
-
-=======
->>>>>>> 8e50e2cd
   (** An alternative SMT encoding, where we build an NV expression for
       each label, partially evaluate it and then encode it *)
   let encode_z3 (srp: Syntax.srp_unfold) : smt_env =
@@ -336,28 +296,11 @@
     let aty = srp.srp_attr in
     let nodes = (AdjGraph.num_vertices srp.srp_graph) in
 
-<<<<<<< HEAD
-    (* map from nodes to the merged messages *)
-    let merged_messages_map =
-      AdjGraph.fold_vertices (fun u acc ->
-          let messages = AdjGraph.VertexMap.find_default [] u incoming_messages_map in
-          let best = BatList.fold_left (fun accm m ->
-                         let m = unbox_args m in
-                         let accm = unbox_args accm in
-                         merge_exp emerge u m accm)
-              (init_exp einit u) messages
-          in
-          let str = Printf.sprintf "merge-%d" u in
-          let best_eval = Interp.Full.interp_partial best in
-          let best_smt = encode_exp_z3 str env best_eval in
-          AdjGraph.VertexMap.add u best_smt acc) nodes AdjGraph.VertexMap.empty
-=======
     let smt_labels =
       AdjGraph.VertexMap.map
         (fun lblu ->
           let lblu_s = BatList.map (fun (var, _) -> symbolic_var var) lblu in
           lift2 (mk_constant env) (of_list lblu_s) (ty_to_sorts aty)) srp.srp_labels
->>>>>>> 8e50e2cd
     in
     (* Add appropriate SRP constraints*)
     AdjGraph.fold_vertices (fun u () ->
@@ -378,7 +321,7 @@
           else
             merged
         in
-        let str = Printf.sprintf "merge-%d" (Integer.to_int u) in
+        let str = Printf.sprintf "merge-%d" u in
         (* compute SMT encoding of label constraint*)
         let merged = encode_exp_z3 str env merged in
         ignore(lift2 (fun lblu merged ->
@@ -390,25 +333,14 @@
       | None -> ()
       | Some eassert ->
         let all_good = ref (mk_bool true) in
-<<<<<<< HEAD
         for i = 0 to nodes - 1 do
-          let _,label =
-            AdjGraph.VertexMap.find i labelling
-=======
-        let n = Integer.to_int nodes - 1 in
-        for i = 0 to n do
           let label =
-            AdjGraph.VertexMap.find (Integer.of_int i) smt_labels
->>>>>>> 8e50e2cd
+            AdjGraph.VertexMap.find i smt_labels
           in
           let node = avalue (vint (Integer.of_int i), Some Typing.node_ty, Span.default) in
           let eassert_i = Interp.interp_partial_fun eassert [node] in
           let result, x =
-<<<<<<< HEAD
-            encode_z3_assert (assert_var i) env (Integer.of_int i) eassert
-=======
-            encode_z3_assert (assert_var (Integer.of_int i)) env (Integer.of_int i) eassert_i
->>>>>>> 8e50e2cd
+            encode_z3_assert (assert_var i) env (Integer.of_int i) eassert_i
           in
           BatList.iter2 (fun x label ->
               add_constraint env (mk_term (mk_eq x.t label.t))) x (to_list label);
