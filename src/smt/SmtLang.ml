--- conflicted
+++ resolved
@@ -347,30 +347,4 @@
   | Some "unsat" -> UNSAT
   | Some "unknown" -> UNKNOWN
   | None -> OTHER "EOF"
-<<<<<<< HEAD
-  | Some r -> print_endline r; parse_reply solver
-
-let rec parse_model (solver: solver_proc) =
-  let rs = get_reply_until "end_of_model" solver in
-  let rec loop rs model =
-    match rs with
-    | [] -> MODEL model
-    | [v] when v = "end_of_model" ->  MODEL model
-    | vname :: rs when (BatString.starts_with vname "Var:") ->
-      let vname = BatString.lchop ~n:4 vname in
-      let rec grab_vals rs acc =
-        match rs with
-        | [] -> failwith "expected string"
-        | v :: _ when (BatString.starts_with v "Var:") || v = "end_of_model" ->
-          (acc, rs)
-        | v :: rs' ->
-          grab_vals rs' (acc ^ v)
-      in
-      let vval, rs' = grab_vals rs "" in
-      loop rs' (BatMap.add vname vval model)
-    | _ ->
-      failwith "wrong format"
-  in loop rs BatMap.empty
-=======
-  | Some r -> parse_reply solver
->>>>>>> 42dc3b84
+  | Some r -> print_endline r; parse_reply solver