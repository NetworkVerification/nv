open Collections
open Syntax
open Batteries

(* Check a variety of other requirements for a well-
   formed program. Assumes the program is well-typed *)

let rec has_map ty =
  match get_inner_type ty with
  | TBool | TInt _ | TVar _ | QVar _ -> false
  | TTuple ts -> List.exists has_map ts
  | TArrow (ty1, ty2) -> has_map ty1 || has_map ty2
  | TOption ty -> has_map ty
  | TRecord map -> StringMap.exists (fun _ -> has_map) map
  | TMap _ -> true

let rec check_type ty : bool =
  match get_inner_type ty with
  | TBool | TInt _ | TVar _ | QVar _ -> true
  | TTuple ts -> List.for_all check_type ts
  | TOption ty -> check_type ty
  | TArrow (ty1, ty2) -> check_type ty1 && check_type ty2
  | TRecord map -> StringMap.for_all (fun _ -> check_type) map
  | TMap (kty, vty) ->
    not (has_map kty) && check_type kty && check_type vty

let check_types info _ (e: exp) =
  let ty = oget e.ety in
  if not (check_type ty) then
    let msg =
      "expression type has dictionary type with dictionary keys"
    in
    Console.error_position info e.espan msg

let rec check_closure info (x: VarSet.t) (e: exp) =
  match e.e with
  | EVar v ->
    if VarSet.mem v x then ()
    else
      let msg =
        Printf.sprintf
          "captured variable: %s not allowed in mapIf closure"
          (Var.name v)
      in
      Console.error_position info e.espan msg
  | EVal v -> ()
  | EOp (op, es) ->
    ( match op with
      | And | Or | Not | UEq | UAdd _ | ULess _ | ULeq _ | USub _ -> ()
      | _ ->
        let msg =
          Printf.sprintf
            "unsupported operation %s in mapIf closure"
            (Printing.op_to_string op)
        in
        Console.error_position info e.espan msg ) ;
    List.iter (check_closure info x) es
  | EFun _ ->
    Console.error_position info e.espan
      "function not allowed in mapIf closure"
  | EApp (e1, e2) ->
    Console.error_position info e.espan
      "function application allowed in mapIf closure"
  | EIf (e1, e2, e3) ->
    check_closure info x e1 ;
    check_closure info x e2 ;
    check_closure info x e3
  | ELet (y, e1, e2) ->
    let set = VarSet.add y x in
    check_closure info set e1 ;
    check_closure info set e2
  | ETuple es -> List.iter (check_closure info x) es
  | ERecord map -> StringMap.iter (fun _ -> check_closure info x) map
  | EProject (e, label) -> check_closure info x e
  | ESome e -> check_closure info x e
  | EMatch (e, bs) ->
    check_closure info x e ;
    List.iter
      (fun (p, e) ->
         let set = pattern_vars p in
         check_closure info (VarSet.union set x) e )
      bs
  | ETy (e, _) -> check_closure info x e

and pattern_vars (p: pattern) =
  match p with
  | PWild | PBool _ | PInt _ | POption None -> VarSet.empty
  | PVar v -> VarSet.singleton v
  | PTuple ps ->
    List.fold_left
      (fun acc p -> VarSet.union acc (pattern_vars p))
      VarSet.empty ps
<<<<<<< HEAD
  | PRecord pmap ->
    StringMap.fold
      (fun _ p acc -> VarSet.union acc (pattern_vars p))
      pmap VarSet.empty
=======
>>>>>>> c76f2e4f
  | POption (Some p) -> pattern_vars p

let check_closures info _ (e: exp) =
  match e.e with
  | EOp (MMapFilter, [e1; e2; e3]) -> (
      match e1.e with
      | EFun {arg= x; body= be} ->
        check_closure info (VarSet.singleton x) be
      | _ ->
        let msg =
          "first parameter to mapIf must be an immediate function"
        in
        Console.error_position info e1.espan msg )
  | _ -> ()

<<<<<<< HEAD
(* Checks that no label appears more than once in
   record declarations *)
let check_record_label_uniqueness info decls =
  (* Check if a sorted list has duplicate elements *)
  let rec find_dup lst =
    match lst with
    | []
    | [_] -> None
    | x1::x2::tl ->
      if String.equal x1 x2
      then Some x1
      else find_dup (x2::tl)
  in
  let all_labels =
    get_record_types decls
    |> List.map (fun map -> BatList.of_enum @@ StringMap.keys map)
    |> List.concat
  in
  let sorted = List.sort String.compare all_labels in
  match find_dup sorted with
  | None -> ()
  | Some name ->
    let msg =
      Printf.sprintf
        "Record label %s appears more than once!"
        name
    in
    Console.error_position info Span.default msg
=======
let rec is_literal (exp : Syntax.exp) : bool =
  match exp.e with
  | EVar _
  | EOp _
  | EFun _
  | EApp _
  | EIf _
  | ELet _
  | EMatch _ ->
    false
  | ESome exp2 ->
    is_literal exp2
  | ETuple es ->
    List.fold_left (fun b exp -> b && is_literal exp) true es
  | EVal _ -> true
  | ETy (exp2, _) -> is_literal exp2

(* Verify that the only map keys used are literals *)
let check_keys info _ (e : exp) =
  match e.e with
  | EOp (MGet, [_; k])
  | EOp (MSet, [_; k; _]) ->
    if not (is_literal k) then
      let msg =
        "Only literals may be used as keys into a map"
      in
      Console.error_position info k.espan msg
  | _ -> ()
>>>>>>> c76f2e4f

let check info (ds: declarations) : unit =
  check_record_label_uniqueness info ds ;
  Visitors.iter_exp_decls (check_types info) ds ;
  Visitors.iter_exp_decls (check_closures info) ds ;
  Visitors.iter_exp_decls (check_keys info) ds<|MERGE_RESOLUTION|>--- conflicted
+++ resolved
@@ -90,13 +90,10 @@
     List.fold_left
       (fun acc p -> VarSet.union acc (pattern_vars p))
       VarSet.empty ps
-<<<<<<< HEAD
   | PRecord pmap ->
     StringMap.fold
       (fun _ p acc -> VarSet.union acc (pattern_vars p))
       pmap VarSet.empty
-=======
->>>>>>> c76f2e4f
   | POption (Some p) -> pattern_vars p
 
 let check_closures info _ (e: exp) =
@@ -112,7 +109,6 @@
         Console.error_position info e1.espan msg )
   | _ -> ()
 
-<<<<<<< HEAD
 (* Checks that no label appears more than once in
    record declarations *)
 let check_record_label_uniqueness info decls =
@@ -141,7 +137,7 @@
         name
     in
     Console.error_position info Span.default msg
-=======
+
 let rec is_literal (exp : Syntax.exp) : bool =
   match exp.e with
   | EVar _
@@ -155,9 +151,11 @@
   | ESome exp2 ->
     is_literal exp2
   | ETuple es ->
-    List.fold_left (fun b exp -> b && is_literal exp) true es
+    List.for_all is_literal es
   | EVal _ -> true
   | ETy (exp2, _) -> is_literal exp2
+  | ERecord map -> StringMap.for_all (fun _ -> is_literal) map
+  | EProject (exp2, _) -> is_literal exp2
 
 (* Verify that the only map keys used are literals *)
 let check_keys info _ (e : exp) =
@@ -170,7 +168,6 @@
       in
       Console.error_position info k.espan msg
   | _ -> ()
->>>>>>> c76f2e4f
 
 let check info (ds: declarations) : unit =
   check_record_label_uniqueness info ds ;
