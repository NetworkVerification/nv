open Cudd

type index = int

type bitwidth = int

type level = int

type tyname = Var.t

type ty =
  | TVar of tyvar ref
  | QVar of tyname
  | TBool
  | TInt of bitwidth
  | TArrow of ty * ty
  | TTuple of ty list
  | TOption of ty
  | TMap of ty * ty

and tyvar = Unbound of tyname * level | Link of ty
                                              
type var = Var.t

type op =
  | And
  | Or
  | Not
  | UAdd of bitwidth
  | USub of bitwidth
  | UEq
  | ULess of bitwidth
  | ULeq of bitwidth
  | MCreate
  | MGet
  | MSet
  | MMap
  | MMapFilter
  | MMerge
  | TGet of int (* tuple size *)
  | TSet of int (* tuple size *)

type pattern =
  | PWild
  | PVar of var
  | PBool of bool
  | PInt of Integer.t
  | PTuple of pattern list
  | POption of pattern option

type v = private
  | VBool of bool
  | VInt of Integer.t
  | VMap of mtbdd
  | VTuple of value list
  | VOption of value option
  | VClosure of closure

and mtbdd = value Mtbdd.t * ty

and value = private
  {v: v; vty: ty option; vspan: Span.t; vtag: int; vhkey: int}

and e = private
  | EVar of var
  | EVal of value
  | EOp of op * exp list
  | EFun of func
  | EApp of exp * exp
  | EIf of exp * exp * exp
  | ELet of var * exp * exp
  | ETuple of exp list
  | ESome of exp
  | EMatch of exp * branches
  | ETy of exp * ty

and exp = private
  {e: e; ety: ty option; espan: Span.t; etag: int; ehkey: int}

and branches = (pattern * exp) list

and func = {arg: var; argty: ty option; resty: ty option; body: exp}

and closure = env * func

and env = {ty: ty Env.t; value: value Env.t}

and ty_or_exp = Ty of ty | Exp of exp

type declaration =
  | DLet of var * ty option * exp
  | DSymbolic of var * ty_or_exp
  | DATy of ty
  | DMerge of exp
  | DTrans of exp
  | DInit of exp
  | DAssert of exp
  | DRequire of exp
  | DNodes of Integer.t
  | DEdges of (Integer.t * Integer.t) list

type declarations = declaration list

(* Constructors *)

val vbool : bool -> value

val vint : Integer.t -> value

val vmap : mtbdd -> value

val vtuple : value list -> value

val voption : value option -> value

val vclosure : closure -> value

val evar : var -> exp

val e_val : value -> exp

val eop : op -> exp list -> exp

val efun : func -> exp

val eapp : exp -> exp -> exp

val eif : exp -> exp -> exp -> exp

val elet : Var.t -> exp -> exp -> exp

val etuple : exp list -> exp

val esome : exp -> exp

val ematch : exp -> branches -> exp

val ety : exp -> ty -> exp

(* Utilities *)

val arity : op -> int

val tint_of_size : int -> ty

val tint_of_value : Integer.t -> ty

val exp : e -> exp

val value : v -> value

val aexp : exp * ty option * Span.t -> exp

val avalue : value * ty option * Span.t -> value

val annot : ty -> exp -> exp

val annotv : ty -> value -> value

val wrap : exp -> exp -> exp

val exp_of_v : v -> exp

val exp_of_value : value -> exp

val func : var -> exp -> func

val funcFull : var -> ty option -> ty option -> exp -> func

val efunc : func -> exp

val lam : var -> exp -> exp

val is_value : exp -> bool

val to_value : exp -> value

val oget : 'a option -> 'a

val omap : ('a -> 'b) -> 'a option -> 'b option

val lams : var list -> exp -> exp

val apps : exp -> exp list -> exp

val apply_closure : closure -> value list -> exp

val get_attr_type : declarations -> ty option

val get_merge : declarations -> exp option

val get_trans : declarations -> exp option

val get_init : declarations -> exp option

val get_assert : declarations -> exp option

val get_edges : declarations -> (Integer.t * Integer.t) list option

val get_nodes : declarations -> Integer.t option

val get_symbolics : declarations -> (var * ty_or_exp) list

val get_requires : declarations -> exp list

val equal_values : cmp_meta:bool -> value -> value -> bool

val hash_value : hash_meta:bool -> value -> int

<<<<<<< HEAD
(* Operates only on the 'v' element of the value records, ignoring
   all other entries *)
val compare_vs : value -> value -> int

(* As above, but for exps *)
val compare_es : exp -> exp -> int

(* Operates on all entries in the value records *)
=======
val hash_exp : hash_meta:bool -> exp -> int

>>>>>>> 68a5b25a
val compare_values : value -> value -> int

(* As above, but for exps *)
val compare_exps : exp -> exp -> int

<<<<<<< HEAD
(* Actual equality. For equivalence, consider using
   Typing.equiv_tys instead *)
val equal_tys : ty -> ty -> bool

val show_exp : exp -> string

=======
>>>>>>> 68a5b25a
val get_inner_type : ty -> ty

val free : Var.t BatSet.PSet.t -> exp -> Var.t BatSet.PSet.t

val free_dead_vars : exp -> exp

val show_exp : show_meta:bool -> exp -> string

val show_value : show_meta:bool -> value -> string

val show_span: Span.t -> string

(** [get_ty_from_tyexp t] @return the type wrapped by [Ty] or the type
   of the expression wrapped by [Exp]. Fails if the expression has no
   type. *)
val get_ty_from_tyexp: ty_or_exp -> ty

val bool_of_val: value -> bool option

module type MEMOIZER = sig
  type t

  val memoize : size:int -> (t -> 'a) -> t -> 'a
end

module MemoizeValue : MEMOIZER with type t = value

module MemoizeExp : MEMOIZER with type t = exp

module BddMap : sig
  type t = mtbdd

  val create : key_ty:ty -> value -> t

  val map :
    op_key:exp * value BatSet.PSet.t -> (value -> value) -> t -> t

  val map_when :
    op_key:exp * value BatSet.PSet.t
    -> bool Mtbdd.t
    -> (value -> value)
    -> t
    -> t

  val merge :
    ?opt:value * value * value * value
    -> op_key:exp * value BatSet.PSet.t
    -> (value -> value -> value)
    -> t
    -> t
    -> t

  val find : t -> value -> value

  val update : t -> value -> value -> t

  val bindings : t -> (value * value) list * value

  val from_bindings : key_ty:ty -> (value * value) list * value -> t

  val equal : t -> t -> bool
end

module BddFunc : sig
  type t =
    | BBool of Bdd.vt
    | BInt of Bdd.vt array
    | BTuple of t list
    | BOption of Bdd.vt * t

  val create_value : ty -> t

  val eval : t Env.t -> exp -> t

  val eval_value : t Env.t -> value -> t

  val wrap_mtbdd : Bdd.vt -> bool Mtbdd.t
end

val default_value : ty -> value<|MERGE_RESOLUTION|>--- conflicted
+++ resolved
@@ -19,7 +19,7 @@
   | TMap of ty * ty
 
 and tyvar = Unbound of tyname * level | Link of ty
-                                              
+
 type var = Var.t
 
 type op =
@@ -207,7 +207,8 @@
 
 val hash_value : hash_meta:bool -> value -> int
 
-<<<<<<< HEAD
+val hash_exp : hash_meta:bool -> exp -> int
+
 (* Operates only on the 'v' element of the value records, ignoring
    all other entries *)
 val compare_vs : value -> value -> int
@@ -216,24 +217,17 @@
 val compare_es : exp -> exp -> int
 
 (* Operates on all entries in the value records *)
-=======
-val hash_exp : hash_meta:bool -> exp -> int
-
->>>>>>> 68a5b25a
 val compare_values : value -> value -> int
 
 (* As above, but for exps *)
 val compare_exps : exp -> exp -> int
 
-<<<<<<< HEAD
 (* Actual equality. For equivalence, consider using
    Typing.equiv_tys instead *)
 val equal_tys : ty -> ty -> bool
 
 val show_exp : exp -> string
 
-=======
->>>>>>> 68a5b25a
 val get_inner_type : ty -> ty
 
 val free : Var.t BatSet.PSet.t -> exp -> Var.t BatSet.PSet.t
