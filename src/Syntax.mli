open Cudd
open RecordUtils
open Batteries

type index = int

type bitwidth = int

type level = int

type var = Var.t

type tyname = Var.t

type ty =
  | TVar of tyvar ref
  | QVar of tyname
  | TBool
  | TInt of bitwidth
  | TArrow of ty * ty
  | TTuple of ty list
  | TOption of ty
  | TMap of ty * ty
  | TRecord of ty StringMap.t

and tyvar = Unbound of tyname * level | Link of ty
<<<<<<< HEAD
=======

type var = Var.t
>>>>>>> c76f2e4f

type op =
  | And
  | Or
  | Not
  | UAdd of bitwidth
  | USub of bitwidth
  | UEq
  | ULess of bitwidth
  | ULeq of bitwidth
  | AtMost of int
  | MCreate
  | MGet
  | MSet
  | MMap
  | MMapFilter
  | MMerge

type pattern =
  | PWild
  | PVar of var
  | PBool of bool
  | PInt of Integer.t
  | PTuple of pattern list
  | POption of pattern option
  | PRecord of pattern StringMap.t

type v = private
  | VBool of bool
  | VInt of Integer.t
  | VMap of mtbdd
  | VTuple of value list
  | VOption of value option
  | VClosure of closure
  | VRecord of value StringMap.t

and mtbdd = value Mtbdd.t * ty

and value = private
  {v: v; vty: ty option; vspan: Span.t; vtag: int; vhkey: int}

and e = private
  | EVar of var
  | EVal of value
  | EOp of op * exp list
  | EFun of func
  | EApp of exp * exp
  | EIf of exp * exp * exp
  | ELet of var * exp * exp
  | ETuple of exp list
  | ESome of exp
  | EMatch of exp * branches
  | ETy of exp * ty
  | ERecord of exp StringMap.t
  | EProject of exp * string

and exp = private
  {e: e; ety: ty option; espan: Span.t; etag: int; ehkey: int}

and branches = (pattern * exp) list

and func = {arg: var; argty: ty option; resty: ty option; body: exp}

and closure = env * func

and env = {ty: ty Env.t; value: value Env.t}

and ty_or_exp = Ty of ty | Exp of exp

type declaration =
  | DLet of var * ty option * exp
  | DSymbolic of var * ty_or_exp
  | DATy of ty (* Declaration of the attribute type *)
  | DUserTy of var * ty (* Declaration of a user-defined type *)
  | DMerge of exp
  | DTrans of exp
  | DInit of exp
  | DAssert of exp
  | DRequire of exp
  | DNodes of Integer.t
  | DEdges of (Integer.t * Integer.t) list

type declarations = declaration list

(* Constructors *)

val vbool : bool -> value

val vint : Integer.t -> value

val vmap : mtbdd -> value

val vtuple : value list -> value

val vrecord : value StringMap.t -> value

val voption : value option -> value

val vclosure : closure -> value

val evar : var -> exp

val e_val : value -> exp

val eop : op -> exp list -> exp

val efun : func -> exp

val eapp : exp -> exp -> exp

val eif : exp -> exp -> exp -> exp

val elet : Var.t -> exp -> exp -> exp

val etuple : exp list -> exp

val erecord : exp StringMap.t -> exp

val eproject : exp -> string -> exp

val esome : exp -> exp

val ematch : exp -> branches -> exp

val ety : exp -> ty -> exp

(* Utilities *)

val arity : op -> int

val tint_of_size : int -> ty

val tint_of_value : Integer.t -> ty

val exp : e -> exp

val value : v -> value

val aexp : exp * ty option * Span.t -> exp

val avalue : value * ty option * Span.t -> value

val annot : ty -> exp -> exp

val annotv : ty -> value -> value

val wrap : exp -> exp -> exp

val exp_of_v : v -> exp

val exp_of_value : value -> exp

val func : var -> exp -> func

val funcFull : var -> ty option -> ty option -> exp -> func

val efunc : func -> exp

val lam : var -> exp -> exp

val is_value : exp -> bool

val to_value : exp -> value

val oget : 'a option -> 'a

val omap : ('a -> 'b) -> 'a option -> 'b option

val lams : var list -> exp -> exp

val apps : exp -> exp list -> exp

val apply_closure : closure -> value list -> exp

val get_attr_type : declarations -> ty option

val get_merge : declarations -> exp option

val get_trans : declarations -> exp option

val get_init : declarations -> exp option

val get_assert : declarations -> exp option

val get_edges : declarations -> (Integer.t * Integer.t) list option

val get_nodes : declarations -> Integer.t option

val get_symbolics : declarations -> (var * ty_or_exp) list

val get_requires : declarations -> exp list

val get_record_types : declarations -> (ty StringMap.t) list

val equal_values : cmp_meta:bool -> value -> value -> bool

val hash_value : hash_meta:bool -> value -> int

val hash_exp : hash_meta:bool -> exp -> int

(* Operates only on the 'v' element of the value records, ignoring
   all other entries *)
val compare_vs : value -> value -> int

(* As above, but for exps *)
val compare_es : exp -> exp -> int

(* Operates on all entries in the value records *)
val compare_values : value -> value -> int

(* As above, but for exps *)
val compare_exps : exp -> exp -> int

(* Actual equality. For equivalence, consider using
   Typing.equiv_tys instead *)
val equal_tys : ty -> ty -> bool

val show_exp : exp -> string

val get_inner_type : ty -> ty

val free : Var.t BatSet.PSet.t -> exp -> Var.t BatSet.PSet.t

val free_dead_vars : exp -> exp

val show_exp : show_meta:bool -> exp -> string

val show_value : show_meta:bool -> value -> string

val show_span: Span.t -> string

(** [get_ty_from_tyexp t] @return the type wrapped by [Ty] or the type
   of the expression wrapped by [Exp]. Fails if the expression has no
   type. *)
val get_ty_from_tyexp: ty_or_exp -> ty

val bool_of_val: value -> bool option

module type MEMOIZER = sig
  type t

  val memoize : size:int -> (t -> 'a) -> t -> 'a
end

module MemoizeValue : MEMOIZER with type t = value

module MemoizeExp : MEMOIZER with type t = exp

module BddMap : sig
  type t = mtbdd

  val create : key_ty:ty -> value -> t

  val map :
    op_key:exp * value BatSet.PSet.t -> (value -> value) -> t -> t

  val map_when :
    op_key:exp * value BatSet.PSet.t
    -> bool Mtbdd.t
    -> (value -> value)
    -> t
    -> t

  val merge :
    ?opt:value * value * value * value
    -> op_key:exp * value BatSet.PSet.t
    -> (value -> value -> value)
    -> t
    -> t
    -> t

  val find : t -> value -> value

  val update : t -> value -> value -> t

  val bindings : t -> (value * value) list * value

  val from_bindings : key_ty:ty -> (value * value) list * value -> t

  val equal : t -> t -> bool
end

module BddFunc : sig
  type t =
    | BBool of Bdd.vt
    | BInt of Bdd.vt array
    | BTuple of t list
    | BOption of Bdd.vt * t

  val create_value : ty -> t

  val eval : t Env.t -> exp -> t

  val eval_value : t Env.t -> value -> t

  val wrap_mtbdd : Bdd.vt -> bool Mtbdd.t
end

val default_value : ty -> value<|MERGE_RESOLUTION|>--- conflicted
+++ resolved
@@ -24,11 +24,6 @@
   | TRecord of ty StringMap.t
 
 and tyvar = Unbound of tyname * level | Link of ty
-<<<<<<< HEAD
-=======
-
-type var = Var.t
->>>>>>> c76f2e4f
 
 type op =
   | And
