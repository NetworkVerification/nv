open Cudd

type index = int

type bitwidth = int

type level = int

type tyname = Var.t

type ty =
  | TVar of tyvar ref
  | QVar of tyname
  | TBool
  | TInt of bitwidth
  | TArrow of ty * ty
  | TTuple of ty list
  | TOption of ty
  | TMap of ty * ty

and tyvar = Unbound of tyname * level | Link of ty

type var = Var.t

type op =
  | And
  | Or
  | Not
  | UAdd of bitwidth
  | USub of bitwidth
  | UEq
  | ULess of bitwidth
  | ULeq of bitwidth
  | MCreate
  | MGet
  | MSet
  | MMap
  | MMapFilter
  | MMerge

type pattern =
  | PWild
  | PVar of var
  | PBool of bool
  | PInt of Integer.t
  | PTuple of pattern list
  | POption of pattern option

type v = private
  | VBool of bool
  | VInt of Integer.t
  | VMap of mtbdd
  | VTuple of value list
  | VOption of value option
  | VClosure of closure

and mtbdd = value Mtbdd.t * ty

and value = private
  {v: v; vty: ty option; vspan: Span.t; vtag: int; vhkey: int}

and e = private
  | EVar of var
  | EVal of value
  | EOp of op * exp list
  | EFun of func
  | EApp of exp * exp
  | EIf of exp * exp * exp
  | ELet of var * exp * exp
  | ETuple of exp list
  | ESome of exp
  | EMatch of exp * branches
  | ETy of exp * ty

and exp = private
  {e: e; ety: ty option; espan: Span.t; etag: int; ehkey: int}

and branches = (pattern * exp) list

and func = {arg: var; argty: ty option; resty: ty option; body: exp}

and closure = env * func

and env = {ty: ty Env.t; value: value Env.t}

and ty_or_exp = Ty of ty | Exp of exp

type declaration =
  | DLet of var * ty option * exp
  | DSymbolic of var * ty_or_exp
  | DATy of ty
  | DMerge of exp
  | DTrans of exp
  | DInit of exp
  | DAssert of exp
  | DRequire of exp
  | DNodes of Integer.t
  | DEdges of (Integer.t * Integer.t) list

type declarations = declaration list

(* Constructors *)

val vbool : bool -> value

val vint : Integer.t -> value

val vmap : mtbdd -> value

val vtuple : value list -> value

val voption : value option -> value

val vclosure : closure -> value

val evar : var -> exp

val e_val : value -> exp

val eop : op -> exp list -> exp

val efun : func -> exp

val eapp : exp -> exp -> exp

val eif : exp -> exp -> exp -> exp

val elet : Var.t -> exp -> exp -> exp

val etuple : exp list -> exp

val esome : exp -> exp

val ematch : exp -> branches -> exp

val ety : exp -> ty -> exp

(* Utilities *)

val arity : op -> int

val tint_of_size : int -> ty

val tint_of_value : Integer.t -> ty

val exp : e -> exp

val value : v -> value

val aexp : exp * ty option * Span.t -> exp

val avalue : value * ty option * Span.t -> value

val annot : ty -> exp -> exp

val annotv : ty -> value -> value

val wrap : exp -> exp -> exp

val exp_of_v : v -> exp

val exp_of_value : value -> exp

val func : var -> exp -> func

val funcFull : var -> ty option -> ty option -> exp -> func

val efunc : func -> exp

val lam : var -> exp -> exp

val is_value : exp -> bool

val to_value : exp -> value

val oget : 'a option -> 'a

val lams : var list -> exp -> exp

val apps : exp -> exp list -> exp

val apply_closure : closure -> value list -> exp

val get_attr_type : declarations -> ty option

val get_merge : declarations -> exp option

val get_trans : declarations -> exp option

val get_init : declarations -> exp option

val get_assert : declarations -> exp option

val get_edges : declarations -> (Integer.t * Integer.t) list option

val get_nodes : declarations -> Integer.t option

val get_symbolics : declarations -> (var * ty_or_exp) list

val get_requires : declarations -> exp list

val equal_values : cmp_meta:bool -> value -> value -> bool

val hash_value : hash_meta:bool -> value -> int

val hash_exp : hash_meta:bool -> exp -> int

val compare_values : value -> value -> int

val compare_exps : exp -> exp -> int

val get_inner_type : ty -> ty

val free : Var.t BatSet.PSet.t -> exp -> Var.t BatSet.PSet.t

val free_dead_vars : exp -> exp

val show_exp : show_meta:bool -> exp -> string

<<<<<<< HEAD
=======
val show_value : show_meta:bool -> value -> string

val show_span: Span.t -> string

(** [get_ty_from_tyexp t] @return the type wrapped by [Ty] or the type
   of the expression wrapped by [Exp]. Fails if the expression has no
   type. *)
val get_ty_from_tyexp: ty_or_exp -> ty

val bool_of_val: value -> bool option

>>>>>>> 3341052d
module type MEMOIZER = sig
  type t

  val memoize : size:int -> (t -> 'a) -> t -> 'a
end

module MemoizeValue : MEMOIZER with type t = value

module MemoizeExp : MEMOIZER with type t = exp

module BddMap : sig
  type t = mtbdd

  val create : key_ty:ty -> value -> t

  val map :
    op_key:exp * value BatSet.PSet.t -> (value -> value) -> t -> t

  val map_when :
       op_key:exp * value BatSet.PSet.t
    -> bool Mtbdd.t
    -> (value -> value)
    -> t
    -> t

  val merge :
       ?opt:value * value * value * value
    -> op_key:exp * value BatSet.PSet.t
    -> (value -> value -> value)
    -> t
    -> t
    -> t

  val find : t -> value -> value

  val update : t -> value -> value -> t

  val bindings : t -> (value * value) list * value

  val from_bindings : key_ty:ty -> (value * value) list * value -> t

  val equal : t -> t -> bool
end

module BddFunc : sig
  type t =
    | BBool of Bdd.vt
    | BInt of Bdd.vt array
    | BTuple of t list
    | BOption of Bdd.vt * t

  val create_value : ty -> t

  val eval : t Env.t -> exp -> t

  val eval_value : t Env.t -> value -> t

  val wrap_mtbdd : Bdd.vt -> bool Mtbdd.t
end

val default_value : ty -> value<|MERGE_RESOLUTION|>--- conflicted
+++ resolved
@@ -19,7 +19,7 @@
   | TMap of ty * ty
 
 and tyvar = Unbound of tyname * level | Link of ty
-
+                                              
 type var = Var.t
 
 type op =
@@ -217,8 +217,6 @@
 
 val show_exp : show_meta:bool -> exp -> string
 
-<<<<<<< HEAD
-=======
 val show_value : show_meta:bool -> value -> string
 
 val show_span: Span.t -> string
@@ -230,7 +228,6 @@
 
 val bool_of_val: value -> bool option
 
->>>>>>> 3341052d
 module type MEMOIZER = sig
   type t
 
