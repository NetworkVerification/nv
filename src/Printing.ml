(* Printing utilities for abstract syntax *)

open Syntax

let is_keyword_op op =
  match op with
  | And | Or | Not | UAdd _ | USub _ | UEq | ULess _ | ULeq _ | MGet -> false
<<<<<<< HEAD
  | MCreate | MSet | MMap | MMerge | MMapFilter | AtMost _ -> true
=======
  | MCreate | MSet | MMap | MMerge | MMapFilter -> true
  | AtMost _ -> failwith "Not implemented"
>>>>>>> c76f2e4f

(* set to true if you want to print universal quanifiers explicitly *)
let quantifiers = true

let max_prec = 10

let prec_op op =
  match op with
  | And -> 7
  | Or -> 7
  | Not -> 6
  | UAdd _ -> 4
  | USub _ -> 4
  | UEq -> 5
  | ULess _ -> 5
  | ULeq _ -> 5
  | MCreate -> 5
  | MGet -> 5
  | MSet -> 3
  | MMap -> 5
  | MMerge -> 5
  | MMapFilter -> 5
<<<<<<< HEAD
  | AtMost _ -> failwith "No idea"
=======
  | AtMost _ -> failwith "Not implemented"
>>>>>>> c76f2e4f

let prec_exp e =
  match e.e with
  | EVar _ -> 0
  | EVal _ -> 0
  | EOp (op, _) -> prec_op op
  | EFun _ -> 8
  | EApp _ -> max_prec
  | EIf _ -> max_prec
  | ELet _ -> max_prec
  | ETuple _ -> 0
  | ESome _ -> max_prec
  | EMatch _ -> 8
  | ETy (_, _) -> max_prec
  | ERecord _ -> 0
  | EProject _ -> 0

let rec sep s f xs =
  match xs with
  | [] -> ""
  | [x] -> f x
  | x :: y :: rest -> f x ^ s ^ sep s f (y :: rest)

let rec term s f xs =
  match xs with [] -> "" | x :: rest -> f x ^ s ^ term s f rest

let comma_sep f xs = sep "," f xs

let semi_sep f xs = sep ";" f xs

let semi_term f xs = term ";" f xs

let max_prec = 10

let ty_prec t =
  match t with
  | TVar _ -> 0
  | QVar _ -> 0
  | TBool -> 0
  | TInt _ -> 0
  | TArrow _ -> 8
  | TTuple _ -> 6
  | TOption _ -> 4
  | TMap _ -> 4
  | TRecord _ -> 6

let print_record
    (f : 'a -> string)
    (map : 'a RecordUtils.StringMap.t)
  : string
  =
  let open RecordUtils in
  let entries =
    StringMap.fold
      (fun l e acc ->
         Printf.sprintf "%s %s: %s;" acc l (f e)
      )
      map ""
  in
  Printf.sprintf "{ %s }" entries

let list_to_string f lst =
  "[ " ^
  List.fold_left (fun s1 elt -> s1 ^ f elt ^ "; ") "" lst ^
  "] "
;;

let rec ty_to_string_p prec t =
  let p = ty_prec t in
  let s =
    match t with
    | TVar {contents= tv} -> tyvar_to_string tv
    | QVar name -> "{" ^ Var.to_string name ^ "}"
    | TBool -> "bool"
    | TInt i -> "int" ^ string_of_int i
    | TArrow (t1, t2) ->
      ty_to_string_p p t1 ^ " -> " ^ ty_to_string_p prec t2
<<<<<<< HEAD
    | TTuple ts -> sep "*" (ty_to_string_p p) ts
=======
    | TTuple ts -> "(" ^ sep "*" (ty_to_string_p p) ts ^ ")"
>>>>>>> c76f2e4f
    | TOption t -> "option[" ^ ty_to_string_p p t ^ "]"
    | TMap (t1, t2) ->
      "dict[" ^ ty_to_string_p p t1 ^ "," ^ ty_to_string_p p t2
      ^ "]"
<<<<<<< HEAD
    | TRecord map -> print_record (ty_to_string_p prec) map

=======
>>>>>>> c76f2e4f
  in
  if p < prec then s else "(" ^ s ^ ")"

and tyvar_to_string tv =
  match tv with
  | Unbound (name, l) ->
    Var.to_string name ^ "[" ^ string_of_int l ^ "]"
  | Link ty -> "<" ^ ty_to_string_p max_prec ty ^ ">"

let ty_to_string t = ty_to_string_p max_prec t

let op_to_string op =
  match op with
  | And -> "&&"
  | Or -> "||"
  | Not -> "!"
  | UAdd n -> "+" ^ "u" ^ (string_of_int n)
  | USub n -> "-" ^ "u" ^ (string_of_int n)
  | UEq -> "="
  | ULess n -> "<" ^ "u" ^ (string_of_int n)
  | ULeq n -> "<=" ^ "u" ^ (string_of_int n)
  | MCreate -> "createMap"
  | MGet -> "at"
  | MSet -> "set"
  | MMap -> "map"
  | MMapFilter -> "mapIf"
  | MMerge -> "combine"
<<<<<<< HEAD
  | AtMost n -> "atMost" ^ (string_of_int n)
=======
  | AtMost _ -> failwith "Not implemented"
>>>>>>> c76f2e4f

let rec pattern_to_string pattern =
  match pattern with
  | PWild -> "_"
  | PVar x -> Var.to_string x
  | PBool true -> "true"
  | PBool false -> "false"
  | PInt i -> Integer.to_string i
  | PTuple ps -> "(" ^ comma_sep pattern_to_string ps ^ ")"
  | POption None -> "None"
  | POption (Some p) -> "Some " ^ pattern_to_string p
  | PRecord map -> print_record pattern_to_string map

let ty_env_to_string env = Env.to_string ty_to_string env.ty

let rec value_env_to_string env =
  Env.to_string (value_to_string_p max_prec) env.value

and env_to_string env =
  if env.ty = Env.empty && env.value = Env.empty then " "
  else
    "[" ^ ty_env_to_string env ^ "|" ^ value_env_to_string env ^ "] "

and func_to_string_p prec {arg= x; argty= argt; resty= rest; body} =
  let s_arg = Var.to_string x in
  let s = "fun " ^ s_arg ^ " -> " ^ exp_to_string_p max_prec body in
  if prec < max_prec then "(" ^ s ^ ")" else s

and closure_to_string_p prec
    (env, {arg= x; argty= argt; resty= rest; body}) =
  let s_arg =
    match argt with
    | None -> Var.to_string x
    | Some t -> "(" ^ Var.to_string x ^ ":" ^ ty_to_string t ^ ")"
  in
  let s_res =
    match rest with None -> "" | Some t -> " : " ^ ty_to_string t
  in
  let s =
    "fun" ^ env_to_string env ^ s_arg ^ s_res ^ " -> "
    ^ exp_to_string_p prec body
  in
  if prec < max_prec then "(" ^ s ^ ")" else s

and map_to_string sep_s term_s m =
  let binding_to_string (k, v) =
    value_to_string_p max_prec k
    ^ sep_s
    ^ value_to_string_p max_prec v
  in
  let bs, default = BddMap.bindings m in
  "["
  ^ term term_s binding_to_string bs
  ^ "default:="
  ^ value_to_string_p max_prec default
  ^ "]"

and value_to_string_p prec v =
  match v.v with
  | VBool true -> "true"
  | VBool false -> "false"
  | VInt i -> Integer.to_string i
  | VMap m -> map_to_string ":=" "," m
  | VTuple vs ->
    "(" ^ comma_sep (value_to_string_p max_prec) vs ^ ")"
  | VOption None -> "None"
  | VOption (Some v) ->
    let s = "Some(" ^ value_to_string_p max_prec v ^ ")" in
    if max_prec > prec then "(" ^ s ^ ")" else s
  | VClosure cl -> closure_to_string_p prec cl
  | VRecord map -> print_record (value_to_string_p prec) map

and exp_to_string_p prec e =
  let p = prec_exp e in
  let s =
    match e.e with
    | EVar x -> Var.to_string x
    | EVal v -> value_to_string_p prec v
    | EOp (op, es) -> op_args_to_string prec p op es
    | EFun f -> func_to_string_p prec f
    | EApp (e1, e2) ->
      exp_to_string_p prec e1 ^ " " ^ exp_to_string_p p e2 ^ " "
    | EIf (e1, e2, e3) ->
      "if "
      ^ exp_to_string_p max_prec e1
      ^ " then \n"
      ^ exp_to_string_p max_prec e2
      ^ " else \n" ^ exp_to_string_p prec e3
    | ELet (x, e1, e2) ->
      "let " ^ Var.to_string x ^ "="
      ^ exp_to_string_p max_prec e1
      ^ " in \n" ^ exp_to_string_p prec e2
    | ETuple es ->
      "(" ^ comma_sep (exp_to_string_p max_prec) es ^ ")"
    | ESome e -> "Some(" ^ exp_to_string_p prec e ^ ")"
    | EMatch (e1, bs) ->
      "(match "
      ^ exp_to_string_p max_prec e1
      ^ " with " ^ "\n"
      ^ branches_to_string prec bs
      ^ ")"
    | ETy (e, t) -> exp_to_string_p prec e ^ ty_to_string t
    | ERecord map -> print_record (exp_to_string_p prec) map
    | EProject (e, l) -> exp_to_string_p prec e ^ "." ^ l
  in
  if p > prec then "(" ^ s ^ ")" else s

and branch_to_string prec (p, e) =
  " | " ^ pattern_to_string p ^ " -> " ^ exp_to_string_p prec e

and branches_to_string prec bs =
  match bs with
  | [] -> ""
  | b :: bs -> branch_to_string prec b ^ "\n" ^ branches_to_string prec bs

and op_args_to_string prec p op es =
  if is_keyword_op op then
    op_to_string op ^ "("
    ^ comma_sep (exp_to_string_p max_prec) es
    ^ ")"
  else
    match es with
    | [] -> op_to_string op ^ "()" (* should not happen *)
    | [e1] -> op_to_string op ^ exp_to_string_p p e1
    | [e1; e2] ->
      exp_to_string_p p e1 ^ " " ^ op_to_string op ^ " "
      ^ exp_to_string_p prec e2
    | es ->
      op_to_string op ^ "("
      ^ comma_sep (exp_to_string_p max_prec) es
      ^ ")"

let value_to_string v = value_to_string_p max_prec v

let exp_to_string e = exp_to_string_p max_prec e

let func_to_string f = func_to_string_p max_prec f

let closure_to_string c = closure_to_string_p max_prec c

let rec declaration_to_string d =
  match d with
  | DLet (x, tyo, e) ->
    let ty_str =
      match tyo with
      | None -> ""
      | Some ty -> ":" ^ ty_to_string ty ^ " "
    in
    "let " ^ Var.to_string x ^ ty_str ^ " = " ^ exp_to_string e
  | DSymbolic (x, Exp e) ->
    "symbolic " ^ Var.to_string x ^ " = " ^ exp_to_string e
  | DSymbolic (x, Ty ty) ->
    "symbolic " ^ Var.to_string x ^ " : " ^ ty_to_string ty
  | DMerge e -> "let merge = " ^ exp_to_string e
  | DTrans e -> "let trans = " ^ exp_to_string e
  | DAssert e -> "let assert = " ^ exp_to_string e
  | DRequire e -> "require " ^ exp_to_string e
  | DNodes n -> "let nodes = " ^ Integer.to_string n
  | DEdges es ->
    "let edges = {"
    ^ List.fold_right
      (fun (u, v) s ->
         s ^ Integer.to_string u ^ "=" ^ Integer.to_string v ^ ";"
      )
      es ""
    ^ "}"
  | DInit e -> "let init = " ^ exp_to_string e
  | DATy t -> "type attribute = " ^ ty_to_string t
  | DUserTy (name, ty) ->
    Printf.sprintf "type %s = %s" (Var.to_string name) (ty_to_string ty)

let rec declarations_to_string ds =
  match ds with
  | [] -> ""
  | d :: ds ->
    declaration_to_string d ^ "\n" ^ declarations_to_string ds<|MERGE_RESOLUTION|>--- conflicted
+++ resolved
@@ -5,12 +5,8 @@
 let is_keyword_op op =
   match op with
   | And | Or | Not | UAdd _ | USub _ | UEq | ULess _ | ULeq _ | MGet -> false
-<<<<<<< HEAD
-  | MCreate | MSet | MMap | MMerge | MMapFilter | AtMost _ -> true
-=======
   | MCreate | MSet | MMap | MMerge | MMapFilter -> true
   | AtMost _ -> failwith "Not implemented"
->>>>>>> c76f2e4f
 
 (* set to true if you want to print universal quanifiers explicitly *)
 let quantifiers = true
@@ -33,11 +29,7 @@
   | MMap -> 5
   | MMerge -> 5
   | MMapFilter -> 5
-<<<<<<< HEAD
-  | AtMost _ -> failwith "No idea"
-=======
   | AtMost _ -> failwith "Not implemented"
->>>>>>> c76f2e4f
 
 let prec_exp e =
   match e.e with
@@ -115,20 +107,13 @@
     | TInt i -> "int" ^ string_of_int i
     | TArrow (t1, t2) ->
       ty_to_string_p p t1 ^ " -> " ^ ty_to_string_p prec t2
-<<<<<<< HEAD
-    | TTuple ts -> sep "*" (ty_to_string_p p) ts
-=======
     | TTuple ts -> "(" ^ sep "*" (ty_to_string_p p) ts ^ ")"
->>>>>>> c76f2e4f
     | TOption t -> "option[" ^ ty_to_string_p p t ^ "]"
     | TMap (t1, t2) ->
       "dict[" ^ ty_to_string_p p t1 ^ "," ^ ty_to_string_p p t2
       ^ "]"
-<<<<<<< HEAD
     | TRecord map -> print_record (ty_to_string_p prec) map
 
-=======
->>>>>>> c76f2e4f
   in
   if p < prec then s else "(" ^ s ^ ")"
 
@@ -156,11 +141,7 @@
   | MMap -> "map"
   | MMapFilter -> "mapIf"
   | MMerge -> "combine"
-<<<<<<< HEAD
-  | AtMost n -> "atMost" ^ (string_of_int n)
-=======
   | AtMost _ -> failwith "Not implemented"
->>>>>>> c76f2e4f
 
 let rec pattern_to_string pattern =
   match pattern with
