open Syntax

module StringMap = BatMap.Make (struct
  type t = string

  let compare = String.compare
end)

module StringSet = BatSet.Make (struct
  type t = String.t

  let compare = String.compare
end)
                 
module StringSetSet = BatSet.Make (struct
  type t = StringSet.t

  let compare = StringSet.compare
end)
                 
module VarMap = Map.Make (struct
  type t = Var.t

  let compare = compare
end)

module VarSet = BatSet.Make (struct
  type t = Var.t

  let compare = Var.compare
end)
<<<<<<< HEAD

module ExpSet = Set.Make (struct
    type t = exp

    let compare = compare_es
end)

=======
                            
>>>>>>> 68a5b25a
module TypeMap = Map.Make (struct
  type t = ty

  let compare = compare
end)

module ValueSet = Set.Make (struct
  type t = value

  let compare v1 v2 =
    let cfg = Cmdline.get_cfg () in
    if cfg.hashcons then v1.vtag - v2.vtag else compare v1 v2
end)

module ValueMap = Map.Make (struct
  type t = value

  let compare v1 v2 =
    let cfg = Cmdline.get_cfg () in
    if cfg.hashcons then v1.vtag - v2.vtag else compare v1 v2
end)

let printList (printer: 'a -> string) (ls: 'a list) (first : string)
              (sep : string) (last : string) =
  let rec loop ls =
    match ls with
    | [] -> ""
    | [l] -> printer l
    | l :: ls -> (printer l) ^ sep ^ (loop ls)
  in
  first ^ (loop ls) ^ last<|MERGE_RESOLUTION|>--- conflicted
+++ resolved
@@ -11,13 +11,13 @@
 
   let compare = String.compare
 end)
-                 
+
 module StringSetSet = BatSet.Make (struct
   type t = StringSet.t
 
   let compare = StringSet.compare
 end)
-                 
+
 module VarMap = Map.Make (struct
   type t = Var.t
 
@@ -29,7 +29,6 @@
 
   let compare = Var.compare
 end)
-<<<<<<< HEAD
 
 module ExpSet = Set.Make (struct
     type t = exp
@@ -37,9 +36,6 @@
     let compare = compare_es
 end)
 
-=======
-                            
->>>>>>> 68a5b25a
 module TypeMap = Map.Make (struct
   type t = ty
 
