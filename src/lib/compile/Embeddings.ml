(** * OCaml to NV Embeddings*)
open Nv_lang
open Nv_utils
open Nv_datastructures
open PrimitiveCollections
open Syntax
open CompileBDDs

         
(** Given an NV type and an OCaml value constructs an NV value*)
let rec embed_value (record_fns: (int*int) -> 'a -> 'b) (typ: Syntax.ty) : 'v -> Syntax.value =
  match typ with
    | TUnit ->
      fun _ -> Syntax.vunit ()
    | TBool ->
      fun v -> Syntax.vbool (Obj.magic v)
    | TInt n ->
      fun v -> Syntax.vint (Integer.create ~value:(Obj.magic v) ~size:n)
    | TOption ty ->
      let f = embed_value record_fns ty in
        (fun v ->
            (match Obj.magic v with
              | None -> Syntax.voption None
              | Some v' -> Syntax.voption (Some (f v'))))
    | TTuple ts ->
      let n = BatList.length ts in
      let fs = BatList.mapi (fun i ty ->
          let proj_fun = (i, n) in
          let f_rec = embed_value record_fns ty in
          let proj_val = record_fns proj_fun in
            fun v ->
              let vrec = v in
                f_rec (Obj.magic (proj_val vrec))) ts
      in
        fun v -> Syntax.vtuple (BatList.map (fun f -> f v) fs)
    | TMap _ -> (* trivial as we represent maps with the same mtbdd + key type id + value type id*)
      fun v ->
        Syntax.vmap ((Obj.magic v).bdd)
    | TArrow _ -> failwith "Function computed as value"
    | TRecord _ -> failwith "Trecord"
    | TNode ->
<<<<<<< HEAD
      fun v -> Syntax.vint ((Obj.magic v) |> Integer.of_int)
    | TEdge -> failwith "Tedge"
    | TSubset _ -> failwith "Tsubset"
=======
      fun v -> Syntax.vint (Integer.create ~value:(Obj.magic v) ~size:(Syntax.tnode_sz))
    | TEdge -> fun v -> Syntax.vedge ((fst (Obj.magic v)),
                                      (snd (Obj.magic v)))
>>>>>>> 6248d70d
    | TVar {contents = Link ty} -> embed_value record_fns ty
    | TVar _ | QVar _ -> failwith ("TVars and QVars should not show up here: " ^ (PrintingRaw.show_ty false typ))

(** Takes an NV value of type typ and returns an OCaml value.*)
let rec unembed_value (record_cnstrs : int -> 'c) (record_proj : (int * int) -> 'a -> 'b)
    (typ: Syntax.ty) : Syntax.value -> 'v =
  match typ with
    | TUnit ->
      fun _ -> Obj.magic ()
    | TBool ->
      fun v ->
        (match v.v with
          | VBool b -> Obj.magic b
          | _ -> failwith (Printf.sprintf "mistyped value %s at type %s\n"
                             (PrintingRaw.show_value ~show_meta:false v) (PrintingRaw.show_ty typ)))
    | TInt _ ->
      fun v ->
        (match v.v with
          | VInt i -> Obj.magic (Integer.to_int i) (*NOTE: We translate UInts to ints but we need to change that *)
          | _ -> failwith (Printf.sprintf "mistyped value %s at type %s\n"
                             (PrintingRaw.show_value ~show_meta:false v) (PrintingRaw.show_ty typ)))
    | TOption ty ->
      let f = unembed_value record_cnstrs record_proj ty in
        fun v ->
          (match v.v with
            | VOption None -> Obj.magic None
            | VOption (Some v') -> Obj.magic (Some (f v'))
            | _ -> failwith (Printf.sprintf "mistyped value %s at type %s\n"
                             (PrintingRaw.show_value ~show_meta:false v) (PrintingRaw.show_ty typ)))
    | TTuple ts ->
      (*TODO: this case is wrong? fix it*)
      let n = BatList.length ts in
      let f_cnstr = record_cnstrs n in (*function that constructs the record*)
      let fs = (*functions that unembed each value of a tuple *)
        BatList.map (fun ty -> unembed_value record_cnstrs record_proj ty) ts
      in
      fun v ->
        (match v.v with
         | VTuple vs ->
           BatList.fold_left2 (fun acc f v -> Obj.magic (acc (f v))) f_cnstr fs vs
           |> Obj.magic
         | _ -> failwith (Printf.sprintf "mistyped value %s at type %s\n"
                            (PrintingRaw.show_value ~show_meta:false v) (PrintingRaw.show_ty typ)))
    | TMap (kty, vty) ->
      (* this is trivial as OCaml maps are NV maps plus a value type*)
      fun v ->
        (match v.v with
         | VMap vdd ->
           (* Printf.printf "kty: %s, vty:%s" (Printing.ty_to_string kty) (Printing.ty_to_string vty); *)
           Obj.magic ({bdd = vdd; key_ty_id = get_type_id kty; val_ty_id = get_type_id vty})
         | _ -> failwith "mistyped value")
    | TArrow _ -> failwith "Function computed as value"
    | TRecord _ -> failwith "Trecord"
    | TNode ->
      fun v ->
        (match v.v with
          | VNode n -> Obj.magic n
          | _ -> failwith "mistyped value")
<<<<<<< HEAD
    | TEdge -> failwith "Tedge"
    | TSubset _ -> failwith "Tsubset"
=======
    | TEdge ->
      fun v ->
        (match v.v with
          | VEdge e -> Obj.magic e
          | _ -> failwith "mistyped value")
>>>>>>> 6248d70d
    | TVar {contents = Link ty} -> unembed_value record_cnstrs record_proj ty
    | TVar _ | QVar _ -> failwith ("TVars and QVars should not show up here: " ^ (PrintingRaw.show_ty false typ))

(* Only memoizing outermost call on type. There is probably little merit to
   memoize the recursive calls. TODO: memoize based on values too?*)

(* NOTE: Using hashing memoization degrades performance probably because hashing
   the type takes time.
   NOTE: Using ordered (i.e. a tree) comparison is much
   faster but still slightly degrades performance.
   TODO: Instead we should assign each type an integer/tag and then look that up in a
   memoized table.
*)

(* Cache of embed functions based on type. The size here is an arbitrary number,
   the size of the type array is what is eventually used. *)
let embed_cache : ((int*int -> int) array) ref = ref (Array.create 100 (fun _ -> 0))

let build_embed_cache record_fns =
  embed_cache := Array.map (fun ty -> Obj.magic (embed_value record_fns ty)) !type_array

let unembed_cache : (int*int ->int) array ref = ref (Array.create 100 (fun _ -> 0))

let build_unembed_cache record_cnstrs record_fns =
  unembed_cache := Array.map (fun ty -> Obj.magic (unembed_value record_cnstrs record_fns ty)) !type_array

let embed_value_id ty_id (v: 'v) : Syntax.value =
  let embedding : 'v -> value= !embed_cache.(ty_id) |> Obj.magic in
  embedding v

let unembed_value_id ty_id (v: Syntax.value) : 'v =
  let unembedding : value -> 'v = !unembed_cache.(ty_id) |> Obj.magic in
  unembedding v


(* let embed_value_id ty_id (v: 'v) : Syntax.value =
 *   Printf.printf "em get ty_id:%d\n" ty_id;
 *   let embedding : 'v -> value= !embed_cache.(ty_id) |> Obj.magic in
 *   embedding v
 *
 * let unembed_value_id ty_id (v: Syntax.value) : 'v =
 *   Printf.printf "un get ty_id:%d\n" ty_id;
 *   let unembedding : value -> 'v = !unembed_cache.(ty_id) |> Obj.magic in
 *   unembedding v *)

(* let cache_default_size = 10
 * let embed_cache : int BatDynArray.t = BatDynArray.make cache_default_size
 *
 * let build_embed_cache record_fns =
 *   Array.iter (fun ty -> BatDynArray.add embed_cache (Obj.magic (embed_value record_fns ty))) !type_array
 *
 * let unembed_cache : int BatDynArray.t = BatDynArray.make cache_default_size
 *
 * let build_unembed_cache record_cnstrs record_fns =
 *   Array.iter (fun ty -> BatDynArray.add unembed_cache (unembed_value record_cnstrs record_fns ty)) !type_array
 *
 * let total_time = ref 0.0
 *
 * let embed_value_id ty_id (v: 'v) : Syntax.value =
 *   let embedding = Obj.magic (BatDynArray.get embed_cache ty_id) in
 *   embedding v
 *
 * let unembed_value_id ty_id (v: Syntax.value) : 'v =
 *   let unembedding = BatDynArray.get unembed_cache ty_id in
 *   unembedding v *)<|MERGE_RESOLUTION|>--- conflicted
+++ resolved
@@ -6,7 +6,7 @@
 open Syntax
 open CompileBDDs
 
-         
+
 (** Given an NV type and an OCaml value constructs an NV value*)
 let rec embed_value (record_fns: (int*int) -> 'a -> 'b) (typ: Syntax.ty) : 'v -> Syntax.value =
   match typ with
@@ -39,16 +39,11 @@
     | TArrow _ -> failwith "Function computed as value"
     | TRecord _ -> failwith "Trecord"
     | TNode ->
-<<<<<<< HEAD
-      fun v -> Syntax.vint ((Obj.magic v) |> Integer.of_int)
-    | TEdge -> failwith "Tedge"
-    | TSubset _ -> failwith "Tsubset"
-=======
       fun v -> Syntax.vint (Integer.create ~value:(Obj.magic v) ~size:(Syntax.tnode_sz))
     | TEdge -> fun v -> Syntax.vedge ((fst (Obj.magic v)),
                                       (snd (Obj.magic v)))
->>>>>>> 6248d70d
     | TVar {contents = Link ty} -> embed_value record_fns ty
+    | TSubset _ -> failwith "Tsubset"
     | TVar _ | QVar _ -> failwith ("TVars and QVars should not show up here: " ^ (PrintingRaw.show_ty false typ))
 
 (** Takes an NV value of type typ and returns an OCaml value.*)
@@ -62,13 +57,13 @@
         (match v.v with
           | VBool b -> Obj.magic b
           | _ -> failwith (Printf.sprintf "mistyped value %s at type %s\n"
-                             (PrintingRaw.show_value ~show_meta:false v) (PrintingRaw.show_ty typ)))
+                             (PrintingRaw.show_value ~show_meta:false v) (PrintingRaw.show_ty ~show_meta:false typ)))
     | TInt _ ->
       fun v ->
         (match v.v with
           | VInt i -> Obj.magic (Integer.to_int i) (*NOTE: We translate UInts to ints but we need to change that *)
           | _ -> failwith (Printf.sprintf "mistyped value %s at type %s\n"
-                             (PrintingRaw.show_value ~show_meta:false v) (PrintingRaw.show_ty typ)))
+                             (PrintingRaw.show_value ~show_meta:false v) (PrintingRaw.show_ty ~show_meta:false typ)))
     | TOption ty ->
       let f = unembed_value record_cnstrs record_proj ty in
         fun v ->
@@ -76,7 +71,7 @@
             | VOption None -> Obj.magic None
             | VOption (Some v') -> Obj.magic (Some (f v'))
             | _ -> failwith (Printf.sprintf "mistyped value %s at type %s\n"
-                             (PrintingRaw.show_value ~show_meta:false v) (PrintingRaw.show_ty typ)))
+                             (PrintingRaw.show_value ~show_meta:false v) (PrintingRaw.show_ty ~show_meta:false typ)))
     | TTuple ts ->
       (*TODO: this case is wrong? fix it*)
       let n = BatList.length ts in
@@ -90,7 +85,7 @@
            BatList.fold_left2 (fun acc f v -> Obj.magic (acc (f v))) f_cnstr fs vs
            |> Obj.magic
          | _ -> failwith (Printf.sprintf "mistyped value %s at type %s\n"
-                            (PrintingRaw.show_value ~show_meta:false v) (PrintingRaw.show_ty typ)))
+                            (PrintingRaw.show_value ~show_meta:false v) (PrintingRaw.show_ty ~show_meta:false typ)))
     | TMap (kty, vty) ->
       (* this is trivial as OCaml maps are NV maps plus a value type*)
       fun v ->
@@ -106,16 +101,12 @@
         (match v.v with
           | VNode n -> Obj.magic n
           | _ -> failwith "mistyped value")
-<<<<<<< HEAD
-    | TEdge -> failwith "Tedge"
-    | TSubset _ -> failwith "Tsubset"
-=======
     | TEdge ->
       fun v ->
         (match v.v with
           | VEdge e -> Obj.magic e
           | _ -> failwith "mistyped value")
->>>>>>> 6248d70d
+    | TSubset _ -> failwith "Tsubset"
     | TVar {contents = Link ty} -> unembed_value record_cnstrs record_proj ty
     | TVar _ | QVar _ -> failwith ("TVars and QVars should not show up here: " ^ (PrintingRaw.show_ty false typ))
 
