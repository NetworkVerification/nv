--- conflicted
+++ resolved
@@ -11,16 +11,8 @@
 let varname x = Var.to_string_delim "___" x
 
 (** Translating NV records to OCaml records (type or values depending on f)*)
-<<<<<<< HEAD
-let record_to_ocaml_record
-    (sep: string)
-    (f : 'a -> string)
-    (map : 'a StringMap.t)
-  : string
-=======
 let record_to_ocaml_record (sep : string) (f : 'a -> string) (map : 'a StringMap.t)
     : string
->>>>>>> b9d63177
   =
   let entries =
     StringMap.fold (fun l e acc -> Printf.sprintf "%s%s %s %s;" acc l sep (f e)) map ""
@@ -56,35 +48,23 @@
       "}"
   in
   Printf.sprintf "%s tup__%d = %s" type_vars n proj_vars
-<<<<<<< HEAD
-
-let build_record_types () =
-  let lst = IntSet.to_list !record_table in
-  Collections.printList (fun n -> build_record_type n) lst  "type " "\n and " "\n"
-=======
 ;;
 
 let build_record_types () =
   let lst = IntSet.to_list !record_table in
   Collections.printList (fun n -> build_record_type n) lst "type " "\n and " "\n"
 ;;
->>>>>>> b9d63177
 
 let build_proj_func n =
   let lst = BatList.init n (fun i -> i) in
   Collections.printList
     (* (fun i -> Printf.sprintf "| \"p%d__%d\" -> Obj.magic (fun x -> x.p%d__%d)" i n i n) *)
-<<<<<<< HEAD
-    (fun i -> Printf.sprintf "| (%d,%d) -> Obj.magic (fun x -> x.p%d__%d)" i n i n)
-    lst  "" "\n" "\n"
-=======
       (fun i -> Printf.sprintf "| (%d,%d) -> Obj.magic (fun x -> x.p%d__%d)" i n i n)
     lst
     ""
     "\n"
     "\n"
 ;;
->>>>>>> b9d63177
 
 (** Builds a table (function) that maps record projector names to the respective
     functions *)
@@ -126,10 +106,6 @@
 
 let is_map_op op =
   match op with
-<<<<<<< HEAD
-  | MCreate | MGet | MSet | MMap | MMapFilter | MMerge | MMapIte | MFoldEdge | MFoldNode -> true
-  | And | Or | Not | UAdd _ | USub _ | UAnd _ | Eq | ULess _ | ULeq _ | AtMost _ | NLess | NLeq | TGet _ | TSet _ -> false
-=======
   | MCreate
   | MGet
   | MSet
@@ -155,7 +131,6 @@
   | TGet _
   | TSet _ -> false
 ;;
->>>>>>> b9d63177
 
 (** Translating NV operators to OCaml operators*)
 let op_to_ocaml_string op =
@@ -213,44 +188,21 @@
 (** NV types to OCaml types*)
 let rec ty_to_ocaml_string t =
   match t with
-<<<<<<< HEAD
-  | TVar {contents= Link ty } ->
-    ty_to_ocaml_string ty
-  | TVar {contents= Unbound _ } -> failwith "unbound var"
-  | QVar name ->
-    Printf.sprintf "'%s" (varname name)
-=======
   | TVar { contents = Link ty } -> ty_to_ocaml_string ty
   | TVar { contents = Unbound _ } -> failwith "unbound var"
   | QVar name -> Printf.sprintf "'%s" (varname name)
->>>>>>> b9d63177
   | TUnit -> "unit"
   | TBool -> "bool"
   | TInt _ -> "int"
   | TNode -> "int"
   | TEdge -> "int"
   | TArrow (t1, t2) ->
-<<<<<<< HEAD
-    Printf.sprintf "%s -> %s"
-      (ty_to_ocaml_string t1)
-      (ty_to_ocaml_string t2)
-=======
     Printf.sprintf "%s -> %s" (ty_to_ocaml_string t1) (ty_to_ocaml_string t2)
->>>>>>> b9d63177
   | TTuple ts ->
     let n = BatList.length ts in
     record_table := IntSet.add n !record_table;
     (*add type to record table*)
     let tup_typ = Printf.sprintf ") tup__%d" n in
-<<<<<<< HEAD
-    Collections.printList (fun ty -> Printf.sprintf "%s" (ty_to_ocaml_string ty))
-      ts "(" "," tup_typ
-  | TOption t ->
-    Printf.sprintf "(%s) option"
-      (ty_to_ocaml_string t)
-  | TMap (kty,vty) ->
-    ignore (ty_to_ocaml_string kty); (* NOTE: doing this for the side effect in the case of TTuple, i.e. adding to record_table *)
-=======
     Collections.printList
       (fun ty -> Printf.sprintf "%s" (ty_to_ocaml_string ty))
       ts
@@ -261,7 +213,6 @@
   | TMap (kty, vty) ->
     ignore (ty_to_ocaml_string kty);
     (* NOTE: doing this for the side effect in the case of TTuple, i.e. adding to record_table *)
->>>>>>> b9d63177
     ignore (ty_to_ocaml_string vty);
     let vty = ty_to_ocaml_string vty in
     Printf.sprintf "(%s) CompileBDDs.t" vty
@@ -274,44 +225,24 @@
     NOTE: In general this is sound only if you inline, because we do not capture the environment
     of any function that is called and may have free variables.
 *)
-<<<<<<< HEAD
-let getFuncCache (e: exp) : string =
-=======
 let getFuncCache (e : exp) : string =
->>>>>>> b9d63177
   match e.e with
   | EFun f ->
     let seen = BatSet.PSet.singleton ~cmp:Var.compare f.arg in
     let free = Syntax.free seen f.body in
     let freeList = BatSet.PSet.to_list free in
-<<<<<<< HEAD
-    let closure =
-      Collections.printList (fun x -> varname x) freeList "(" "," ")"
-    in
-    Printf.sprintf "(%d, %s)" (get_fresh_exp_id f.body) closure
+    let closure = Collections.printList (fun x -> varname x) freeList "(" "," ")" in
+    Printf.sprintf "(%d, %s)" (Collections.ExpIds.fresh_id exp_store f.body) closure
   (*FIXME: annoying BatSet printing outputs null character at the end so I am using the code above*)
   (* let closure = BatIO.output_string () in
    *   BatSet.PSet.print ~first:"(" ~sep:"," ~last:")"
    *     (fun out x -> BatIO.write_string out (varname x))
    *     closure free;
    *   Printf.sprintf "(%d, %s)" f.body.etag (BatInnerIO.close_out closure) *)
-  | _ -> (*assume there are no free variables, but this needs to be fixed: always inline*)
-    Printf.sprintf "(%d, ())" (get_fresh_exp_id e)
-
-=======
-    let closure = Collections.printList (fun x -> varname x) freeList "(" "," ")" in
-    Printf.sprintf "(%d, %s)" (Collections.ExpIds.fresh_id exp_store f.body) closure
-    (*FIXME: annoying BatSet printing outputs null character at the end so I am using the code above*)
-    (* let closure = BatIO.output_string () in
-     *   BatSet.PSet.print ~first:"(" ~sep:"," ~last:")"
-     *     (fun out x -> BatIO.write_string out (varname x))
-     *     closure free;
-     *   Printf.sprintf "(%d, %s)" f.body.etag (BatInnerIO.close_out closure) *)
   | _ ->
     (*assume there are no free variables, but this needs to be fixed: always inline*)
     Printf.sprintf "(%d, ())" (Collections.ExpIds.fresh_id exp_store e)
 ;;
->>>>>>> b9d63177
 
 (** Function walking through an NV expression to record tuple types.
     This is done by the compiler on the go, but not for
@@ -365,21 +296,6 @@
   | VBool true -> "true"
   | VBool false -> "false"
   | VInt i -> string_of_int (Integer.to_int i)
-<<<<<<< HEAD
-  | VMap _ ->
-    failwith "Maps don't have values (I think)"
-  | VTuple vs ->
-    let n = BatList.length vs in
-    Collections.printListi (fun i v -> Printf.sprintf "%s = %s" (proj_rec i n)
-                               (value_to_ocaml_string v)) vs "{" "; " "}"
-  | VOption None ->
-    "None"
-  | VOption (Some v) ->
-    Printf.sprintf "(Some %s)" (value_to_ocaml_string v)
-  | VClosure _ -> failwith "Closures shouldn't appear here."
-  | VRecord map ->
-    record_to_ocaml_record "=" value_to_ocaml_string map
-=======
   | VMap _ -> failwith "Maps don't have values (I think)"
   | VTuple vs ->
     let n = BatList.length vs in
@@ -393,7 +309,6 @@
   | VOption (Some v) -> Printf.sprintf "(Some %s)" (value_to_ocaml_string v)
   | VClosure _ -> failwith "Closures shouldn't appear here."
   | VRecord map -> record_to_ocaml_record "=" value_to_ocaml_string map
->>>>>>> b9d63177
   | VNode n -> string_of_int n
   | VEdge (n1, n2) -> Printf.sprintf "(%d, %d)" n1 n2
 
@@ -401,26 +316,6 @@
   match e.e with
   | EVar x -> varname x
   | EVal v -> value_to_ocaml_string v
-<<<<<<< HEAD
-  | EOp (op, es) when is_map_op op ->
-    map_to_ocaml_string op es (OCamlUtils.oget e.ety)
-  | EOp (TGet (sz, lo, hi), [e]) ->
-    (if (lo != hi) then failwith "Can only handle TGet from one slot");
-    let proj = proj_rec lo sz in
-    Printf.sprintf "(%s).%s" (exp_to_ocaml_string e) proj
-  | EOp (TSet (sz, lo, hi), [e1;e2]) ->
-    (if (lo != hi) then failwith "Can only handle TSet from one slot");
-    let proj = proj_rec lo sz in
-    Printf.sprintf "{%s with %s=%s}" (exp_to_ocaml_string e1) proj (exp_to_ocaml_string e2)
-  | EOp (op, es) -> op_args_to_ocaml_string op es
-  | EFun f -> func_to_ocaml_string f
-  | EApp (e1, e2) ->
-    Printf.sprintf "(%s) (%s)"
-      (exp_to_ocaml_string e1)
-      (exp_to_ocaml_string e2)
-  | EIf (e1, e2, e3) ->
-    Printf.sprintf "(if %s then\n %s else\n %s)"
-=======
   | EOp (op, es) when is_map_op op -> map_to_ocaml_string op es (OCamlUtils.oget e.ety)
   | EOp (TGet (sz, lo, hi), [e]) ->
     if lo != hi then failwith "Can only handle TGet from one slot";
@@ -441,37 +336,17 @@
   | EIf (e1, e2, e3) ->
     Printf.sprintf
       "(if %s then\n %s else\n %s)"
->>>>>>> b9d63177
       (exp_to_ocaml_string e1)
       (exp_to_ocaml_string e2)
       (exp_to_ocaml_string e3)
   | ELet (x, e1, e2) ->
-<<<<<<< HEAD
-    Printf.sprintf "(let %s = %s in\n %s)"
-=======
     Printf.sprintf
       "(let %s = %s in\n %s)"
->>>>>>> b9d63177
       (varname x)
       (exp_to_ocaml_string e1)
       (exp_to_ocaml_string e2)
   | ETuple es ->
     let n = BatList.length es in
-<<<<<<< HEAD
-    Collections.printListi (fun i e -> Printf.sprintf "%s = %s" (proj_rec i n)
-                               (exp_to_ocaml_string e)) es "{" "; " "}"
-  | ESome e ->
-    Printf.sprintf "Some (%s)" (exp_to_ocaml_string e)
-  | EMatch (e1, bs) ->
-    Printf.sprintf "(match %s with \n %s)"
-      (exp_to_ocaml_string e1)
-      (Collections.printList branch_to_ocaml_string
-         (branchToList bs) "" "" "")
-  | ETy (e, _) -> exp_to_ocaml_string e
-  | ERecord map -> record_to_ocaml_record "=" exp_to_ocaml_string map
-  | EProject (e, l) ->
-    Printf.sprintf "(%s.%s)" (exp_to_ocaml_string e) l
-=======
     Collections.printListi
       (fun i e -> Printf.sprintf "%s = %s" (proj_rec i n) (exp_to_ocaml_string e))
       es
@@ -487,7 +362,6 @@
   | ETy (e, _) -> exp_to_ocaml_string e
   | ERecord map -> record_to_ocaml_record "=" exp_to_ocaml_string map
   | EProject (e, l) -> Printf.sprintf "(%s.%s)" (exp_to_ocaml_string e) l
->>>>>>> b9d63177
 
 and op_args_to_ocaml_string op es =
   match es with
@@ -503,12 +377,7 @@
 
 and func_to_ocaml_string f =
   Printf.sprintf "(fun %s -> %s)" (varname f.arg) (exp_to_ocaml_string f.body)
-<<<<<<< HEAD
-(* Printf.sprintf "(fun (%s : %s) -> %s)" (varname f.arg) (ty_to_ocaml_string (OCamlUtils.oget f.argty)) (exp_to_ocaml_string f.body) *)
-=======
->>>>>>> b9d63177
-
-(* Printf.sprintf "(fun (%s : %s) -> %s)" (varname f.arg) (ty_to_ocaml_string (OCamlUtils.oget f.argty)) (exp_to_ocaml_string f.body) *)
+
 and branch_to_ocaml_string (p, e) =
   Printf.sprintf "| %s -> %s\n" (pattern_to_ocaml_string p) (exp_to_ocaml_string e)
 
@@ -517,128 +386,6 @@
   match op with
   | MCreate ->
     (match ty with
-<<<<<<< HEAD
-     | TMap (kty,vty) ->
-       Printf.sprintf "NativeBdd.create ~key_ty_id:(%d) ~val_ty_id:(%d) (%s)"
-         (get_fresh_type_id kty) (get_fresh_type_id vty) (exp_to_ocaml_string (BatList.hd es))
-     | _ -> failwith "Wrong type for map operation")
-  | MSet ->
-    (match es with
-     | [e1;e2;e3] ->
-       Printf.sprintf "(NativeBdd.update (%d) (%s) (%s) (%s))"
-         (get_fresh_type_id (OCamlUtils.oget e3.ety)) (exp_to_ocaml_string e1) (exp_to_ocaml_string e2) (exp_to_ocaml_string e3)
-     | _ -> failwith "Wrong number of arguments to MSet operation")
-  | MGet ->
-    (match es with
-     | [e1;e2] ->
-       Printf.sprintf "(NativeBdd.find %d (%s) (%s))"
-         (get_fresh_type_id (OCamlUtils.oget e2.ety)) (exp_to_ocaml_string e1) (exp_to_ocaml_string e2)
-     | _ -> failwith "Wrong number of arguments to MGet operation")
-  | MMap ->
-    (match es with
-     | [e1;e2] ->
-       (match get_inner_type (OCamlUtils.oget e1.ety) with
-        | TArrow (_, newty) ->
-          (* Get e1's hashcons and closure *)
-          let op_key = getFuncCache e1 in
-          (*FIXME: this needs to be fresh, to avoid the case where it is
-             used inside e1 but our separator is not OCaml friendly*)
-          let op_key_var = "op_key" in
-          (*need the Obj.magic to op_key_var arg here because tuple may have
-             different type/size depending on the free vars*)
-          Printf.sprintf "(let %s = %s in \n \
-                          NativeBdd.map (Obj.magic %s) (%d) (%s) (%s))"
-            op_key_var op_key op_key_var (get_fresh_type_id newty)
-            (exp_to_ocaml_string e1) (exp_to_ocaml_string e2)
-        | _ -> failwith ("Wrong type for function argument" ^ (Printing.ty_to_string (OCamlUtils.oget e1.ety))))
-     | _ -> failwith "Wrong number of arguments to map operation")
-  | MMerge ->
-    (match es with
-     | (e1 :: e2 :: e3 :: rest) ->
-       let op_key = getFuncCache e1 in
-       let op_key_var = "op_key" in
-       let opt = match rest with
-         | [el0; el1; er0; er1] ->
-           Printf.sprintf "~opt:(Obj.magic (Some (%s,%s,%s,%s)))" (exp_to_ocaml_string el0) (exp_to_ocaml_string el1)
-             (exp_to_ocaml_string er0) (exp_to_ocaml_string er1)
-         | _ -> ""
-       in
-       Printf.sprintf "(let %s = %s in \n\
-                       NativeBdd.merge %s (Obj.magic %s) (%s) (%s) (%s))"
-         op_key_var op_key opt op_key_var (exp_to_ocaml_string e1)
-         (exp_to_ocaml_string e2) (exp_to_ocaml_string e3)
-     | _ -> failwith "Wrong number of arguments for merge operation")
-  | MMapFilter ->
-    (match es with
-     | [pred; f; m] ->
-       let pred_closure =
-         match pred.e with
-         | EFun predF ->
-           (* Call track_tuples_exp to record any tuple types used in this predicate *)
-           Visitors.iter_exp track_tuples_exp predF.body;
-           let freeVars = Syntax.free_ty (BatSet.PSet.singleton ~cmp:Var.compare predF.arg) predF.body in
-           let freeList = BatSet.PSet.to_list freeVars in
-           Collections.printList (fun (x, ty) -> Printf.sprintf "(%s,%d)" (varname x) (get_fresh_type_id ty)) freeList "(" "," ")"
-         | _ -> failwith "Predicate is not a function expression, try inlining"
-       in
-       let pred_id =
-         match Collections.ExpMap.Exceptionless.find pred !pred_cache with
-         | None ->
-           let id = fresh_pred_id () in
-           pred_cache :=
-             Collections.ExpMap.add pred id !pred_cache ;
-           id
-         | Some id -> id
-       in
-       (match get_inner_type (OCamlUtils.oget f.ety) with
-        | TArrow (_, newty) ->
-          (* Get e1's hashcons and closure *)
-          let op_key = getFuncCache f in
-          let op_key_var = "op_key" in
-          let pred_key = Printf.sprintf "(%d, %s)" pred_id pred_closure in
-          (*need the Obj.magic to op_key_var arg here because tuple may
-               have different type/size depending on the free vars*)
-          Printf.sprintf "(let %s = %s in \n\
-                          let pred_key = %s in \n\
-                          NativeBdd.mapIf (Obj.magic pred_key) (Obj.magic %s) (%d) (%s) (%s))"
-            op_key_var op_key (*first let*)
-            pred_key op_key_var (get_fresh_type_id newty)
-            (exp_to_ocaml_string f) (exp_to_ocaml_string m)
-        | _ -> failwith ("Wrong type for function argument" ^ (Printing.ty_to_string (OCamlUtils.oget f.ety))))
-     | _ -> failwith "Wrong number of arguments to mapIf operation")
-  | _ -> failwith "Not yet implemented"
-
-(* BatMap maps*)
-(*and map_to_ocaml_string op es ty =
-  match op with
-    | MCreate ->
-      Printf.sprintf "BatMap.empty"
-    | MSet ->
-      (match es with
-        | [e1;e2;e3] ->
-          Printf.sprintf "(BatMap.add (%s) (%s) (%s))"
-            (exp_to_ocaml_string e2)
-            (exp_to_ocaml_string e3) (exp_to_ocaml_string e1)
-        | _ -> failwith "Wrong number of arguments for set operation")
-    | MGet ->
-      (match es with
-        | [e1;e2] ->
-          Printf.sprintf "(BatMap.find (%s) (%s))"
-            (exp_to_ocaml_string e2) (exp_to_ocaml_string e1)
-        | _ -> failwith "Wrong number of arguments for get operation")
-    | MMap ->
-      (match es with
-        | [e1;e2] ->
-          Printf.sprintf "(BatMap.map (%s) (%s))"
-            (exp_to_ocaml_string e1) (exp_to_ocaml_string e2)
-        | _ -> failwith "Wrong number of arguments for map operation")
-    | MMerge ->
-      (match es with
-        | (e1 :: e2 :: e3 :: _) ->
-          let ty2 = match OCamlUtils.oget e2.ety |> get_inner_type  with
-            | TMap (_, vty) -> vty
-            | x -> Printf.printf "%s\n" (Printing.ty_to_string x); failwith "expected a map"
-=======
     | TMap (kty, vty) ->
       Printf.sprintf
         "(Obj.magic (NativeBdd.create ~key_ty_id:(%d) ~val_ty_id:(%d) (Obj.magic (%s))))"
@@ -774,7 +521,6 @@
           Visitors.iter_exp track_tuples_exp predF.body;
           let freeVars =
             Syntax.free_ty (BatSet.PSet.singleton ~cmp:Var.compare predF.arg) predF.body
->>>>>>> b9d63177
           in
           let freeList = BatSet.PSet.to_list freeVars in
           Collections.printList
@@ -873,24 +619,6 @@
 
 let compile_decl decl =
   match decl with
-<<<<<<< HEAD
-  | DUserTy (x, ty) ->
-    Printf.sprintf "type %s = %s" (varname x) (ty_to_ocaml_string ty)
-  | DSymbolic (x, _) ->
-    let s = Printf.sprintf "let %s = S.get_symb record_cnstrs record_fns %d"
-        (varname x) !symbolic_counter
-    in
-    incr symbolic_counter;
-    s
-  | DLet (x, _ , e) ->
-    Printf.sprintf "let %s = %s" (varname x) (exp_to_ocaml_string e)
-  | DRequire e ->
-    Printf.sprintf "let () = assert %s" (exp_to_ocaml_string e)
-  | DAssert e ->
-    Printf.sprintf "let () = assert %s" (exp_to_ocaml_string e)
-  | DSolve solve ->
-    (* interface is not considered; is that the right call? *)
-=======
   | DUserTy (x, ty) -> Printf.sprintf "type %s = %s" (varname x) (ty_to_ocaml_string ty)
   | DSymbolic (x, _) ->
     let s =
@@ -905,25 +633,10 @@
   | DRequire e -> Printf.sprintf "let () = assert %s" (exp_to_ocaml_string e)
   | DAssert e -> Printf.sprintf "let () = assert %s" (exp_to_ocaml_string e)
   | DSolve solve ->
->>>>>>> b9d63177
     begin
       match solve.var_names.e with
       | EVar x ->
         (match solve.aty with
-<<<<<<< HEAD
-         | None -> failwith "cannot solve without an attribute type"
-         | Some attr -> (*NOTE: this is just the attribute type, not including the map from nodes to attributes *)
-           ignore (get_fresh_type_id TNode); (*need to register node types manually! *)
-           let attr_id = get_fresh_type_id attr in
-           Printf.sprintf "let %s = SIM.simulate_solve (%d) (\"%s\") (%s) (%s) (%s)"
-             (varname x) attr_id (Var.name x) (exp_to_ocaml_string solve.init)
-             (exp_to_ocaml_string solve.trans) (exp_to_ocaml_string solve.merge))
-      | _ -> failwith "Not implemented" (* Only happens if we did map unrolling *)
-    end
-  | DNodes _ | DEdges _ | DPartition _ ->
-    ""
-
-=======
         | None -> failwith "cannot solve without an attribute type"
         | Some attr ->
           (*NOTE: this is just the attribute type, not including the map from nodes to attributes *)
@@ -940,9 +653,8 @@
             (exp_to_ocaml_string solve.merge))
       | _ -> failwith "Not implemented" (* Only happens if we did map unrolling *)
     end
-  | DNodes _ | DEdges _ | DPartition _ | DInterface _ -> ""
-;;
->>>>>>> b9d63177
+  | DNodes _ | DEdges _ | DPartition _ -> ""
+;;
 
 let compile_decls decls =
   let s = Collections.printList compile_decl decls "" "\n\n" "\n" in
@@ -964,15 +676,6 @@
 
 let generate_ocaml (name : string) decls =
   let header =
-<<<<<<< HEAD
-    Printf.sprintf "open Nv_datastructures\n open Nv_lang\n\
-                    open Syntax\nopen Nv_compile\n\n\
-                    module %s (S: Symbolics.PackedSymbolics) (SIM:SrpNative.SrpSimulationSig): SrpNative.NATIVE_SRP \
-                    = struct\n" name in
-  let ocaml_decls = Profile.time_profile "Compilation Time" (fun () -> compile_decls decls) in
-  Printf.sprintf "%s %s end\n %s" header ocaml_decls (set_entry name)
-
-=======
     Printf.sprintf
       "open Nv_datastructures\n\
       \ open Nv_lang\n\
@@ -987,7 +690,6 @@
   in
   Printf.sprintf "%s %s end\n %s" header ocaml_decls (set_entry name)
 ;;
->>>>>>> b9d63177
 
 (* Create the plugin that we will dynamically load later, do not print warnings
    do not treat them as errors*)
@@ -1017,10 +719,7 @@
   let oc = open_out_gen [Open_rdonly; Open_wronly; Open_creat; Open_trunc] 0o777 file in
   Printf.fprintf oc "%s" s;
   close_out oc
-<<<<<<< HEAD
-=======
-;;
->>>>>>> b9d63177
+;;
 
 (* TODO: should use srcdir env. Or even better get rid of source all together,
    find out how to generate and link cmxs files from build directory*)
@@ -1032,10 +731,7 @@
   print_file "dune-project" project;
   print_file (name ^ ".opam") opam;
   Sys.command "dune build; dune install"
-<<<<<<< HEAD
-=======
-;;
->>>>>>> b9d63177
+;;
 
 (* Sys.command "dune build command >>/dev/null 2>&1; sudo dune install command >>/dev/null 2>&1" *)
 
@@ -1056,9 +752,5 @@
   print_file (name ^ ".ml") program;
   let ret = compile_command_ocaml name in
   Unix.chdir curdir;
-<<<<<<< HEAD
   ret
-=======
-  ret
-;;
->>>>>>> b9d63177
+;;