open Nv_lang
open Syntax
open Nv_solution
open Nv_datastructures
open Nv_interpreter
open Nv_utils.OCamlUtils
open Nv_lang.Collections

(* We track an environment of bound variables, and two lists of symbolic/solution
   variables for later reporting. We also track if an assertion has been failed,
   and if so, which one. We only store the first assertion failure since we terminate
   simulation when we see it. *)
type sym_state =
  { env : value Env.t
  ; syms : (var * value) list
  ; sols : (var * Solution.sol) list
  ; assertions : bool list
  }

let empty_state = { env = Env.empty; syms = []; sols = []; assertions = [] }

let simulate_declaration
    ~(throw_requires : bool)
    (graph : AdjGraph.t)
    (state : sym_state)
    (d : declaration)
    : sym_state
  =
  match state.assertions with
  | false :: _ -> state (* Stop simulating once an assertion fails *)
  | _ ->
    let env = state.env in
    let evaluate = Interp.interp_exp { ty = Env.empty; value = env } in
    (match d with
    | DLet (x, _, e) -> { state with env = Env.update env x (evaluate e) }
    | DSymbolic (x, toe) ->
      let e =
        match toe with
        | Exp e -> e
        | Ty ty -> e_val (Generators.default_value ty)
      in
      let v = evaluate e in
      { state with env = Env.update env x v; syms = (x, v) :: state.syms }
    | DRequire e ->
      begin
        match evaluate e with
        | { v = VBool true } -> state
        | _ ->
          if throw_requires
          then raise Srp.Require_false
          else (
            Console.warning
            @@ "Requires condition not satisified during simulation : "
            ^ Printing.exp_to_string e;
            state)
      end
    | DAssert e ->
      let result =
        match evaluate e with
        | { v = VBool b } -> b
        | _ -> failwith "Bad assert"
      in
      { state with assertions = result :: state.assertions }
    | DSolve solve ->
      let results = Srp.simulate_solve graph { ty = Env.empty; value = env } solve in
      begin
        match solve.var_names.e with
        | EVar x ->
          let xty = TMap (TNode, oget solve.aty) in
          let bdd_base =
            BddMap.create ~key_ty:TNode (Generators.default_value (oget solve.aty))
          in
          let bdd_full =
            AdjGraph.VertexMap.fold
              (fun n v acc -> BddMap.update acc (vnode n) v)
              results
              bdd_base
          in
          let mapval = avalue (vmap bdd_full, Some xty, solve.var_names.espan) in
          { state with
            env = Env.update env x mapval
          ; sols =
              (x, { sol_val = mapval; mask = None; attr_ty = oget solve.aty })
              :: state.sols
          }
        | _ -> failwith "Not implemented" (* Only happens if we did map unrolling *)
      end
<<<<<<< HEAD
    | DUserTy _ | DPartition _ | DNodes _ | DEdges _ -> state
=======
    | DUserTy _ | DPartition _ | DInterface _ | DNodes _ | DEdges _ -> state)
>>>>>>> b9d63177
;;

let simulate_declarations ~(throw_requires : bool) (decls : declarations) : Solution.t =
  let n = get_nodes decls |> oget in
  let es = get_edges decls |> oget in
  let graph = List.fold_left AdjGraph.add_edge_e (AdjGraph.create n) es in
  let final_state =
    List.fold_left (simulate_declaration ~throw_requires graph) empty_state decls
  in
  let symbolics = List.rev final_state.syms in
  let solves = List.rev final_state.sols in
  let assertions =
    let num_asserts = List.length @@ get_asserts decls in
    let rec pad count lst =
      if count = 0 then lst else pad (count - 1) (true :: lst)
      (*TODO: what is this code doing?*)
    in
    pad (num_asserts - List.length final_state.assertions) final_state.assertions
    |> List.rev
  in
  let sol : Solution.t = { symbolics; solves; assertions; nodes = n } in
  sol
;;<|MERGE_RESOLUTION|>--- conflicted
+++ resolved
@@ -85,11 +85,7 @@
           }
         | _ -> failwith "Not implemented" (* Only happens if we did map unrolling *)
       end
-<<<<<<< HEAD
-    | DUserTy _ | DPartition _ | DNodes _ | DEdges _ -> state
-=======
-    | DUserTy _ | DPartition _ | DInterface _ | DNodes _ | DEdges _ -> state)
->>>>>>> b9d63177
+    | DUserTy _ | DPartition _ | DNodes _ | DEdges _ -> state)
 ;;
 
 let simulate_declarations ~(throw_requires : bool) (decls : declarations) : Solution.t =
