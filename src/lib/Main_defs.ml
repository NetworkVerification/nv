open ANSITerminal
open Nv_datastructures
open Nv_lang
open Nv_lang.Cmdline
open Nv_smt
open Nv_solution
open Nv_lang.Syntax
open Nv_interpreter
open Nv_transformations
open Nv_compile
open Nv_compression.Abstraction
open BuildAbstractNetwork
open Nv_utils
open OCamlUtils

type answer =
  | Success of (Solution.t option)
  | CounterExample of Solution.t

let rec apply_all (s : Solution.t) fs =
  match fs with
  | [] -> s
  | f :: fs -> apply_all (f s) fs

let smt_query_file =
  let counter = ref (-1) in
  fun (file: string) ->
    incr counter;
    let count = !counter in
    lazy (open_out (file ^ "-" ^
                    (string_of_int count) ^ "-query"))

let partialEvalNet net =
  {net with
   init = InterpPartial.interp_partial_opt net.init;
   trans = InterpPartial.interp_partial_opt net.trans;
   merge = InterpPartial.interp_partial_opt net.merge
  }

let run_smt_func file cfg info net fs =
  SmtUtils.smt_config.encoding <- Functional;
  let srp = SmtSrp.network_to_srp net in
  let srp, f = Renaming.alpha_convert_srp srp in
  let srp, fs =
    if cfg.unbox then
      begin
        SmtUtils.smt_config.unboxing <- true;
        let srp, f1 = Profile.time_profile "Unbox options" (fun () -> UnboxOptions.unbox_srp srp) in
        let srp, f2 =
          Profile.time_profile "Flattening Tuples" (fun () -> TupleFlatten.flatten_srp srp)
        in
        srp, (f2 :: f1 :: f :: fs)
      end
    else
      srp, f :: fs
  in
  let res = Smt.solveFunc info cfg.query (smt_query_file file) srp in
  match res with
  | Unsat ->
    (Success None, [])
  | Unknown -> Console.error "SMT returned unknown"
  | Sat solution ->
    match solution.assertions with
    | None -> Success (Some solution), fs
    | Some m ->
      if AdjGraph.VertexMap.exists (fun _ b -> not b) m then
        CounterExample solution, fs
      else
        Success (Some solution), fs

let run_smt_classic file cfg info (net : Syntax.network) fs =
  let net, fs =
    if cfg.unbox then
      begin
        SmtUtils.smt_config.unboxing <- true;
        let net, f1 = Profile.time_profile "Unbox options" (fun () -> UnboxOptions.unbox_net net) in
        let net, f2 =
          Profile.time_profile "Flattening Tuples" (fun () -> TupleFlatten.flatten_net net)
        in
        net, (f2 :: f1 :: fs)
      end
    else net, fs
  in

  let net, f = Renaming.alpha_convert_net net in (*TODO: why are we renaming here?*)
  let fs = f :: fs in

  let get_answer net fs =
    let solve_fun =
      if cfg.hiding then
        (SmtHiding.solve_hiding ~starting_vars:[] ~full_chan:(smt_query_file file))
      else
        Smt.solveClassic
    in
    match solve_fun info cfg.query (smt_query_file file) net with
    | Unsat ->
      (Success None, [])
    | Unknown -> Console.error "SMT returned unknown"
    | Sat solution ->
      match solution.assertions with
      | None -> Success (Some solution), fs
      | Some m ->
        if AdjGraph.VertexMap.exists (fun _ b -> not b) m then
          CounterExample solution, fs
        else
          Success (Some solution), fs
  in

  (* Attribute Slicing requires the net to have an assertion and for its attribute
     to be a tuple type. *)
  let slices =
    match cfg.slicing, net.assertion, net.attr_type with
    | true, Some _, TTuple _ ->
      AttributeSlicing.slice_network net
      |> List.map (fun (net, f) -> net, f :: fs)
    | _ ->
      [net, fs]
  in
  let slices =
    List.map
      (fun (net, fs) ->
         let net, f = UnboxUnits.unbox_net net in
         net, f :: fs)
      slices
  in

  (* Return the first slice that returns a counterexample, or the result of the
     last slice if all of them succeed *)
  (* List.iter (fun (net, _) -> print_endline @@ Printing.network_to_string net) slices; *)
  let rec solve_slices slices =
    match slices with
    | [] -> failwith "impossible"
    | (net, fs)::tl ->
      let answer = get_answer net fs in
      match answer with
      | CounterExample _, _ -> answer
      | Success _, _ ->
        if BatList.is_empty tl then answer else solve_slices tl
  in
  solve_slices slices
;;

let run_smt file cfg info (net : Syntax.network) fs =
  if cfg.func then
    run_smt_func file cfg info net fs
  else
    run_smt_classic file cfg info net fs

let run_test cfg info net fs =
  let (sol, stats), fs =
    if cfg.smart_gen then
      let net, f = Renaming.alpha_convert_net net in
      let fs = f :: fs in
      (Quickcheck.check_smart info net ~iterations:cfg.ntests, fs)
    else (Quickcheck.check_random net ~iterations:cfg.ntests, fs)
  in
  print_newline () ;
  print_string [Bold] "Test cases: " ;
  Printf.printf "%d\n" stats.iterations ;
  print_string [Bold] "Rejected: " ;
  Printf.printf "%d\n" stats.num_rejected ;
  match sol with
  | None -> (Success None, [])
  | Some sol -> (CounterExample sol, fs)

let run_simulator cfg _ net fs =
  try
    let solution, q =
      match cfg.bound with
      | None ->
        (Profile.time_profile "Interpreted simulation" (fun () -> Srp.simulate_net net)
        , QueueSet.empty Pervasives.compare )
      | Some b -> Srp.simulate_net_bound net b
    in
    ( match QueueSet.pop q with
      | None -> ()
      | Some _ ->
        print_string [] "non-quiescent nodes:" ;
        QueueSet.iter
          (fun q ->
             print_string [] (string_of_int q ^ ";") )
          q ;
        print_newline () ;
        print_newline () ;
    );
    match solution.assertions with
    | None -> Success (Some solution), fs
    | Some m ->
      if AdjGraph.VertexMap.exists (fun _ b -> not b) m then
        CounterExample solution, fs
      else
        Success (Some solution), fs
  with Srp.Require_false ->
    Console.error "required conditions not satisfied"

(** Native simulator - compiles SRP to OCaml *)
let compile_and_simulate file cfg info net fs =
   let path = Filename.remove_extension file in
   let name = Filename.basename path in
   let name = String.mapi (fun i c -> if i = 0 then Char.uppercase_ascii c else c) name in
   let newpath = name in
   let solution = Loader.simulate newpath net in
     match solution.assertions with
    | None -> Success (Some solution), fs
    | Some m ->
      if AdjGraph.VertexMap.exists (fun _ b -> not b) m then
        CounterExample solution, fs
      else
        Success (Some solution), fs

let compress file info net cfg fs networkOp =
  (* Printf.printf "Number of concrete edges:%d\n" (List.length (oget (get_edges decls))); *)
  let open Nv_compression in
  let k = cfg.compress in
  if cfg.smt then
    SmtUtils.smt_config.failures <- Some k;

  FailuresAbstraction.refinement_breadth := cfg.depth;
  FailuresAbstraction.counterexample_refinement_breadth := cfg.depth;
  let net, _ = OptimizeBranches.optimize_net net in (* The _ should match the identity function *)

  let rec loop (finit: AbstractionMap.abstractionMap)
      (f: AbstractionMap.abstractionMap)
      (slice : Slicing.network_slice)
      (sources: AdjGraph.VertexSet.t)
      (mergeMap: (AdjGraph.Vertex.t, int * Syntax.exp) Hashtbl.t)
      (transMap: (AdjGraph.Edge.t, int * Syntax.exp) Hashtbl.t)
      (k: int)
      (i: int) =
    (* build abstract network *)
    let failVars, absNet =
      Profile.time_profile "Build abstract network"
        (fun () -> buildAbstractNetwork f mergeMap transMap slice k) in
    SmtUtils.smt_config.multiplicities <- getEdgeMultiplicities slice.net.graph f failVars;
    (* let groups = AbstractionMap.printAbstractGroups f "\n" in *)
    let aedges = BatList.length (AdjGraph.edges absNet.graph) in
    let groups = Printf.sprintf "%d/%d" (AbstractionMap.normalized_size f) aedges in
    Console.show_message groups Console.T.Blue "Number of abstract nodes/edges";
    match networkOp cfg info absNet fs with
    | Success _, _ ->
      Printf.printf "No counterexamples found\n"
    | (CounterExample sol), fs ->
      let sol = apply_all sol fs in
      let aty = (* if cfg.unbox then
                 *   TupleFlatten.flatten_ty (UnboxOptions.unbox_ty slice.net.attr_type)
                 * else *)
        slice.net.attr_type
      in
      Console.show_message (Printf.sprintf "%d" i) Console.T.Green "Refinement Iteration";
      let f' =
        Profile.time_profile "Refining abstraction after failures"
          (fun () ->
             FailuresAbstraction.refineCounterExample
               file slice.net.graph finit f failVars sol
               k sources slice.destinations aty i)
      in
      match f' with
      | None -> Solution.print_solution sol;
      | Some f' ->
        loop finit f' slice sources mergeMap transMap k (i+1)
  in
  (* Iterate over each network slice *)
  BatList.iter
    (fun slice ->
       Console.show_message (Slicing.printPrefixes slice.Slicing.prefixes)
         Console.T.Green "Checking SRP for prefixes";
       (* find source nodes *)
       let n = AdjGraph.num_vertices slice.net.graph in
       let sources =
         Slicing.findRelevantNodes (Slicing.partialEvalOverNodes n (oget slice.net.assertion)) in
       (* partially evaluate the functions of the network. *)
       (* TODO, this should be done outside of this loop, maybe just redone here *)
       (* Printf.printf "Just before opt\n"; *)
       (* let optTrans = OptimizeBranches.optimizeExp slice.net.trans in *)
       (* Printf.printf "trans:%s\n" (Printing.exp_to_string slice.net.trans); *)
       (* Printf.printf "trans\n"; *)
       (* (Visitors.iter_exp (fun e -> *)
       (*      match e.e with *)
       (*      | EMatch (e, bs) -> *)
       (*         branchSize bs *)
       (*      | _ -> ()) optTrans); *)
       (* flush stdout; *)
       (* failwith "stop"; *)
       let transMap =
         Profile.time_profile "partial eval trans"
           (fun () ->
              Abstraction.partialEvalTrans
                slice.net.graph slice.net.trans)
       in
       let mergeMap = Abstraction.partialEvalMerge slice.net.graph slice.net.merge in
       (* compute the bonsai abstraction *)

       let fbonsai, f =
         Profile.time_profile "Computing Abstraction"
           (fun () ->
              let fbonsai =
                Abstraction.findAbstraction slice.net.graph transMap
                  mergeMap slice.destinations
              in
              (* find the initial abstraction function for these destinations *)
              let f =
                FailuresAbstraction.refineK slice.net.graph fbonsai sources
                  slice.destinations k
              in
              fbonsai, f)
       in
       loop fbonsai f slice sources mergeMap transMap k 1
    ) (Slicing.createSlices info net)

let checkPolicy info cfg file ds =
  let ds, _ = Renaming.alpha_convert_declarations ds in
  let net = Slicing.createNetwork ds in
  SmtCheckProps.checkMonotonicity info cfg.query (smt_query_file file) net

let parse_input (args : string array) =
  let cfg, rest = argparse default "nv" args in
  Cmdline.set_cfg cfg ;
  Cmdline.update_cfg_dependencies ();
  let cfg = Cmdline.get_cfg () in
  if cfg.debug then Printexc.record_backtrace true ;
  let file = rest.(0) in
  let ds, info = Input.parse file in (* Parse nv file *)
  let decls = ds in
  (* print_endline @@ Printing.declarations_to_string decls ; *)
  let decls = ToEdge.toEdge_decl decls :: decls in
  let decls = Typing.infer_declarations info decls in
  Typing.check_annot_decls decls ;
<<<<<<< HEAD
  Wellformed.check info decls;
  cfg, info, file, decls

let process_input cfg info file decls :
      Cmdline.t * Console.info * string * Syntax.network * ((Solution.t -> Solution.t) list) =
  let decls, fs = (* Unroll records done first *)
    if cfg.compile then
      decls, []
    else
      let decls, f = RecordUnrolling.unroll decls in
      decls, [f]
  in
  let decls, fs = (* inlining definitions *)
    if cfg.inline || cfg.smt || cfg.check_monotonicity || cfg.smart_gen then
=======
  Wellformed.check info decls ;
  let decls, f = RecordUnrolling.unroll_declarations decls in (* Unroll records done first *)
  let fs = [f] in
  let decls,fs = (* inlining definitions *)
    if cfg.inline then
>>>>>>> 3ce0f597
      (* Note! Must rename before inling otherwise inling is unsound *)
      let decls, f = Renaming.alpha_convert_declarations decls in
      (Profile.time_profile "Inlining" (
          fun () ->
            Inline.inline_declarations decls |>
            Typing.infer_declarations info), f :: fs)
    else
      (decls,fs)
  in
  let decls, fs =
    if cfg.unroll then
      let decls, f = (* unrolling maps *)
        Profile.time_profile "Map unrolling" (fun () -> MapUnrolling.unroll info decls)
      in
      (* Inline again after unrolling. Could probably optimize this away during unrolling *)
      let decls = Profile.time_profile "Inlining" (fun () -> Inline.inline_declarations decls) in
      (* (Typing.infer_declarations info decls, f :: fs) (* TODO: is type inf necessary here?*) *)
      (decls, f :: fs)
    else decls, fs
  in
  let decls, fs =
    if cfg.smt then
      let decls, f = UnboxEdges.unbox_declarations decls in
      decls, f :: fs
    else
      decls, fs
  in
  let net = Slicing.createNetwork decls in (* Create something of type network *)
  let net =
    if cfg.link_failures > 0 then
      Failures.buildFailuresNet net cfg.link_failures
    else net
  in
  (cfg, info, file, net, fs)<|MERGE_RESOLUTION|>--- conflicted
+++ resolved
@@ -325,28 +325,16 @@
   let decls = ToEdge.toEdge_decl decls :: decls in
   let decls = Typing.infer_declarations info decls in
   Typing.check_annot_decls decls ;
-<<<<<<< HEAD
-  Wellformed.check info decls;
-  cfg, info, file, decls
-
-let process_input cfg info file decls :
-      Cmdline.t * Console.info * string * Syntax.network * ((Solution.t -> Solution.t) list) =
+  Wellformed.check info decls ;
   let decls, fs = (* Unroll records done first *)
     if cfg.compile then
       decls, []
     else
-      let decls, f = RecordUnrolling.unroll decls in
-      decls, [f]
-  in
-  let decls, fs = (* inlining definitions *)
-    if cfg.inline || cfg.smt || cfg.check_monotonicity || cfg.smart_gen then
-=======
-  Wellformed.check info decls ;
-  let decls, f = RecordUnrolling.unroll_declarations decls in (* Unroll records done first *)
-  let fs = [f] in
+      let decls, f = RecordUnrolling.unroll_declarations decls in
+        decls, [f]
+  in
   let decls,fs = (* inlining definitions *)
     if cfg.inline then
->>>>>>> 3ce0f597
       (* Note! Must rename before inling otherwise inling is unsound *)
       let decls, f = Renaming.alpha_convert_declarations decls in
       (Profile.time_profile "Inlining" (
