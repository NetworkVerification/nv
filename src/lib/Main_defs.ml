--- conflicted
+++ resolved
@@ -140,9 +140,9 @@
   (if cfg.smt_parallel then
      SmtUtils.smt_config.parallel <- true);
   (* if cfg.func then
-    run_smt_func file cfg info decls fs
-  else *)
-   run_smt_classic file cfg info decls fs
+     run_smt_func file cfg info decls fs
+     else *)
+  run_smt_classic file cfg info decls fs
 
 let run_simulator cfg _ decls fs =
   (* let net = mk_net cfg decls in
@@ -180,16 +180,11 @@
     Console.error "required conditions not satisfied"
 
 (** Native simulator - compiles SRP to OCaml *)
-<<<<<<< HEAD
 let run_compiled file _ _ decls fs =
-=======
-let run_compiled file _ _ net fs =
->>>>>>> 78d6d6dd
   let path = Filename.remove_extension file in
   let name = Filename.basename path in
   let name = String.mapi (fun i c -> if i = 0 then Char.uppercase_ascii c else c) name in
   let newpath = name in
-<<<<<<< HEAD
   let solution = Loader.simulate newpath decls in
   match solution.assertions with
   | [] -> Success (Some solution), fs
@@ -198,106 +193,6 @@
       Success (Some solution), fs
     else
       CounterExample solution, fs
-=======
-  let solution = Loader.simulate newpath net in
-  match solution.assertions with
-  | None -> Success (Some solution), fs
-  | Some m ->
-    if AdjGraph.VertexMap.exists (fun _ b -> not b) m then
-      CounterExample solution, fs
-    else
-      Success (Some solution), fs
-
-let compress file info net cfg fs networkOp =
-  (* Printf.printf "Number of concrete edges:%d\n" (List.length (oget (get_edges decls))); *)
-  let open Nv_compression in
-  let k = cfg.compress in
-  if cfg.smt then
-    SmtUtils.smt_config.failures <- Some k;
-
-  FailuresAbstraction.refinement_breadth := cfg.depth;
-  FailuresAbstraction.counterexample_refinement_breadth := cfg.depth;
-
-  let rec loop (finit: AbstractionMap.abstractionMap)
-      (f: AbstractionMap.abstractionMap)
-      (slice : Slicing.network_slice)
-      (sources: AdjGraph.VertexSet.t)
-      (mergeMap: (AdjGraph.Vertex.t, int * Syntax.exp) Hashtbl.t)
-      (transMap: (AdjGraph.Edge.t, int * Syntax.exp) Hashtbl.t)
-      (k: int)
-      (i: int) =
-    (* build abstract network *)
-    let failVars, absNet =
-      Profile.time_profile "Build abstract network"
-        (fun () -> buildAbstractNetwork f mergeMap transMap slice k) in
-    SmtUtils.smt_config.multiplicities <- getEdgeMultiplicities slice.net.graph f failVars;
-    (* let groups = AbstractionMap.printAbstractGroups f "\n" in *)
-    let aedges = BatList.length (AdjGraph.edges absNet.graph) in
-    let groups = Printf.sprintf "%d/%d" (AbstractionMap.normalized_size f) aedges in
-    Console.show_message groups Console.T.Blue "Number of abstract nodes/edges";
-    match networkOp cfg info absNet fs with
-    | Success _, _ ->
-      Printf.printf "No counterexamples found\n"
-    | (CounterExample sol), fs ->
-      let sol = apply_all sol fs in
-      let aty = (* if cfg.unbox then
-                 *   TupleFlatten.flatten_ty (UnboxOptions.unbox_ty slice.net.attr_type)
-                 * else *)
-        slice.net.attr_type
-      in
-      Console.show_message (Printf.sprintf "%d" i) Console.T.Green "Refinement Iteration";
-      let f' =
-        Profile.time_profile "Refining abstraction after failures"
-          (fun () ->
-             FailuresAbstraction.refineCounterExample
-               file slice.net.graph finit f failVars sol
-               k sources slice.destinations aty i)
-      in
-      match f' with
-      | None -> Solution.print_solution sol;
-      | Some f' ->
-        loop finit f' slice sources mergeMap transMap k (i+1)
-  in
-  (* Iterate over each network slice *)
-  BatList.iter
-    (fun slice ->
-       Console.show_message (Slicing.printPrefixes slice.Slicing.prefixes)
-         Console.T.Green "Checking SRP for prefixes";
-       (* find source nodes *)
-       let n = AdjGraph.nb_vertex slice.net.graph in
-       let sources =
-         Slicing.findRelevantNodes (Slicing.partialEvalOverNodes n (oget slice.net.assertion)) in
-       let transMap =
-         Profile.time_profile "partial eval trans"
-           (fun () ->
-              Abstraction.partialEvalTrans
-                slice.net.graph slice.net.trans)
-       in
-       let mergeMap = Abstraction.partialEvalMerge slice.net.graph slice.net.merge in
-       (* compute the bonsai abstraction *)
-
-       let fbonsai, f =
-         Profile.time_profile "Computing Abstraction"
-           (fun () ->
-              let fbonsai =
-                Abstraction.findAbstraction slice.net.graph transMap
-                  mergeMap slice.destinations
-              in
-              (* find the initial abstraction function for these destinations *)
-              let f =
-                FailuresAbstraction.refineK slice.net.graph fbonsai sources
-                  slice.destinations k
-              in
-              fbonsai, f)
-       in
-       loop fbonsai f slice sources mergeMap transMap k 1
-    ) (Slicing.createSlices info net)
-
-let checkPolicy info cfg file ds =
-  let ds, _ = Renaming.alpha_convert_declarations ds in
-  let net = Slicing.createNetwork ds in
-  SmtCheckProps.checkMonotonicity info cfg.query (smt_query_file file) net
->>>>>>> 78d6d6dd
 
 let parse_input_aux cfg info file decls fs =
   let decls, fs =
@@ -311,20 +206,7 @@
       (decls, f :: fs)
     else decls, fs
   in
-  let net = Slicing.createNetwork decls in (* Create something of type network *)
-  let net =
-    if cfg.link_failures > 0 then
-      Failures.buildFailuresNet net cfg.link_failures
-    else net
-  in
-  let net, fs =
-    if cfg.smt then
-      let net, f = UnboxEdges.unbox_net net in
-      net, f :: fs
-    else
-      net, fs
-  in
-  (cfg, info, file, net, fs)
+  (cfg, info, file, decls, fs)
 
 let parse_input (args : string array) :
   (Cmdline.t * Console.info * string * Syntax.network * Solution.map_back list) list
@@ -356,20 +238,6 @@
     else
       (decls,fs)
   in
-<<<<<<< HEAD
-  let decls, fs =
-    if cfg.unroll then
-      let decls, f = (* unrolling maps *)
-        Profile.time_profile "Map unrolling" (fun () -> MapUnrolling.unroll info decls)
-      in
-      (* Inline again after unrolling. Could probably optimize this away during unrolling *)
-      let decls = Profile.time_profile "Inlining" (fun () -> Inline.inline_declarations decls) in
-      (* (Typing.infer_declarations info decls, f :: fs) (* TODO: is type inf necessary here?*) *)
-      (decls, f :: fs)
-    else decls, fs
-  in
-  (cfg, info, file, decls, fs)
-=======
   if cfg.kirigami then
     (* FIXME: this breaks ToEdge *)
     (* NOTE: we partition after checking well-formedness so we can reuse edges that don't exist *)
@@ -391,5 +259,4 @@
       (* (List.tl (List.tl new_decls_base)) *)
       (new_decls_base @ new_decls)
   else
-    [parse_input_aux cfg info file decls fs]
->>>>>>> 78d6d6dd
+    [parse_input_aux cfg info file decls fs]