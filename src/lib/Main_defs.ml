--- conflicted
+++ resolved
@@ -230,7 +230,7 @@
     Console.error "required conditions not satisfied"
 
 (** Native simulator - compiles SRP to OCaml *)
-let compile_and_simulate file _ _ net fs =
+let run_compiled file _ _ net fs =
    let path = Filename.remove_extension file in
    let name = Filename.basename path in
    let name = String.mapi (fun i c -> if i = 0 then Char.uppercase_ascii c else c) name in
@@ -391,20 +391,7 @@
       let net, f = UnboxEdges.unbox_net net in
       net, f :: fs
     else
-<<<<<<< HEAD
-      decls, fs
-  in
-  let net = Slicing.createNetwork decls in (* Create something of type network *)
-  let net =
-    if cfg.link_failures > 0 then
-      Failures.buildFailuresNet net cfg.link_failures
-    else net
-  in
-  (* let net, _ = OptimizeBranches.optimize_net net in (\* The _ should match the identity function *\) *)
-  (cfg, info, file, net, fs)
-=======
       net, fs
     in
    (* let net, _ = OptimizeBranches.optimize_net net in (\* The _ should match the identity function *\) *)
-   (cfg, info, file, net, fs)
->>>>>>> 4eafbb1a
+   (cfg, info, file, net, fs)