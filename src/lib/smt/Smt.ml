--- conflicted
+++ resolved
@@ -72,7 +72,7 @@
   let model = solver |> parse_model in
   (match model with
    | MODEL m ->
-      Sat (translate_model_unboxed nodes m)
+     Sat (translate_model_unboxed nodes m)
    | OTHER s ->
      Printf.printf "%s\n" s;
      failwith "failed to parse a model"
@@ -141,69 +141,19 @@
   let module Enc =
     (val (module SmtClassicEncoding.ClassicEncoding(ExprEnc) : SmtClassicEncoding.ClassicEncodingSig))
   in
-<<<<<<< HEAD
   solve info query chan (fun () -> Enc.encode_z3 decls)
     (Nv_datastructures.AdjGraph.nb_vertex (get_graph decls |> oget)) (get_asserts decls) (get_requires decls)
-=======
-  solve info query chan (fun () -> Enc.encode_z3 net)
-    (Nv_datastructures.AdjGraph.nb_vertex net.graph) net.assertion net.requires
 
 (* Solver for Kirigami, which runs a base check query before the inductiveness checks.
  * To do this, we basically make 2 calls to solve, first using a simpler set of assertions and requires,
  * and then the ones as produced by cutting the network.
 *)
-let solveKirigami info query chan net =
+let solveKirigami info query chan decls =
+  (* TODO: unfinished *)
   let open Nv_lang.Syntax in
   let module ExprEnc = (val expr_encoding smt_config) in
   let module Enc =
     (val (module SmtClassicEncoding.ClassicEncoding(ExprEnc) : SmtClassicEncoding.ClassicEncodingSig))
   in
-  solve info query chan (fun () -> Enc.encode_z3 net)
-    (Nv_datastructures.AdjGraph.nb_vertex net.graph) net.assertion net.requires
-
-let solveFunc info query chan srp =
-  let open Nv_lang.Syntax in
-  let module ExprEnc = (val expr_encoding smt_config) in
-  let module Enc =
-    (val (module SmtFunctionalEncoding.FunctionalEncoding(ExprEnc) : SmtFunctionalEncoding.FunctionalEncodingSig))
-  in
-  solve info query chan (fun () -> Enc.encode_z3 srp)
-    (Nv_datastructures.AdjGraph.nb_vertex srp.srp_graph) srp.srp_assertion srp.srp_requires
-
-(** For quickcheck smart value generation *)
-let symvar_assign info (net: Nv_lang.Syntax.network) : Nv_lang.Syntax.value VarMap.t option =
-  let module ExprEnc = (val expr_encoding smt_config) in
-  let module Enc = (val (module SmtClassicEncoding.ClassicEncoding(ExprEnc) : Encoding)) in
-  let env = ExprEnc.init_solver net.Nv_lang.Syntax.symbolics ~labels:[] in
-  let requires = net.Nv_lang.Syntax.requires in
-  Enc.add_symbolic_constraints env requires env.symbolics;
-  let smt_encoding = env_to_smt ~verbose:smt_config.verbose info env in
-  let solver = start_solver [] in
-  ask_solver_blocking solver smt_encoding;
-  let q = check_sat info in
-  ask_solver solver q;
-  let reply = solver |> parse_reply in
-  match reply with
-  | UNSAT  | UNKNOWN -> None
-  | SAT ->
-    (* build model question *)
-    let model = eval_model env.symbolics 0 None (StringMap.empty, StringMap.empty) in
-    let model_question = commands_to_smt smt_config.verbose info model in
-    ask_solver solver model_question;
-    (* get answer *)
-    let model = solver |> parse_model in
-    let model =
-      match model with
-      | MODEL m ->
-        if smt_config.unboxing then
-          translate_model_unboxed m
-        else
-          translate_model m
-      | OTHER s ->
-        Printf.printf "%s\n" s;
-        failwith "failed to parse a model"
-      | _ -> failwith "failed to parse a model"
-    in
-    Some model.Nv_solution.Solution.symbolics
-  | _ -> failwith "Unexpected reply from SMT solver"
->>>>>>> 78d6d6dd
+  solve info query chan (fun () -> Enc.encode_z3 decls)
+    (Nv_datastructures.AdjGraph.nb_vertex (get_graph decls |> oget)) (get_asserts decls) (get_requires decls)