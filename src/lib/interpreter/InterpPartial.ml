--- conflicted
+++ resolved
@@ -336,17 +336,10 @@
 
 and interp_op_partial env op es =
   let pes = BatList.map (interp_exp_partial false env) es in
-<<<<<<< HEAD
-  if BatList.exists (fun pe -> not (is_value pe)) pes then
-    simplify_exps op pes
-  else
-  if isMapOp op then
-=======
   if BatList.exists (fun pe -> not (is_value pe)) pes
   then (*   simplify_exps op pes
         * else
         * if isMapOp op then *)
->>>>>>> b9d63177
     eop op pes
   else
     exp_of_value
