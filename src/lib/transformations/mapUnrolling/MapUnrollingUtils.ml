open Batteries
open Nv_lang
open Syntax
open Collections
open Nv_datastructures

type maplist = (Syntax.ty * (ExpSet.t * VarSet.t)) list

let maplist_to_string (lst : maplist) =
  let entry_to_string (ty, (const_keys, symb_keys)) =
    Printf.sprintf
      "(%s, [%s], [%s])"
      (Printing.ty_to_string ty)
      (ExpSet.fold (fun e s -> s ^ Printing.exp_to_string e ^ "; ") const_keys "")
      (VarSet.fold (fun v s -> s ^ Nv_datastructures.Var.to_string v ^ "; ") symb_keys "")
  in
  Printf.sprintf "[%s]" (BatString.concat ";" @@ BatList.map entry_to_string lst)
;;

let add_key mty symbolics (const_keys, symb_keys) keyo =
  match keyo with
  | None -> const_keys, symb_keys
  | Some { e = EVar var } when BatList.mem_cmp Nv_datastructures.Var.compare var symbolics
    -> const_keys, VarSet.add var symb_keys
  | Some key ->
    if is_value key
    then ExpSet.add key const_keys, symb_keys
    else (
      match mty with
      | TMap (TNode, _) | TMap (TEdge, _) -> const_keys, symb_keys
      | _ ->
        failwith
        @@ "Encountered non-variable, non constant map key whose type isn't node or \
            edge: "
        ^ Printing.exp_to_string key)
;;

let rec add_to_maplist symbolics (ty, keyo) lst : maplist =
  let add_key = add_key ty symbolics in
  match lst with
  | [] -> [ty, add_key (ExpSet.empty, VarSet.empty) keyo]
  | (ty2, keys) :: tl ->
    if Syntax.equal_tys ty ty2
    then (ty, add_key keys keyo) :: tl
    else (ty2, keys) :: add_to_maplist symbolics (ty, keyo) tl
;;

let add_if_map_type symbolics (ty, keyo) lst : maplist =
  match Typing.canonicalize_type ty with
  | TMap (ty1, ty2) -> add_to_maplist symbolics (TMap (ty1, ty2), keyo) lst
  | _ -> lst
;;

let rec collect_in_ty symbolics ty acc =
  let collect_in_ty = collect_in_ty symbolics in
  match ty with
  | TUnit | TBool | TInt _ | TNode | TEdge -> acc
  | TOption ty -> collect_in_ty ty acc
  | TTuple tys -> List.fold_left (BatPervasives.flip collect_in_ty) acc tys
  | TRecord map -> StringMap.fold (fun _ -> collect_in_ty) map acc
  | TMap (_, vty) -> collect_in_ty vty (add_to_maplist symbolics (ty, None) acc)
  | TArrow (ty1, ty2) -> collect_in_ty ty1 acc |> collect_in_ty ty2
  | TVar { contents = Link ty } -> collect_in_ty ty acc
  | TVar _ | QVar _ -> failwith "collect_in_ty: bad ty"
;;

let rec collect_in_exp (symbolics : var list) (exp : Syntax.exp) (acc : maplist) : maplist
  =
  (* print_endline @@ "Collecting in expr " ^ Printing.exp_to_string exp; *)
  let curr_ty = match exp.ety with 
    | Some ty -> ty
    | None -> failwith ((Printing.exp_to_string exp) ^ " lacks a type!")
  in
  let collect_in_exp = collect_in_exp symbolics in
  let add_if_map_type = add_if_map_type symbolics in
  (* If our current expression has map type, add that to our list *)
  let acc = add_if_map_type (curr_ty, None) acc in
  match exp.e with
  | EVar _ | EVal _ -> acc
  | EOp (op, es) ->
    (* Collect key if necessary *)
    let acc =
      match op, es with
      | MGet, [m; key] | MSet, [m; key; _] ->
        add_if_map_type (Nv_utils.OCamlUtils.oget m.ety, Some key) acc
      | _ -> acc
    in
    BatList.fold_left (BatPervasives.flip collect_in_exp) acc es
  | EFun f -> collect_in_exp f.body acc
  | ELet (_, e1, e2) | EApp (e1, e2) -> acc |> collect_in_exp e1 |> collect_in_exp e2
  | EIf (e1, e2, e3) -> acc |> collect_in_exp e1 |> collect_in_exp e2 |> collect_in_exp e3
  | ETuple es -> BatList.fold_left (BatPervasives.flip collect_in_exp) acc es
  | ERecord map -> StringMap.fold (fun _ -> collect_in_exp) map acc
  | EProject _ -> failwith ""
  | ESome e -> collect_in_exp e acc
  | EMatch (e, branches) ->
    let acc = collect_in_exp e acc in
    foldBranches (fun (_, e) acc -> collect_in_exp e acc) acc branches
  | ETy (e, _) -> collect_in_exp e acc
;;

let collect_in_decl (symbolics : var list) (d : declaration) (acc : maplist) : maplist =
  (* print_endline @@ "Collecting in decl " ^ Printing.declaration_to_string d; *)
  let add_if_map_type = add_if_map_type symbolics in
  let collect_in_exp = collect_in_exp symbolics in
  let collect_in_ty = collect_in_ty symbolics in
  match d with
  | DLet (_, tyo, exp) ->
    add_if_map_type (Nv_utils.OCamlUtils.oget tyo, None) acc |> collect_in_exp exp
  | DSymbolic (_, toe) ->
    begin
      match toe with
      | Ty ty -> collect_in_ty ty acc
      | Exp exp -> collect_in_exp exp acc
    end
  | DUserTy (_, ty) -> collect_in_ty ty acc
  | DAssert exp
  | DPartition exp (* partitioning *)
<<<<<<< HEAD
  | DRequire exp ->
    collect_in_exp exp acc
  | DSolve {var_names; init; trans; merge; interface; _} ->
    begin
      let intflist = match interface with
        | Some i -> [i]
        | None -> []
      in
      List.fold_right collect_in_exp ([var_names; init; trans; merge] @ intflist) acc
    end
  | DNodes _
  | DEdges _ ->
    acc
=======
  | DInterface exp (* partitioning *)
  | DRequire exp -> collect_in_exp exp acc
  | DSolve { var_names; init; trans; merge; _ } ->
    List.fold_right collect_in_exp [var_names; init; trans; merge] acc
  | DNodes _ | DEdges _ -> acc
>>>>>>> b9d63177
;;

let lookup_map_type ty lst = BatList.assoc ty lst

(*
  In order to make sure fold works properly, we require that when we unroll
  maps whose keys are nodes or edges, we use all possible values for the keys,
  instead of just the values which appear in the program
*)
let add_keys_for_nodes_and_edges decls maplist =
  let make_node n =
    aexp (e_val (avalue (vnode n, Some TNode, Span.default)), Some TNode, Span.default)
  in
  let make_edge (i, j) =
    aexp
      (e_val (avalue (vedge (i, j), Some TEdge, Span.default)), Some TEdge, Span.default)
  in
  let nodes =
    get_nodes decls
    |> Nv_utils.OCamlUtils.oget
    |> BatEnum.( --^ ) 0 (* Enum of 0 to (num_nodes - 1) *)
    |> BatEnum.map make_node
    |> ExpSet.of_enum
  in
  let edges =
    get_edges decls |> Nv_utils.OCamlUtils.oget |> List.map make_edge |> ExpSet.of_list
  in
  List.map
    (fun (mapty, (const_keys, symb_keys)) ->
      match mapty with
      | TMap (TNode, _) -> mapty, (nodes, symb_keys)
      | TMap (TEdge, _) -> mapty, (edges, symb_keys)
      | _ -> mapty, (const_keys, symb_keys))
    maplist
;;

(* Sort the maplist so that if type A contains type B, then A appears before B.
   More specifically, we let the "size" of a map type be the number of map types
   that it contains in its key type, then sort by size in reverse order *)
let topsort_maplist maplist =
  let rec num_maps acc ty =
    match ty with
    | TInt _ | TBool | TNode | TEdge | TUnit -> acc
    | TOption ty | TVar { contents = Link ty } -> num_maps acc ty
    | TTuple tys -> List.fold_left num_maps acc tys
    | TRecord tmap -> StringMap.fold (fun _ ty acc -> num_maps acc ty) tmap acc
    | TMap (_, kty) -> num_maps (acc + 1) kty
    | TArrow _ -> failwith "Arrow inside map"
    | TVar _ | QVar _ -> failwith "Unbound TVar or QVar inside map"
  in
  let cmp (mty1, _) (mty2, _) = num_maps 0 mty2 - num_maps 0 mty1 in
  List.sort cmp maplist
;;

(* Given a program on which type inference has been run, goes through
   it and returns a list of each map type which appears in that program,
   combined with the set of keys used for that map type. *)
let collect_map_types_and_keys (decls : declarations) : maplist =
  let symbolics = List.map fst (get_symbolics decls) in
  BatList.fold_left (BatPervasives.flip (collect_in_decl symbolics)) [] decls
  |> add_keys_for_nodes_and_edges decls
  |> topsort_maplist
;;<|MERGE_RESOLUTION|>--- conflicted
+++ resolved
@@ -20,8 +20,9 @@
 let add_key mty symbolics (const_keys, symb_keys) keyo =
   match keyo with
   | None -> const_keys, symb_keys
-  | Some { e = EVar var } when BatList.mem_cmp Nv_datastructures.Var.compare var symbolics
-    -> const_keys, VarSet.add var symb_keys
+  | Some { e = EVar var }
+    when BatList.mem_cmp Nv_datastructures.Var.compare var symbolics ->
+    const_keys, VarSet.add var symb_keys
   | Some key ->
     if is_value key
     then ExpSet.add key const_keys, symb_keys
@@ -64,12 +65,14 @@
   | TVar _ | QVar _ -> failwith "collect_in_ty: bad ty"
 ;;
 
-let rec collect_in_exp (symbolics : var list) (exp : Syntax.exp) (acc : maplist) : maplist
+let rec collect_in_exp (symbolics : var list) (exp : Syntax.exp) (acc : maplist)
+    : maplist
   =
   (* print_endline @@ "Collecting in expr " ^ Printing.exp_to_string exp; *)
-  let curr_ty = match exp.ety with 
+  let curr_ty =
+    match exp.ety with
     | Some ty -> ty
-    | None -> failwith ((Printing.exp_to_string exp) ^ " lacks a type!")
+    | None -> failwith (Printing.exp_to_string exp ^ " lacks a type!")
   in
   let collect_in_exp = collect_in_exp symbolics in
   let add_if_map_type = add_if_map_type symbolics in
@@ -88,7 +91,8 @@
     BatList.fold_left (BatPervasives.flip collect_in_exp) acc es
   | EFun f -> collect_in_exp f.body acc
   | ELet (_, e1, e2) | EApp (e1, e2) -> acc |> collect_in_exp e1 |> collect_in_exp e2
-  | EIf (e1, e2, e3) -> acc |> collect_in_exp e1 |> collect_in_exp e2 |> collect_in_exp e3
+  | EIf (e1, e2, e3) ->
+    acc |> collect_in_exp e1 |> collect_in_exp e2 |> collect_in_exp e3
   | ETuple es -> BatList.fold_left (BatPervasives.flip collect_in_exp) acc es
   | ERecord map -> StringMap.fold (fun _ -> collect_in_exp) map acc
   | EProject _ -> failwith ""
@@ -114,29 +118,16 @@
       | Exp exp -> collect_in_exp exp acc
     end
   | DUserTy (_, ty) -> collect_in_ty ty acc
-  | DAssert exp
-  | DPartition exp (* partitioning *)
-<<<<<<< HEAD
-  | DRequire exp ->
+  | DAssert exp | DPartition exp (* partitioning *) | DRequire exp ->
     collect_in_exp exp acc
-  | DSolve {var_names; init; trans; merge; interface; _} ->
-    begin
-      let intflist = match interface with
-        | Some i -> [i]
-        | None -> []
-      in
-      List.fold_right collect_in_exp ([var_names; init; trans; merge] @ intflist) acc
-    end
-  | DNodes _
-  | DEdges _ ->
-    acc
-=======
-  | DInterface exp (* partitioning *)
-  | DRequire exp -> collect_in_exp exp acc
-  | DSolve { var_names; init; trans; merge; _ } ->
-    List.fold_right collect_in_exp [var_names; init; trans; merge] acc
+  | DSolve { var_names; init; trans; merge; interface; _ } ->
+    let intflist =
+      match interface with
+      | Some i -> [i]
+      | None -> []
+    in
+    List.fold_right collect_in_exp ([var_names; init; trans; merge] @ intflist) acc
   | DNodes _ | DEdges _ -> acc
->>>>>>> b9d63177
 ;;
 
 let lookup_map_type ty lst = BatList.assoc ty lst
