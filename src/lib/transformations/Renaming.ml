--- conflicted
+++ resolved
@@ -158,141 +158,4 @@
   (* Var.reset () ; *)
   let bmap = ref Collections.VarMap.empty in
   let prog = alpha_convert_aux bmap Env.empty ds in
-<<<<<<< HEAD
-  (prog, adjust_solution !bmap)
-=======
-  (prog, adjust_solution !bmap)
-
-let alpha_convert_net net =
-  let bmap = ref Collections.VarMap.empty in
-  let env = Env.empty in
-  let env, symbolics =
-    BatList.fold_right (fun (x, ty_exp) (env, acc) ->
-        let y = fresh x in
-        map_back bmap y x ;
-        let env = Env.update env x y in
-        match ty_exp with
-        |  Exp e ->
-          let e = alpha_convert_exp env e in
-          (env, (y, Exp e) :: acc)
-        | Ty ty ->
-          (env, (y, Ty ty) :: acc))
-      net.symbolics (env, [])
-  in
-  let env, defs =
-    BatList.fold_right (fun (x, tyo, exp) (env, acc) ->
-        let y = fresh x in
-        let env = Env.update env x y in
-        let e = alpha_convert_exp env exp in
-        (env, (y, tyo, e) :: acc)) net.defs (env, [])
-  in
-  let net' =
-    { attr_type = net.attr_type;
-      init = alpha_convert_exp env net.init;
-      trans = alpha_convert_exp env net.trans;
-      merge = alpha_convert_exp env net.merge;
-      assertion = (match net.assertion with
-          | None -> None
-          | Some e -> Some (alpha_convert_exp env e));
-      (* partitioning *)
-      partition = (match net.partition with
-          | None -> None
-          | Some e -> Some (alpha_convert_exp env e));
-      interface = (match net.interface with
-          | None -> None
-          | Some e -> Some (alpha_convert_exp env e));
-      (* end partitioning *)
-      symbolics = symbolics;
-      defs = defs;
-      utys = net.utys;
-      requires = BatList.map (alpha_convert_exp env) net.requires;
-      graph = net.graph
-    }
-  in
-  (net', adjust_solution !bmap)
-
-let alpha_convert_srp (srp : Syntax.srp_unfold) =
-  let bmap = ref Collections.VarMap.empty in
-  let env = Env.empty in
-  let env, symbolics =
-    BatList.fold_right (fun (x, ty_exp) (env, acc) ->
-        let y = fresh x in
-        map_back bmap y x ;
-        let env = Env.update env x y in
-        match ty_exp with
-        |  Exp e ->
-          let e = alpha_convert_exp env e in
-          (env, (y, Exp e) :: acc)
-        | Ty ty ->
-          (env, (y, Ty ty) :: acc))
-      srp.srp_symbolics (env, [])
-  in
-  let env = AdjGraph.VertexMap.fold (fun _ xs env ->
-      BatList.fold_right (fun (x, _) env ->
-          Env.update env x x) xs env) srp.srp_labels env
-  in
-  let srp' =
-    { srp_attr = srp.srp_attr;
-      srp_constraints = AdjGraph.VertexMap.map (alpha_convert_exp env) srp.srp_constraints;
-      srp_labels = srp.srp_labels;
-      srp_assertion = (match srp.srp_assertion with
-          | None -> None
-          | Some e -> Some (alpha_convert_exp env e));
-      srp_symbolics = symbolics;
-      srp_requires = BatList.map (alpha_convert_exp env) srp.srp_requires;
-      srp_graph = srp.srp_graph
-    }
-  in
-  (srp', adjust_solution !bmap)
-
-(*
-module Tests =
-struct
-
-  exception Duplicate
-
-  let collect_unique_vars e =
-    let vars = ref BatSet.empty in
-    let checkCollect x =
-      if BatSet.mem x !vars then
-        raise Duplicate
-      else
-        vars := BatSet.add x !vars
-    in
-    Visitors.iter_exp (fun e ->
-        match e.e with
-        | EVar x -> checkCollect x
-        | EFun f -> checkCollect f.arg
-        | ELet (x, _, _) -> checkCollect x
-        | _ -> ()) e;
-    !vars
-
-  let collect_vars e =
-    let vars = ref [] in
-    Visitors.iter_exp (fun e ->
-        match e.e with
-        | EVar x -> vars := x :: !vars
-        | EFun f -> vars := f.arg :: !vars
-        | ELet (x, _, _) -> vars := x :: !vars
-        | _ -> ()) e;
-    !vars
-
-  let alpha_exp_no_duplicates_prop env e =
-    let aexp = alpha_convert_exp env e in
-    try
-      let _ = collect_unique_vars aexp in
-      true
-    with | Duplicate -> false
-
-  let alpha_exp_number_of_vars_prop env e =
-    let aexp = alpha_convert_exp env e in
-    try
-      begin
-        let avars = collect_unique_vars aexp in
-        let vars = collect_vars e in
-        BatList.length vars = BatSet.cardinal avars
-      end
-    with | Duplicate -> false
-
-end *)
->>>>>>> 78d6d6dd
+  (prog, adjust_solution !bmap)