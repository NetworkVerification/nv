--- conflicted
+++ resolved
@@ -149,43 +149,26 @@
     (* Inline in symbolic expression but do not inline the symbolic expression!
        It is only used in the case of the simulator *)
     (match e with
-<<<<<<< HEAD
-     | Exp e' ->
-       let e' = inline_exp env e' in
-       (env, Some (DSymbolic (x, Exp e')))
-     | Ty _ ->
-       (env, Some (DSymbolic (x, e))))
-  | DAssert e -> (env, Some (DAssert (inline_exp env e)))
-  | DSolve {aty; var_names; init; trans; merge; interface} ->
-=======
     | Exp e' ->
       let e' = inline_exp env e' in
       env, Some (DSymbolic (x, Exp e'))
     | Ty _ -> env, Some (DSymbolic (x, e)))
   | DAssert e -> env, Some (DAssert (inline_exp env e))
-  | DSolve { aty; var_names; init; trans; merge } ->
->>>>>>> b9d63177
+  | DSolve { aty; var_names; init; trans; merge; interface } ->
     (* Like with symbolics, inline within the functions but don't inline e in future expressions *)
-    let interface = match interface with
+    let interface =
+      match interface with
       | Some intf -> Some (inline_exp env intf)
       | None -> None
     in
     let init, trans, merge =
       inline_exp env init, inline_exp env trans, inline_exp env merge
     in
-<<<<<<< HEAD
-    (env, Some (DSolve {aty; var_names; init; trans; merge; interface}))
-  | DPartition e -> (env, Some (DPartition (inline_exp env e))) (* partitioning *)
-  | DRequire e -> (env, Some (DRequire (inline_exp env e)))
-  | DUserTy _ | DNodes _ | DEdges _ -> (env, Some d)
-=======
-    env, Some (DSolve { aty; var_names; init; trans; merge })
-  | DPartition e -> env, Some (DPartition (inline_exp env e)) (* partitioning *)
-  | DInterface e -> env, Some (DInterface (inline_exp env e)) (* partitioning *)
+    env, Some (DSolve { aty; var_names; init; trans; merge; interface })
+  | DPartition e -> env, Some (DPartition (inline_exp env e))
   | DRequire e -> env, Some (DRequire (inline_exp env e))
   | DUserTy _ | DNodes _ | DEdges _ -> env, Some d
 ;;
->>>>>>> b9d63177
 
 let rec inline_declarations_aux env (ds : declarations) : declarations =
   match ds with
