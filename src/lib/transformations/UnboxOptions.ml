open Nv_lang
open Collections
open Syntax
open Nv_solution
open Nv_datastructures
open Nv_utils.OCamlUtils

let ty_mutator (recursors: Mutators.recursors) ty =
  match ty with
  | TOption t ->
    (* If we write something like "let x = None in 5", the particular option type
       of x will be unbound. So for unboxing purposes, replace it with unit *)
    let t = match t with | TVar {contents=Unbound _} -> TUnit | _ -> t in
    Some(TTuple [TBool; recursors.recurse_ty t])
  | _ -> None
;;

let pattern_mutator (recursors: Mutators.recursors) p ty =
  match p, ty with
  | POption None, TOption _ ->
    Some(PTuple [PBool false; PWild])
  | POption (Some p), TOption t ->
    Some(PTuple [PBool true; recursors.recurse_pattern p t])
  | _ -> None
;;

let value_mutator (recursors: Mutators.recursors) v =
  match v.v with
  | VOption None ->
    (* This takes advantage of the fact that the default value for bools is false *)
    Some (Generators.default_value (recursors.recurse_ty (oget v.vty)))
  | VOption (Some v) ->
    Some (vtuple [avalue (vbool true, Some TBool, v.vspan); recursors.recurse_value v])
  | _ -> None
;;

let exp_mutator (recursors: Mutators.recursors) e =
  match e.e with
  | ESome e' ->
    Some (etuple [aexp ((e_val (avalue (vbool true, Some TBool, e.espan))), Some TBool, e.espan);
                  recursors.recurse_exp e'])
  | _ -> None
;;

let map_back_mutator recurse _ v orig_ty =
  match v.v, orig_ty with
  | VTuple [vflag; vval], TOption ty ->
    (match vflag.v with
     | VBool false -> Some (voption None)
     | VBool true -> Some (voption (Some (recurse vval ty)))
     | _ ->
       Printf.printf "%s\n" (Printing.value_to_string vflag);
       failwith "mistyped optional value")
  | _ -> None
;;

(* Conveniently this happens to work *)
let mask_mutator = map_back_mutator

<<<<<<< HEAD
let unbox_net net =
  { attr_type = unbox_ty net.attr_type;
    init = unbox_exp net.init;
    trans = unbox_exp net.trans;
    merge = unbox_exp net.merge;
    assertion = (match net.assertion with
        | None -> None
        | Some e -> Some (unbox_exp e));
    (* partitioning *)
    partition = (match net.partition with
        | None -> None
        | Some e -> Some (unbox_exp e));
    interface = (match net.interface with
        | None -> None
        | Some e -> Some (unbox_exp e));
    (* end partitioning *)
    symbolics = BatList.map (fun (x,e) ->
        match e with
        | Ty ty -> (x, Ty (unbox_ty ty))
        | Exp e -> (x, Exp (unbox_exp e))) net.symbolics;
    defs = BatList.map (fun (x, oty, e) -> (x, Some (unbox_ty (Nv_utils.OCamlUtils.oget oty)), unbox_exp e))
        net.defs;
    utys = BatList.map (fun (x,m) -> (x, unbox_ty m)) net.utys;
    requires = BatList.map unbox_exp net.requires;
    graph = net.graph
  }, box_sol net.attr_type
=======
let make_toplevel (toplevel_mutator : 'a Mutators.toplevel_mutator) =
  toplevel_mutator ~name:"UnboxOptions" ty_mutator pattern_mutator value_mutator exp_mutator map_back_mutator mask_mutator
;;
>>>>>>> 3ce0f597

let unbox_declarations = make_toplevel Mutators.mutate_declarations
let unbox_net = make_toplevel Mutators.mutate_network
let unbox_srp = make_toplevel Mutators.mutate_srp<|MERGE_RESOLUTION|>--- conflicted
+++ resolved
@@ -57,38 +57,9 @@
 (* Conveniently this happens to work *)
 let mask_mutator = map_back_mutator
 
-<<<<<<< HEAD
-let unbox_net net =
-  { attr_type = unbox_ty net.attr_type;
-    init = unbox_exp net.init;
-    trans = unbox_exp net.trans;
-    merge = unbox_exp net.merge;
-    assertion = (match net.assertion with
-        | None -> None
-        | Some e -> Some (unbox_exp e));
-    (* partitioning *)
-    partition = (match net.partition with
-        | None -> None
-        | Some e -> Some (unbox_exp e));
-    interface = (match net.interface with
-        | None -> None
-        | Some e -> Some (unbox_exp e));
-    (* end partitioning *)
-    symbolics = BatList.map (fun (x,e) ->
-        match e with
-        | Ty ty -> (x, Ty (unbox_ty ty))
-        | Exp e -> (x, Exp (unbox_exp e))) net.symbolics;
-    defs = BatList.map (fun (x, oty, e) -> (x, Some (unbox_ty (Nv_utils.OCamlUtils.oget oty)), unbox_exp e))
-        net.defs;
-    utys = BatList.map (fun (x,m) -> (x, unbox_ty m)) net.utys;
-    requires = BatList.map unbox_exp net.requires;
-    graph = net.graph
-  }, box_sol net.attr_type
-=======
 let make_toplevel (toplevel_mutator : 'a Mutators.toplevel_mutator) =
   toplevel_mutator ~name:"UnboxOptions" ty_mutator pattern_mutator value_mutator exp_mutator map_back_mutator mask_mutator
-;;
->>>>>>> 3ce0f597
+
 
 let unbox_declarations = make_toplevel Mutators.mutate_declarations
 let unbox_net = make_toplevel Mutators.mutate_network
