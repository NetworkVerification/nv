--- conflicted
+++ resolved
@@ -182,30 +182,22 @@
   match d with
   | DLet (x, tyo, e) -> DLet (x, omap transform_ty tyo, transform_exp e)
   | DAssert e -> DAssert (transform_exp e)
-<<<<<<< HEAD
-  | DSolve {aty; var_names; init; trans; merge; interface} ->
-    let interface = match interface with
+  | DSolve { aty; var_names; init; trans; merge; interface } ->
+    let interface =
+      match interface with
       | Some intf -> Some (transform_exp intf)
       | None -> None
     in
-=======
-  | DSolve { aty; var_names; init; trans; merge } ->
->>>>>>> b9d63177
     let var_names, init, trans, merge =
       ( transform_exp var_names
       , transform_exp init
       , transform_exp trans
       , transform_exp merge )
     in
-<<<<<<< HEAD
-    DSolve {aty = omap transform_ty aty; var_names; init; trans; merge; interface}
-  | DSymbolic (x, toe) -> let (x, toe') = transform_symbolic (x, toe) in DSymbolic (x, toe')
-=======
-    DSolve { aty = omap transform_ty aty; var_names; init; trans; merge }
+    DSolve { aty = omap transform_ty aty; var_names; init; trans; merge; interface }
   | DSymbolic (x, toe) ->
     let x, toe' = transform_symbolic (x, toe) in
     DSymbolic (x, toe')
->>>>>>> b9d63177
   | DRequire e -> DRequire (transform_exp e)
   | DUserTy (x, ty) -> DUserTy (x, transform_ty ty)
   | DPartition e -> DPartition (transform_exp e)
@@ -230,7 +222,8 @@
     | VOption (Some v'), TOption ty' -> voption (Some (map_back_value v' ty'))
     | VTuple vs, TTuple tys -> vtuple (List.map2 map_back_value vs tys)
     | VRecord vmap, TRecord tmap ->
-      vrecord @@ StringMap.mapi (fun l v -> map_back_value v (StringMap.find l tmap)) vmap
+      vrecord
+      @@ StringMap.mapi (fun l v -> map_back_value v (StringMap.find l tmap)) vmap
     | VMap bdd, TMap (kty, vty) ->
       let op_key = e_val v, BatSet.PSet.empty in
       vmap (BddMap.map op_key (fun v -> map_back_value v vty) bdd)
