--- conflicted
+++ resolved
@@ -300,15 +300,9 @@
   {sol with symbolics=unprojed}
 ;;
 
-<<<<<<< HEAD
-let make_toplevel (toplevel_mutator : 'a Mutators.toplevel_mutator) =
-  toplevel_mutator ~name:"TupleFlatten" ty_mutator pattern_mutator value_mutator exp_mutator map_back_mutator mask_mutator
-=======
 
 let make_toplevel (toplevel_transformer : 'a Transformers.toplevel_transformer) =
   toplevel_transformer ~name:"TupleFlatten" ty_transformer pattern_transformer value_transformer exp_transformer map_back_transformer mask_transformer
->>>>>>> 4eafbb1a
-;;
 
 let flatten_decl d =
   match d with
