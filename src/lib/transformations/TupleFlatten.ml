--- conflicted
+++ resolved
@@ -283,43 +283,9 @@
   {sol with symbolics=unprojed}
 ;;
 
-
-<<<<<<< HEAD
-let flatten_net net =
-  print_endline "";
-  { attr_type = flatten_ty net.attr_type;
-    init = flatten_exp net.init;
-    trans = flatten_exp net.trans;
-    merge = flatten_exp net.merge;
-    assertion = (match net.assertion with
-        | None -> None
-        | Some e -> Some (flatten_exp e));
-    (* partitioning *)
-    partition = (match net.partition with
-        | None -> None
-        | Some e -> Some (flatten_exp e));
-    interface = (match net.interface with
-        | None -> None
-        | Some e -> Some (flatten_exp e));
-    (* end partitioning *)
-    symbolics =
-      BatList.map flatten_symbolic net.symbolics |> BatList.concat;
-    defs =
-      BatList.map (fun (x, oty, e) ->
-          (x, Some (flatten_ty (Nv_utils.OCamlUtils.oget oty)), flatten_exp e)) net.defs;
-    utys =
-      BatList.map (fun (x,m) -> (x, flatten_ty m)) net.utys;
-    requires = BatList.map (flatten_exp) net.requires;
-    graph = net.graph
-  }, unflatten_sol net.attr_type
-    (BatList.fold_left (fun acc (x,exp_ty) ->
-         VarMap.add x (get_ty_from_tyexp exp_ty) acc)
-        VarMap.empty net.symbolics)
-=======
 let make_toplevel (toplevel_mutator : 'a Mutators.toplevel_mutator) =
   toplevel_mutator ~name:"TupleFlatten" ty_mutator pattern_mutator value_mutator exp_mutator map_back_mutator mask_mutator
 ;;
->>>>>>> 3ce0f597
 
 let flatten_decl d =
   match d with
