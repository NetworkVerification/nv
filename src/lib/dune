--- conflicted
+++ resolved
@@ -1,13 +1,7 @@
 (library
-<<<<<<< HEAD
-  (name nv_lib)
-  (public_name nv_lib)
-; (modes native)
-=======
   (name nv)
   (public_name nv)
   (modes native)
->>>>>>> 55d29455
   (libraries
     nv_lang
     nv_smt
