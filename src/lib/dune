--- conflicted
+++ resolved
@@ -1,11 +1,7 @@
 (library
   (name nv_lib)
-<<<<<<< HEAD
   (public_name nv_lib)
   (modes native)
-=======
-  (public_name nv)
->>>>>>> 4eafbb1a
   (libraries
     nv_lang
     nv_smt
