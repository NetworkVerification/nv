--- conflicted
+++ resolved
@@ -171,15 +171,10 @@
 let parse fname =
   let files_to_parse = process_includes fname in
   let t = Console.read_files files_to_parse in
-<<<<<<< HEAD
   let old_ds = List.concat (List.map read_from_file files_to_parse) in
   (* print_endline @@ Printing.declarations_to_string ds; *) 
   let ds = sort_decls old_ds in
   (* check that the lists have equal length *)
   assert (List.compare_lengths old_ds ds = 0);
-  (ds, t)
-=======
-  let ds = List.concat (List.map read_from_file files_to_parse) in
   ds, t
-;;
->>>>>>> b9d63177
+;;