(* Type inference with efficient generalization via levels;
 * code following http://okmij.org/ftp/ML/generalization.html#levels
 *)

open Syntax
open Printing
open Nv_datastructures
open Nv_utils
open Collections
open Batteries

let debug = true
let if_debug s = if debug then print_endline s else ()
let node_ty = TNode
let edge_ty = TEdge
let init_ty aty = TArrow (node_ty, aty)
let merge_ty aty = TArrow (node_ty, TArrow (aty, TArrow (aty, aty)))
let trans_ty aty = TArrow (edge_ty, TArrow (aty, aty))

let solve_ty aty =
  TRecord
    (StringMap.add "init" (init_ty aty)
    @@ StringMap.add "trans" (trans_ty aty)
    @@ StringMap.add "merge" (merge_ty aty)
    @@ StringMap.empty)
;;

(* TODO: do we want a special partition ID type? is i8 a sensible number? *)
(* partitioning *)
let partition_ty = TArrow (node_ty, TInt 8)
<<<<<<< HEAD

let interface_ty aty = TArrow (edge_ty, TOption (TArrow (aty, TBool)))
=======
let interface_ty aty = TArrow (edge_ty, TOption aty)

>>>>>>> b9d63177
(* end partitioning *)

(* Region-like levels for efficient implementation of type generalization *)
let current_level = ref 1
let enter_level () = incr current_level
let leave_level () = decr current_level
let level () = !current_level
let level_reset () = current_level := 1

(* new type variable *)
let fresh_tyvar () = TVar (ref (Unbound (Var.fresh "a", level ())))

(* equality of type variables *)
let equal_tyvars tv1 tv2 = tv1 == tv2

(* physical equality of refs *)

let reset_tyvars () =
  (* name from OCaml's typing/typetext.ml *)
  (*  Var.reset ();  *)
  (* DPW: don't need to do this *)
  level_reset ()
;;

let rec check_annot_val (v : value) =
  (match v.vty with
  | None ->
    Console.error
      (Printf.sprintf
         "internal type annotation missing: %s\n"
         (Printing.value_to_string v))
  | Some _ -> ());
  match v.v with
  | VOption (Some v) -> check_annot_val v
  | VTuple vs -> BatList.iter check_annot_val vs
  | VMap map ->
    let bs, _ = BddMap.bindings map in
    BatList.iter
      (fun (v1, v2) ->
        check_annot_val v1;
        check_annot_val v2)
      bs
  | _ -> ()
;;

let rec check_annot (e : exp) =
  (* Printf.printf "expr: %s\n" (Printing.exp_to_string e) ;
     Printf.printf "type: %s\n" (Printing.ty_to_string (oget e.ety)) ; *)
  (match e.ety with
  | None ->
    Console.error
      (Printf.sprintf "internal type annotation missing: %s\n" (Printing.exp_to_string e))
  | Some _ -> ());
  match e.e with
  | EVar _ -> ()
  | EVal v -> check_annot_val v
  | EOp (_, es) -> BatList.iter check_annot es
  | EFun f -> check_annot f.body
  | EApp (e1, e2) ->
    check_annot e1;
    check_annot e2
  | EIf (e1, e2, e3) ->
    check_annot e1;
    check_annot e2;
    check_annot e3
  | ELet (_, e1, e2) ->
    check_annot e1;
    check_annot e2
  | ETuple es -> BatList.iter check_annot es
  | ESome e -> check_annot e
  | EMatch (e, bs) ->
    check_annot e;
    iterBranches (fun (_, e) -> check_annot e) bs
  | ETy (e, _) | EProject (e, _) -> check_annot e
  | ERecord map -> StringMap.iter (fun _ -> check_annot) map
;;

let check_annot_decl (d : declaration) =
  match d with
  | DLet (_, _, e)
  | DSymbolic (_, Exp e)
  | DAssert e
  | DPartition e (* partitioning *)
<<<<<<< HEAD
  | DRequire e ->
    check_annot e
  | DSolve {var_names; init; trans; merge; interface; _} ->
    begin check_annot var_names; check_annot init; check_annot trans; check_annot merge;
      match interface with
      | Some i -> check_annot i
      | None -> ()
    end
=======
  | DInterface e (* partitioning *)
  | DRequire e -> check_annot e
  | DSolve { var_names; init; trans; merge; _ } ->
    check_annot var_names;
    check_annot init;
    check_annot trans;
    check_annot merge
>>>>>>> b9d63177
  | DNodes _ | DEdges _ | DSymbolic _ | DUserTy _ -> ()
;;

let rec check_annot_decls (ds : declarations) =
  match ds with
  | [] -> ()
  | d :: ds ->
    check_annot_decl d;
    check_annot_decls ds
;;

exception Invalid_type

let rec strip_ty ty =
  match ty with
  | TVar { contents = Link t } -> strip_ty t
  | TUnit | TBool | TInt _ | TNode | TEdge -> ty
  | TArrow (t1, t2) -> TArrow (strip_ty t1, strip_ty t2)
  | TTuple ts -> TTuple (BatList.map strip_ty ts)
  | TOption t -> TOption (strip_ty t)
  | TMap (ty1, ty2) -> TMap (strip_ty ty1, strip_ty ty2)
  | TRecord map -> TRecord (StringMap.map strip_ty map)
  | QVar _ | TVar _ -> raise Invalid_type
;;

let tyname () = Var.fresh "a"

exception Occurs

let occurs tvr ty =
  let rec occ tvr ty =
    match ty with
    | TVar tvr' when equal_tyvars tvr tvr' -> raise Occurs
    | TVar ({ contents = Unbound (name, l') } as tv) ->
      let min_level =
        match !tvr with
        | Unbound (_, l) -> min l l'
        | _ -> l'
      in
      tv := Unbound (name, min_level)
    | TVar { contents = Link ty } -> occ tvr ty
    | QVar q ->
      (* this case should not occur, I don't think *)
      if_debug ("qvar " ^ Var.to_string q ^ " appears in occ check");
      ()
    | TArrow (t1, t2) ->
      occ tvr t1;
      occ tvr t2
    | TUnit | TBool | TInt _ | TNode | TEdge -> ()
    | TRecord map -> StringMap.iter (fun _ -> occ tvr) map
    | TTuple ts -> BatList.iter (occ tvr) ts
    | TOption t -> occ tvr t
    | TMap (t1, t2) ->
      occ tvr t1;
      occ tvr t2
  in
  try occ tvr ty with
  | Occurs ->
    Console.error
      (Printf.sprintf "%s occurs in %s\n" (tyvar_to_string !tvr) (ty_to_string ty))
;;

(* Simplistic.  No path compression *)
(* Also, QVar are unexpected: they should've been instantiated *)
let rec unify info e t1 t2 : unit =
  (* similar to unify, but returns a bool indicating if it was successful *)
  let rec try_unifies ts1 ts2 : bool =
    match ts1, ts2 with
    | [], [] -> true
    | t1 :: ts1, t2 :: ts2 -> try_unify t1 t2 && try_unifies ts1 ts2
    | _, _ -> false
  and try_unify t1 t2 : bool =
    if t1 == t2
    then true (* t1 and t2 are physically the same *)
    else (
      match t1, t2 with
      | TVar { contents = Link t1 }, t2 | t1, TVar { contents = Link t2 } ->
        try_unify t1 t2
      | TVar ({ contents = Unbound _ } as tv), t'
      | t', TVar ({ contents = Unbound _ } as tv) ->
        occurs tv t';
        tv := Link t';
        true
      (* | TVar {contents= Link t1}, t2 -> try_unify t1 t2
       * | t1, TVar {contents= Link t2} -> try_unify t1 t2 *)
      | TArrow (tyl1, tyl2), TArrow (tyr1, tyr2) ->
        try_unify tyl1 tyr1 && try_unify tyl2 tyr2
      | TBool, TBool -> true
      | TInt i, TInt j when i = j -> true
      | TNode, TNode -> true
      | TEdge, TEdge -> true
      | TTuple ts1, TTuple ts2 -> try_unifies ts1 ts2
      | TOption t1, TOption t2 -> try_unify t1 t2
      | TMap (t1, t2), TMap (t3, t4) -> try_unify t1 t3 && try_unify t2 t4
      | TRecord map1, TRecord map2 ->
        let open RecordUtils in
        if not (same_labels map1 map2)
        then false
        else
          BatList.fold_left
            (fun b l -> b && try_unify (StringMap.find l map1) (StringMap.find l map2))
            true
            (get_record_labels map1)
      | _, _ -> false)
  in
  if try_unify t1 t2
  then ()
  else (
    let msg =
      Printf.sprintf
        "unable to unify types: %s and\n %s"
        (ty_to_string t1)
        (ty_to_string t2)
    in
    Printf.printf "%s\n" msg;
    Console.error_position info e.espan msg)

and unifies info (e : exp) ts1 ts2 =
  match ts1, ts2 with
  | [], [] -> ()
  | t1 :: ts1, t2 :: ts2 ->
    unify info e t1 t2;
    unifies info e ts1 ts2
  | _, _ -> Console.error "wrong number of components in unification"
;;

let unify_opt info (e : exp) topt1 t2 =
  match topt1 with
  | Some t1 -> unify info e t1 t2
  | None -> ()
;;

let generalize ty =
  let rec gen ty =
    match ty with
    | TVar { contents = Unbound (name, l) } when l > !current_level -> QVar name
    | TVar { contents = Link ty } -> gen ty
    | TVar _ | TUnit | TBool | TInt _ | TNode | TEdge -> ty
    | QVar q ->
      if_debug ("qvar " ^ Var.to_string q ^ " appears in generalization check");
      ty
    | TArrow (ty1, ty2) ->
      let ty1 = gen ty1 in
      let ty2 = gen ty2 in
      TArrow (ty1, ty2)
    | TRecord map -> TRecord (StringMap.map gen map)
    | TTuple ts -> TTuple (BatList.map gen ts)
    | TOption t ->
      let ty = gen t in
      TOption ty
    | TMap (ty1, ty2) ->
      let ty1 = gen ty1 in
      let ty2 = gen ty2 in
      TMap (ty1, ty2)
  in
  match ty with
  | TArrow _ -> gen ty
  | _ -> ty
;;

(* instantiation: replace schematic variables with fresh TVar *)
let inst subst ty =
  let rec loop subst ty =
    match ty with
    | QVar name ->
      (try Env.lookup subst name with
      | Env.Unbound_var x -> Console.error ("bad instantiation: " ^ x))
    | TVar { contents = Link ty } -> loop subst ty
    | TVar { contents = Unbound (name, _) } ->
      if_debug ("found unbound tyvar " ^ Var.to_string name);
      (try Env.lookup subst name with
      | Env.Unbound_var x -> Console.error ("bad instantiation: " ^ x))
    | TUnit | TBool | TInt _ | TNode | TEdge -> ty
    | TArrow (ty1, ty2) ->
      let ty1 = loop subst ty1 in
      let ty2 = loop subst ty2 in
      TArrow (ty1, ty2)
    | TTuple ts ->
      let ts = loops subst ts in
      TTuple ts
    | TRecord map -> TRecord (StringMap.map (loop subst) map)
    | TOption t ->
      let t = loop subst t in
      TOption t
    | TMap (ty1, ty2) ->
      let ty1 = loop subst ty1 in
      let ty2 = loop subst ty2 in
      TMap (ty1, ty2)
  and loops subst tys =
    match tys with
    | [] -> []
    | ty :: tys ->
      let ty = loop subst ty in
      let tys = loops subst tys in
      ty :: tys
  in
  loop subst ty
;;

(* instantiate schema, returning both the new type and the list of type variables *)
let inst_schema (names, ty) =
  let add_name env name =
    let tv = fresh_tyvar () in
    Env.update env name tv
  in
  let subst = BatList.fold_left add_name Env.empty names in
  let tys = BatList.map (fun name -> Env.lookup subst name) names in
  inst subst ty, tys
;;

let substitute (ty : ty) : ty =
  let map = ref Env.empty in
  let rec substitute_aux ty =
    match ty with
    | QVar name ->
      (match Env.lookup_opt !map name with
      | None ->
        let ty = fresh_tyvar () in
        map := Env.update !map name ty;
        ty
      | Some ty -> ty)
    | TVar _ | TUnit | TBool | TInt _ | TNode | TEdge -> ty
    | TArrow (ty1, ty2) -> TArrow (substitute_aux ty1, substitute_aux ty2)
    | TRecord map -> TRecord (StringMap.map substitute_aux map)
    | TTuple ts -> TTuple (BatList.map substitute_aux ts)
    | TOption t -> TOption (substitute_aux t)
    | TMap (ty1, ty2) -> TMap (substitute_aux ty1, substitute_aux ty2)
  in
  substitute_aux ty
;;

let op_typ op =
  match op with
  | And -> [TBool; TBool], TBool
  | Or -> [TBool; TBool], TBool
  | Not -> [TBool], TBool
  (* Integer operators *)
  | UAdd size -> [tint_of_size size; tint_of_size size], tint_of_size size
  | USub size -> [tint_of_size size; tint_of_size size], tint_of_size size
  | UAnd size -> [tint_of_size size; tint_of_size size], tint_of_size size
  | ULess size -> [tint_of_size size; tint_of_size size], TBool
  | ULeq size -> [tint_of_size size; tint_of_size size], TBool
  | NLess -> [TNode; TNode], TBool
  | NLeq -> [TNode; TNode], TBool
  | AtMost n ->
    ( [ TTuple (BatList.init n (fun _ -> TBool))
      ; TTuple (BatList.init n (fun _ -> TInt 32))
      ; TInt 32 ]
    , TBool )
  | TGet _ | TSet _ -> failwith "internal error (op_typ): tuple op"
  (* Map operations *)
  | MCreate
  | MGet
  | MSet
  | MMap
  | MMerge
  | MMapFilter
  | MMapIte
  | MFoldNode
  | MFoldEdge
  | MForAll
  | Eq ->
    failwith (Printf.sprintf "internal error (op_typ): %s" (Printing.op_to_string op))
;;

let texp (e, ty, span) = aexp (e, Some ty, span)
let tvalue (v, ty, span) = avalue (v, Some ty, span)

let textract e =
  match e.ety with
  | None -> failwith "internal error (textract)"
  | Some ty -> e, ty
;;

let rec infer_exp i info env record_types (e : exp) : exp =
  let _infer_exp = infer_exp in
  (* Alias in case we need to modify the usually-static args *)
  let infer_exp = infer_exp (i + 1) info env record_types in
  let infer_value = infer_value info env record_types in
  let exp =
    match e.e with
    | EVar x ->
      (match Env.lookup_opt env x with
      | None ->
        Console.error_position
          info
          e.espan
          (* failwith *) ("unbound variable " ^ Var.to_string x)
      | Some t -> texp (e, substitute t, e.espan))
    | EVal v ->
      let v, t = infer_value v |> textractv in
      texp (e_val v, t, e.espan)
    | EOp (o, es) ->
      (match o, es with
      | MGet, [e1; e2] ->
        let e1, mapty = infer_exp e1 |> textract in
        let e2, keyty = infer_exp e2 |> textract in
        let valty = fresh_tyvar () in
        unify info e mapty (TMap (keyty, valty));
        texp (eop o [e1; e2], valty, e.espan)
      | MSet, [e1; e2; e3] ->
        let e1, mapty = infer_exp e1 |> textract in
        let e2, keyty = infer_exp e2 |> textract in
        let e3, valty = infer_exp e3 |> textract in
        let ty = TMap (keyty, valty) in
        unify info e mapty ty;
        texp (eop o [e1; e2; e3], ty, e.espan)
      | MCreate, [e1] ->
        let e1, valty = infer_exp e1 |> textract in
        let keyty = fresh_tyvar () in
        texp (eop o [e1], TMap (keyty, valty), e.espan)
      | MMap, [e1; e2] ->
        let e1, fty = infer_exp e1 |> textract in
        let e2, mapty = infer_exp e2 |> textract in
        let keyty = fresh_tyvar () in
        let valty = fresh_tyvar () in
        unify info e mapty (TMap (keyty, valty));
        unify info e fty (TArrow (valty, valty));
        texp (eop o [e1; e2], mapty, e.espan)
      | MMapFilter, [e1; e2; e3] ->
        let e1, kty = infer_exp e1 |> textract in
        let e2, vty = infer_exp e2 |> textract in
        let e3, mapty = infer_exp e3 |> textract in
        let keyty = fresh_tyvar () in
        let valty = fresh_tyvar () in
        unify info e mapty (TMap (keyty, valty));
        unify info e kty (TArrow (keyty, TBool));
        unify info e vty (TArrow (valty, valty));
        texp (eop o [e1; e2; e3], mapty, e.espan)
      | MMapIte, [e1; e2; e3; e4] ->
        let e1, kty = infer_exp e1 |> textract in
        let e2, vty1 = infer_exp e2 |> textract in
        let e3, vty2 = infer_exp e3 |> textract in
        let e4, mapty = infer_exp e4 |> textract in
        let keyty = fresh_tyvar () in
        let valty = fresh_tyvar () in
        unify info e mapty (TMap (keyty, valty));
        unify info e kty (TArrow (keyty, TBool));
        unify info e vty1 (TArrow (valty, valty));
        unify info e vty2 (TArrow (valty, valty));
        texp (eop o [e1; e2; e3; e4], mapty, e.espan)
      | MForAll, [e1; e2; e3] ->
        let e1, kty = infer_exp e1 |> textract in
        let e2, vty = infer_exp e2 |> textract in
        let e3, mapty = infer_exp e3 |> textract in
        let keyty = fresh_tyvar () in
        let valty = fresh_tyvar () in
        unify info e mapty (TMap (keyty, valty));
        unify info e kty (TArrow (keyty, TBool));
        unify info e vty (TArrow (valty, TBool));
        texp (eop o [e1; e2; e3], TBool, e.espan)
      | MMerge, _ ->
        let (e1, e2, e3), rest =
          match es with
          | [e1; e2; e3] -> (e1, e2, e3), None
          | [e1; e2; e3; el0; el1; er0; er1] -> (e1, e2, e3), Some (el0, el1, er0, er1)
          | _ ->
            Console.error_position
              info
              e.espan
              (Printf.sprintf "invalid number of parameters")
        in
        let e1, fty = infer_exp e1 |> textract in
        let e2, mapty1 = infer_exp e2 |> textract in
        let e3, mapty2 = infer_exp e3 |> textract in
        let keyty = fresh_tyvar () in
        let valty = fresh_tyvar () in
        unify info e mapty1 (TMap (keyty, valty));
        unify info e mapty2 (TMap (keyty, valty));
        unify info e fty (TArrow (valty, TArrow (valty, valty)));
        let es =
          match rest with
          | None -> []
          | Some (el0, el1, er0, er1) ->
            let el0, tyl0 = infer_exp el0 |> textract in
            let el1, tyl1 = infer_exp el1 |> textract in
            let er0, tyr0 = infer_exp er0 |> textract in
            let er1, tyr1 = infer_exp er1 |> textract in
            unify info e tyl0 (TOption valty);
            unify info e tyl1 (TOption valty);
            unify info e tyr0 (TOption valty);
            unify info e tyr1 (TOption valty);
            [el0; el1; er0; er1]
        in
        texp (eop o (e1 :: e2 :: e3 :: es), mapty1, e.espan)
      | MFoldNode, [e1; e2; e3] ->
        let e1, fty = infer_exp e1 |> textract in
        let e2, mapty = infer_exp e2 |> textract in
        let e3, accty = infer_exp e3 |> textract in
        let keyty = TNode in
        let valty = fresh_tyvar () in
        unify info e mapty (TMap (keyty, valty));
        unify info e fty (TArrow (keyty, TArrow (valty, TArrow (accty, accty))));
        texp (eop o [e1; e2; e3], accty, e.espan)
      | MFoldEdge, [e1; e2; e3] ->
        let e1, fty = infer_exp e1 |> textract in
        let e2, mapty = infer_exp e2 |> textract in
        let e3, accty = infer_exp e3 |> textract in
        let keyty = TEdge in
        let valty = fresh_tyvar () in
        unify info e mapty (TMap (keyty, valty));
        unify info e fty (TArrow (keyty, TArrow (valty, TArrow (accty, accty))));
        texp (eop o [e1; e2; e3], accty, e.espan)
      | TGet (size, lo, hi), [e1] ->
        let e1, tty = infer_exp e1 |> textract in
        let elt_tyvars = List.map (fun _ -> fresh_tyvar ()) (List.make size ()) in
        unify info e tty (TTuple elt_tyvars);
        let ret_ty =
          if lo = hi
          then List.nth elt_tyvars lo
          else TTuple (List.drop lo elt_tyvars |> List.take (hi - lo + 1))
        in
        texp (eop o [e1], ret_ty, e.espan)
      | TSet (size, lo, hi), [e1; e2] ->
        let e1, tty = infer_exp e1 |> textract in
        let e2, vty = infer_exp e2 |> textract in
        let elt_tyvars = List.map (fun _ -> fresh_tyvar ()) (List.make size ()) in
        unify info e tty (TTuple elt_tyvars);
        if lo = hi
        then unify info e vty (List.nth elt_tyvars lo)
        else
          unify info e vty (TTuple (List.drop lo elt_tyvars |> List.take (hi - lo + 1)));
        texp (eop o [e1; e2], tty, e.espan)
      | MGet, _
      | MSet, _
      | MCreate, _
      | MMap, _
      | MFoldNode, _
      | MFoldEdge, _
      | TGet _, _
      | TSet _, _ ->
        Console.error_position
          info
          e.espan
          (Printf.sprintf "invalid number of parameters")
      | Eq, [e1; e2] ->
        let e1, ty1 = infer_exp e1 |> textract in
        let e2, ty2 = infer_exp e2 |> textract in
        unify info e ty1 ty2;
        texp (eop o [e1; e2], TBool, e.espan)
      | _ ->
        let argtys, resty = op_typ o in
        let es, tys = infer_exps (i + 1) info env record_types es in
        unifies info e argtys tys;
        texp (eop o es, resty, e.espan))
    | EFun { arg = x; argty; resty; body } ->
      let ty_x = fresh_tyvar () in
      let e, ty_e =
        _infer_exp (i + 1) info (Env.update env x ty_x) record_types body |> textract
      in
      unify_opt info e argty ty_x;
      unify_opt info e resty ty_e;
      texp
        ( efun { arg = x; argty = Some ty_x; resty = Some ty_e; body = e }
        , TArrow (ty_x, ty_e)
        , e.espan )
    | EApp (e1, e2) ->
      let e1, ty_fun = infer_exp e1 |> textract in
      let e2, ty_arg = infer_exp e2 |> textract in
      let ty_res = fresh_tyvar () in
      unify info e ty_fun (TArrow (ty_arg, ty_res));
      texp (eapp e1 e2, ty_res, e.espan)
    | EIf (e1, e2, e3) ->
      let e1, tcond = infer_exp e1 |> textract in
      let e2, ty2 = infer_exp e2 |> textract in
      let e3, ty3 = infer_exp e3 |> textract in
      unify info e1 TBool tcond;
      unify info e ty2 ty3;
      texp (eif e1 e2 e3, ty2, e.espan)
    | ELet (x, e1, e2) ->
      (* TO DO? Could traverse the term e1 again replacing TVars with QVars of the same name.
         Did not do this for now. *)
      enter_level ();
      let e1, ty_e1 = infer_exp e1 |> textract in
      leave_level ();
      let ty = generalize ty_e1 in
      let e2, ty_e2 =
        _infer_exp (i + 1) info (Env.update env x ty) record_types e2 |> textract
      in
      texp (elet x e1 e2, ty_e2, e.espan)
    (* NOTE:  Changes order of evaluation if e is not a value;
       If we have effects, value restriction needed. *)
    | ETuple es ->
      let es, tys = infer_exps (i + 1) info env record_types es in
      texp (etuple es, TTuple tys, e.espan)
    | ERecord emap ->
      (* Retrieve the record type corresponding to this expression.
         All record types should be explicitly declared, and
         all labels should appear in exactly one declaration *)
      let open RecordUtils in
      let label = List.hd @@ get_record_labels emap in
      let ferr = Console.error_position info e.espan in
      let tmap = get_type_with_label record_types ferr label in
      if not (same_labels emap tmap)
      then
        (* The only possible record type was not a match *)
        Console.error_position
          info
          e.espan
          "Record does not match any declared record type!";
      let emap = StringMap.map infer_exp emap in
      BatEnum.iter
        (fun l ->
          let e, t1 = StringMap.find l emap |> textract in
          let t2 = StringMap.find l tmap in
          unify info e t1 t2)
        (StringMap.keys emap);
      texp (erecord emap, TRecord tmap, e.espan)
    | EProject (e1, label) ->
      (* Retrieve the record type containing this label.
         All record types should be explicitly declared, and
         all labels should appear in exactly one declaration *)
      let open RecordUtils in
      let ferr = Console.error_position info e.espan in
      let tmap = get_type_with_label record_types ferr label in
      let label_type = StringMap.find label tmap in
      let e1, ety = infer_exp e1 |> textract in
      unify info e1 ety (TRecord tmap);
      texp (eproject e1 label, label_type, e.espan)
    | ESome e ->
      let e, t = infer_exp e |> textract in
      texp (esome e, TOption t, e.espan)
    | EMatch (e1, branches) ->
      let e1, tmatch = infer_exp e1 |> textract in
      let branches, t = infer_branches (i + 1) info env record_types e1 tmatch branches in
      texp (ematch e1 branches, t, e1.espan)
    | ETy (e, t) ->
      let e, t1 = infer_exp e |> textract in
      unify info e t t1;
      texp (ety e t1, t1, e.espan)
  in
  (* Printf.printf "infer_exp: %s\n" (Printing.exp_to_string e) ;
     Printf.printf "type: %s\n" (Printing.ty_to_string (oget exp.ety)) ;
     check_annot exp ; *)
  exp

and infer_exps i info env record_types es =
  match es with
  | [] -> [], []
  | e :: es ->
    let e, ty = infer_exp (i + 1) info env record_types e |> textract in
    let es, tys = infer_exps (i + 1) info env record_types es in
    e :: es, ty :: tys

and textractv v =
  match v.vty with
  | None -> failwith "internal error (textractv)"
  | Some ty -> v, ty

and infer_value info env record_types (v : Syntax.value) : Syntax.value =
  let infer_value = infer_value info env record_types in
  (* Printf.printf "infer_value: %s\n" (Printing.value_to_string v) ; *)
  let ret =
    match v.v with
    | VUnit -> tvalue (v, TUnit, v.vspan)
    | VBool _ -> tvalue (v, TBool, v.vspan)
    | VInt i -> tvalue (v, tint_of_value i, v.vspan)
    | VNode _ -> tvalue (v, TNode, v.vspan)
    | VEdge _ -> tvalue (v, TEdge, v.vspan)
    | VMap m ->
      let vs, default = BddMap.bindings m in
      let default, dty = infer_value default |> textractv in
      (match vs with
      | [] ->
        (* let ty = fresh_tyvar () in *)
        let ty = fresh_tyvar () in
        tvalue (vmap m, TMap (ty, dty), v.vspan)
      (* (match v.vty with *)
      (*  | None -> *)
      (*     let ty = fresh_tyvar () in *)
      (*     tvalue (vmap m, TMap (ty, dty), v.vspan) *)
      (*  | Some ty -> *)
      (*     let map = BddMap.create ~key_ty:ty default in *)
      (*     tvalue (vmap map, TMap (ty, dty), v.vspan)) *)
      | (kv, vv) :: _ ->
        let _, kvty = infer_value kv |> textractv in
        let _, vvty = infer_value vv |> textractv in
        unify info (exp_of_value v) vvty dty;
        let vs =
          BatList.map
            (fun (kv2, vv2) ->
              let kv2, kvty2 = infer_value kv2 |> textractv in
              let vv2, vvty2 = infer_value vv2 |> textractv in
              unify info (exp_of_value v) kvty kvty2;
              unify info (exp_of_value v) vvty vvty2;
              kv2, vv2)
            vs
        in
        let map = BddMap.from_bindings ~key_ty:kvty (vs, default) in
        tvalue (vmap map, TMap (kvty, vvty), v.vspan))
    | VTuple vs ->
      let vs, ts = infer_values info env record_types vs in
      tvalue (vtuple vs, TTuple ts, v.vspan)
    | VRecord vmap ->
      (* All VRecords are constructed via ERecords, so shouldn't need
         to check that the record type has been properly declared *)
      let vmap = StringMap.map infer_value vmap in
      let tmap = StringMap.map (fun v -> Nv_utils.OCamlUtils.oget v.vty) vmap in
      tvalue (vrecord vmap, TRecord tmap, v.vspan)
    | VOption None ->
      let tv = fresh_tyvar () in
      tvalue (voption None, TOption tv, v.vspan)
    | VOption (Some v) ->
      let v, t = infer_value v |> textractv in
      let tv = fresh_tyvar () in
      unify info (exp_of_value v) t tv;
      tvalue (voption (Some v), TOption tv, v.vspan)
    | VClosure _ -> failwith "internal error (infer_value)"
  in
  (* Printf.printf "Type: %s\n" (Printing.ty_to_string (oget ret.vty)) ; *)
  ret

and infer_values info env record_types vs =
  match vs with
  | [] -> [], []
  | v :: vs ->
    let v, t = infer_value info env record_types v |> textractv in
    let vs, ts = infer_values info env record_types vs in
    v :: vs, t :: ts

and infer_branches i info env record_types exp tmatch bs =
  match popBranch bs with
  | (p, e), bs when isEmptyBranch bs ->
    let env2 = infer_pattern (i + 1) info env exp tmatch p in
    let e, t = infer_exp (i + 1) info env2 record_types e |> textract in
    addBranch p e emptyBranch, t
  | (p, e), bs ->
    let bs, tbranch = infer_branches (i + 1) info env record_types exp tmatch bs in
    let env2 = infer_pattern (i + 1) info env exp tmatch p in
    let e, t = infer_exp (i + 1) info env2 record_types e |> textract in
    unify info e t tbranch;
    addBranch p e bs, t

(* and infer_branches i info env exp tmatch bs = *)
(*   let rec infer_branches_aux i info env exp tmatch bs accbs accty = *)
(*     try let ((p,e), bs) = popBranch bs in *)
(*         let env2 = infer_pattern (i + 1) info env exp tmatch p in *)
(*         let e, t = infer_exp2 e |> textract in *)
(*         unify info e t accty ; *)
(*         infer_branches_aux (i+1) info env exp tmatch bs (addBranch p e accbs) t *)
(*     with *)
(*     | Not_found -> (accbs, accty) *)
(*   in *)
(*   try let ((p, e), bs) = popBranch bs in *)
(*       let env2 = infer_pattern (i + 1) info env exp tmatch p in *)
(*       let e, t = infer_exp2 e |> textract in *)
(*       infer_branches_aux (i+1) info env exp tmatch bs (addBranch p e emptyBranch) t *)
(*   with | Not_found -> failwith "internal error (infer branches)" *)
and infer_pattern i info env e tmatch p =
  valid_pat p;
  match p with
  | PWild -> env
  | PVar x -> Env.update env x tmatch
  | PUnit ->
    unify info e tmatch TUnit;
    env
  | PBool _ ->
    unify info e tmatch TBool;
    env
  | PInt i ->
    unify info e tmatch (tint_of_value i);
    env
  | PNode _ ->
    unify info e tmatch TNode;
    env
  | PEdge (p1, p2) ->
    unify info e tmatch TEdge;
    infer_patterns (i + 1) info env e [TNode; TNode] [p1; p2]
  | PTuple ps ->
    let ts = BatList.map (fun _ -> fresh_tyvar ()) ps in
    let ty = TTuple ts in
    unify info e tmatch ty;
    infer_patterns (i + 1) info env e ts ps
  | PRecord pmap ->
    let ptmap = StringMap.map (fun p -> p, fresh_tyvar ()) pmap in
    let tmap = StringMap.map snd ptmap in
    let ty = TRecord tmap in
    unify info e tmatch ty;
    StringMap.fold (fun _ (p, t) env -> infer_pattern (i + 1) info env e t p) ptmap env
  | POption x ->
    let t = fresh_tyvar () in
    unify info e tmatch (TOption t);
    (match x with
    | None -> env
    | Some p -> infer_pattern (i + 1) info env e t p)

and infer_patterns i info env e ts ps =
  match ts, ps with
  | [], [] -> env
  | t :: ts, p :: ps ->
    valid_pat p;
    let env = infer_pattern (i + 1) info env e t p in
    infer_patterns (i + 1) info env e ts ps
  | _, _ -> Console.error "bad arity in pattern match"

(* ensure patterns do not contain duplicate variables *)
and valid_pat p = valid_pattern Env.empty p |> ignore

and valid_pattern env p =
  match p with
  | PWild | PUnit | PBool _ | PInt _ | PNode _ -> env
  | PVar x ->
    (match Env.lookup_opt env x with
    | None -> Env.update env x ()
    | Some _ -> Console.error ("variable " ^ Var.to_string x ^ " appears twice in pattern"))
  | PEdge (p1, p2) -> valid_patterns env [p1; p2]
  | PTuple ps -> valid_patterns env ps
  | PRecord map -> StringMap.fold (fun _ p env -> valid_pattern env p) map env
  | POption None -> env
  | POption (Some p) -> valid_pattern env p

and valid_patterns env p =
  match p with
  | [] -> env
  | p :: ps -> valid_patterns (valid_pattern env p) ps
;;

let rec infer_declarations_aux i info env record_types (ds : declarations) : declarations =
  match ds with
  | [] -> []
  | d :: ds' ->
    let env', d' = infer_declaration (i + 1) info env record_types d in
    d' :: infer_declarations_aux (i + 1) info env' record_types ds'

and infer_declaration i info env record_types d : ty Env.t * declaration =
  let _infer_exp = infer_exp in
  (* Alias in case we need to modify the usually-static args *)
  let infer_exp = infer_exp (i + 1) info env record_types in
  let open Nv_utils.OCamlUtils in
  match d with
  | DLet (x, _, e1) ->
    enter_level ();
    let e1, ty_e1 = infer_exp e1 |> textract in
    leave_level ();
    let ty = generalize ty_e1 in
    Env.update env x ty, DLet (x, Some ty, texp (e1, ty, e1.espan))
  | DSymbolic (x, e1) ->
    (match e1 with
    | Exp e1 ->
      enter_level ();
      let e1, ty_e1 = infer_exp e1 |> textract in
      leave_level ();
      let ty = generalize ty_e1 in
      Env.update env x ty, DSymbolic (x, Exp (texp (e1, ty, e1.espan)))
    | Ty ty -> Env.update env x ty, DSymbolic (x, e1))
  | DAssert e ->
    let e' = infer_exp e in
    let ty = oget e'.ety in
    unify info e ty TBool;
    Env.update env (Var.create "assert") ty, DAssert e'
  (* partitioning *)
  | DPartition e ->
    let e' = infer_exp e in
    let ty = oget e'.ety in
<<<<<<< HEAD
    unify info e ty partition_ty ;
    (Env.update env (Var.create "partition") ty, DPartition e')
  | DRequire e ->
    let e' = infer_exp e in
    let ty = oget e'.ety in
    unify info e ty TBool ; (env, DRequire e')
  | DSolve {aty; var_names; init; trans; merge; interface} ->
=======
    unify info e ty partition_ty;
    Env.update env (Var.create "partition") ty, DPartition e'
  | DInterface _ -> failwith "Not implemented (requires knowing the attribute type)"
  (* let e' = infer_exp e in
     let ty = oget e'.ety in
     unify info e ty (interface_ty aty) ;
     (Env.update env (Var.create "interface") ty, DInterface e') *)
  (* end partitioning *)
  | DRequire e ->
    let e' = infer_exp e in
    let ty = oget e'.ety in
    unify info e ty TBool;
    env, DRequire e'
  | DSolve { aty; var_names; init; trans; merge } ->
>>>>>>> b9d63177
    (* Note: This only works before map unrolling *)
    let solve_aty =
      match aty with
      | Some ty -> ty
      | None -> fresh_tyvar ()
    in
    let init' = infer_exp init in
    let trans' = infer_exp trans in
    let merge' = infer_exp merge in
<<<<<<< HEAD
    let interface' = match interface with
      | Some interf -> begin
          let interf' = infer_exp interf in
          unify info interf (oget interf'.ety) (interface_ty solve_aty) ;
          Some interf'
        end
      | None -> None
    in
    unify info init (oget init'.ety) (init_ty solve_aty) ;
    unify info trans (oget trans'.ety) (trans_ty solve_aty) ;
    unify info merge (oget merge'.ety) (merge_ty solve_aty) ;
    let var = match var_names.e with | EVar x -> x | _ -> failwith "bad DSolve" in
    let ety = TMap (TNode, solve_aty) in
    (Env.update env var ety,
     DSolve {aty = Some solve_aty; var_names = aexp (evar var, (Some ety), var_names.espan);
             init = init'; trans = trans'; merge = merge'; interface = interface'})
  | DUserTy _ | DNodes _ | DEdges _ -> (env, d)
=======
    unify info init (oget init'.ety) (init_ty solve_aty);
    unify info trans (oget trans'.ety) (trans_ty solve_aty);
    unify info merge (oget merge'.ety) (merge_ty solve_aty);
    let var =
      match var_names.e with
      | EVar x -> x
      | _ -> failwith "bad DSolve"
    in
    let ety = TMap (TNode, solve_aty) in
    ( Env.update env var ety
    , DSolve
        { aty = Some solve_aty
        ; var_names = aexp (evar var, Some ety, var_names.espan)
        ; init = init'
        ; trans = trans'
        ; merge = merge'
        } )
  | DUserTy _ | DNodes _ | DEdges _ -> env, d
;;
>>>>>>> b9d63177

let canonicalize_type (ty : ty) : ty =
  let rec aux ty map count =
    match ty with
    | TUnit | TBool | TInt _ | TNode | TEdge -> ty, map, count
    | TArrow (t1, t2) ->
      let t1', map, count = aux t1 map count in
      let t2', map, count = aux t2 map count in
      TArrow (t1', t2'), map, count
    | TTuple tys ->
      let tys', map, count =
        BatList.fold_left
          (fun (lst, map, count) t ->
            let t', map, count = aux t map count in
            t' :: lst, map, count)
          ([], map, count)
          tys
      in
      TTuple (BatList.rev tys'), map, count
    | TRecord tmap ->
      let open RecordUtils in
      let tmap', map, count =
        List.fold_left2
          (fun (tmap, map, count) l t ->
            let t', map, count = aux t map count in
            StringMap.add l t' tmap, map, count)
          (StringMap.empty, map, count)
          (get_record_labels tmap)
          (get_record_entries tmap)
      in
      TRecord tmap', map, count
    | TOption t ->
      let t', map, count = aux t map count in
      TOption t', map, count
    | TMap (t1, t2) ->
      let t1', map, count = aux t1 map count in
      let t2', map, count = aux t2 map count in
      TMap (t1', t2'), map, count
    | QVar tyname ->
      begin
        match VarMap.Exceptionless.find tyname map with
        | None ->
          let new_var = Var.to_var ("a", count) in
          QVar new_var, VarMap.add tyname new_var map, count + 1
        | Some v -> QVar v, map, count
      end
    | TVar r ->
      begin
        match !r with
        | Link t -> aux t map count
        | Unbound _ -> TUnit, map, count
      end
  in
  let result, _, _ = aux ty VarMap.empty 0 in
  result
;;

let rec equiv_tys ty1 ty2 = equal_tys (canonicalize_type ty1) (canonicalize_type ty2)

let infer_declarations info (ds : declarations) : declarations =
  let record_types = get_record_types ds in
  infer_declarations_aux 0 info Env.empty record_types ds
;;<|MERGE_RESOLUTION|>--- conflicted
+++ resolved
@@ -28,13 +28,8 @@
 (* TODO: do we want a special partition ID type? is i8 a sensible number? *)
 (* partitioning *)
 let partition_ty = TArrow (node_ty, TInt 8)
-<<<<<<< HEAD
-
 let interface_ty aty = TArrow (edge_ty, TOption (TArrow (aty, TBool)))
-=======
-let interface_ty aty = TArrow (edge_ty, TOption aty)
-
->>>>>>> b9d63177
+
 (* end partitioning *)
 
 (* Region-like levels for efficient implementation of type generalization *)
@@ -118,24 +113,15 @@
   | DSymbolic (_, Exp e)
   | DAssert e
   | DPartition e (* partitioning *)
-<<<<<<< HEAD
-  | DRequire e ->
-    check_annot e
-  | DSolve {var_names; init; trans; merge; interface; _} ->
-    begin check_annot var_names; check_annot init; check_annot trans; check_annot merge;
-      match interface with
-      | Some i -> check_annot i
-      | None -> ()
-    end
-=======
-  | DInterface e (* partitioning *)
   | DRequire e -> check_annot e
-  | DSolve { var_names; init; trans; merge; _ } ->
+  | DSolve { var_names; init; trans; merge; interface; _ } ->
     check_annot var_names;
     check_annot init;
     check_annot trans;
-    check_annot merge
->>>>>>> b9d63177
+    check_annot merge;
+    (match interface with
+    | Some i -> check_annot i
+    | None -> ())
   | DNodes _ | DEdges _ | DSymbolic _ | DUserTy _ -> ()
 ;;
 
@@ -660,7 +646,9 @@
       texp (esome e, TOption t, e.espan)
     | EMatch (e1, branches) ->
       let e1, tmatch = infer_exp e1 |> textract in
-      let branches, t = infer_branches (i + 1) info env record_types e1 tmatch branches in
+      let branches, t =
+        infer_branches (i + 1) info env record_types e1 tmatch branches
+      in
       texp (ematch e1 branches, t, e1.espan)
     | ETy (e, t) ->
       let e, t1 = infer_exp e |> textract in
@@ -840,7 +828,8 @@
   | PVar x ->
     (match Env.lookup_opt env x with
     | None -> Env.update env x ()
-    | Some _ -> Console.error ("variable " ^ Var.to_string x ^ " appears twice in pattern"))
+    | Some _ ->
+      Console.error ("variable " ^ Var.to_string x ^ " appears twice in pattern"))
   | PEdge (p1, p2) -> valid_patterns env [p1; p2]
   | PTuple ps -> valid_patterns env ps
   | PRecord map -> StringMap.fold (fun _ p env -> valid_pattern env p) map env
@@ -853,7 +842,8 @@
   | p :: ps -> valid_patterns (valid_pattern env p) ps
 ;;
 
-let rec infer_declarations_aux i info env record_types (ds : declarations) : declarations =
+let rec infer_declarations_aux i info env record_types (ds : declarations) : declarations
+  =
   match ds with
   | [] -> []
   | d :: ds' ->
@@ -890,30 +880,14 @@
   | DPartition e ->
     let e' = infer_exp e in
     let ty = oget e'.ety in
-<<<<<<< HEAD
-    unify info e ty partition_ty ;
-    (Env.update env (Var.create "partition") ty, DPartition e')
-  | DRequire e ->
-    let e' = infer_exp e in
-    let ty = oget e'.ety in
-    unify info e ty TBool ; (env, DRequire e')
-  | DSolve {aty; var_names; init; trans; merge; interface} ->
-=======
     unify info e ty partition_ty;
     Env.update env (Var.create "partition") ty, DPartition e'
-  | DInterface _ -> failwith "Not implemented (requires knowing the attribute type)"
-  (* let e' = infer_exp e in
-     let ty = oget e'.ety in
-     unify info e ty (interface_ty aty) ;
-     (Env.update env (Var.create "interface") ty, DInterface e') *)
-  (* end partitioning *)
   | DRequire e ->
     let e' = infer_exp e in
     let ty = oget e'.ety in
     unify info e ty TBool;
     env, DRequire e'
-  | DSolve { aty; var_names; init; trans; merge } ->
->>>>>>> b9d63177
+  | DSolve { aty; var_names; init; trans; merge; interface } ->
     (* Note: This only works before map unrolling *)
     let solve_aty =
       match aty with
@@ -923,25 +897,14 @@
     let init' = infer_exp init in
     let trans' = infer_exp trans in
     let merge' = infer_exp merge in
-<<<<<<< HEAD
-    let interface' = match interface with
-      | Some interf -> begin
-          let interf' = infer_exp interf in
-          unify info interf (oget interf'.ety) (interface_ty solve_aty) ;
-          Some interf'
-        end
+    let interface' =
+      match interface with
+      | Some interf ->
+        let interf' = infer_exp interf in
+        unify info interf (oget interf'.ety) (interface_ty solve_aty);
+        Some interf'
       | None -> None
     in
-    unify info init (oget init'.ety) (init_ty solve_aty) ;
-    unify info trans (oget trans'.ety) (trans_ty solve_aty) ;
-    unify info merge (oget merge'.ety) (merge_ty solve_aty) ;
-    let var = match var_names.e with | EVar x -> x | _ -> failwith "bad DSolve" in
-    let ety = TMap (TNode, solve_aty) in
-    (Env.update env var ety,
-     DSolve {aty = Some solve_aty; var_names = aexp (evar var, (Some ety), var_names.espan);
-             init = init'; trans = trans'; merge = merge'; interface = interface'})
-  | DUserTy _ | DNodes _ | DEdges _ -> (env, d)
-=======
     unify info init (oget init'.ety) (init_ty solve_aty);
     unify info trans (oget trans'.ety) (trans_ty solve_aty);
     unify info merge (oget merge'.ety) (merge_ty solve_aty);
@@ -958,10 +921,10 @@
         ; init = init'
         ; trans = trans'
         ; merge = merge'
+        ; interface = interface'
         } )
   | DUserTy _ | DNodes _ | DEdges _ -> env, d
 ;;
->>>>>>> b9d63177
 
 let canonicalize_type (ty : ty) : ty =
   let rec aux ty map count =
