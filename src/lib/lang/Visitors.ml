--- conflicted
+++ resolved
@@ -32,20 +32,14 @@
   | DAssert e
   | DPartition e (* partitioning *)
   | DRequire e
-<<<<<<< HEAD
-  | DSymbolic (_, Exp e) ->
-    iter_exp (f d) e
-  | DSolve {var_names; init; trans; merge; interface; _} ->
-    let intf = match interface with
+  | DSymbolic (_, Exp e) -> iter_exp (f d) e
+  | DSolve { var_names; init; trans; merge; interface; _ } ->
+    let intf =
+      match interface with
       | Some i -> [i]
       | None -> []
     in
     List.iter (iter_exp (f d)) ([var_names; init; trans; merge] @ intf)
-=======
-  | DSymbolic (_, Exp e) -> iter_exp (f d) e
-  | DSolve { var_names; init; trans; merge; _ } ->
-    List.iter (iter_exp (f d)) [var_names; init; trans; merge]
->>>>>>> b9d63177
   | DNodes _ | DEdges _ | DSymbolic _ | DUserTy _ -> ()
 ;;
 
