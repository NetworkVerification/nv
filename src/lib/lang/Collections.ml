open Syntax
open Batteries
open Nv_datastructures
include Nv_utils.PrimitiveCollections

module VarMap = BetterMap.Make(Var)
module VarSet = BetterSet.Make(Var)

module TypeMap = BetterMap.Make (struct
    type t = ty

    let compare = compare
    let to_string = Printing.ty_to_string
  end)

module ValueSet = BetterSet.Make (struct
    type t = value

    let compare v1 v2 =
      let cfg = Cmdline.get_cfg () in
      if cfg.hashcons then v1.vtag - v2.vtag else compare v1 v2
    let to_string = Printing.value_to_string
  end)

module ValueMap = BetterMap.Make (struct
    type t = value

    let compare v1 v2 =
      let cfg = Cmdline.get_cfg () in
      if cfg.hashcons then v1.vtag - v2.vtag else compare v1 v2
    let to_string = Printing.value_to_string
  end)
;;

module ExpMap = BetterMap.Make (struct
    type t = exp

    let compare e1 e2 =
      let cfg = Cmdline.get_cfg () in
      if cfg.hashcons then e1.etag - e2.etag else
        compare e1 e2
    let to_string = Printing.exp_to_string
  end)

module ExpSet = BetterSet.Make (struct
    type t = exp

<<<<<<< HEAD
module HashTy : BatHashtbl.HashedType =
struct
  type t = Syntax.ty
  let equal = Syntax.equal_tys
  let hash = Syntax.hash_ty
end

module HashTblTy = Hashtbl.Make(HashTy)

let printList (printer: 'a -> string) (ls: 'a list) (first : string)
              (sep : string) (last : string) =
  let buf = Buffer.create 500 in
  let rec loop ls =
    match ls with
    | [] -> ()
    | [l] -> Buffer.add_string buf (printer l)
    | l :: ls ->
       Buffer.add_string buf (printer l);
       Buffer.add_string buf sep;
       loop ls
  in
  Buffer.add_string buf first;
  loop ls;
  Buffer.add_string buf last;
  Buffer.contents buf

let printListi (printer: int -> 'a -> string) (ls: 'a list) (first : string)
              (sep : string) (last : string) =
  let buf = Buffer.create 500 in
  let rec loop i ls =
    match ls with
    | [] -> ()
    | [l] -> Buffer.add_string buf (printer i l)
    | l :: ls ->
       Buffer.add_string buf (printer i l);
       Buffer.add_string buf sep;
       loop (i+1) ls
  in
  Buffer.add_string buf first;
  loop 0 ls;
  Buffer.add_string buf last;
  Buffer.contents buf
=======
    let compare = compare_es
    let to_string = Printing.exp_to_string
  end)
>>>>>>> 4eafbb1a
<|MERGE_RESOLUTION|>--- conflicted
+++ resolved
@@ -44,52 +44,16 @@
 
 module ExpSet = BetterSet.Make (struct
     type t = exp
+    let compare = compare_es
+    let to_string = Printing.exp_to_string end)
 
-<<<<<<< HEAD
-module HashTy : BatHashtbl.HashedType =
-struct
-  type t = Syntax.ty
-  let equal = Syntax.equal_tys
-  let hash = Syntax.hash_ty
-end
-
-module HashTblTy = Hashtbl.Make(HashTy)
-
-let printList (printer: 'a -> string) (ls: 'a list) (first : string)
-              (sep : string) (last : string) =
-  let buf = Buffer.create 500 in
-  let rec loop ls =
-    match ls with
-    | [] -> ()
-    | [l] -> Buffer.add_string buf (printer l)
-    | l :: ls ->
-       Buffer.add_string buf (printer l);
-       Buffer.add_string buf sep;
-       loop ls
-  in
-  Buffer.add_string buf first;
-  loop ls;
-  Buffer.add_string buf last;
-  Buffer.contents buf
-
-let printListi (printer: int -> 'a -> string) (ls: 'a list) (first : string)
-              (sep : string) (last : string) =
-  let buf = Buffer.create 500 in
-  let rec loop i ls =
-    match ls with
-    | [] -> ()
-    | [l] -> Buffer.add_string buf (printer i l)
-    | l :: ls ->
-       Buffer.add_string buf (printer i l);
-       Buffer.add_string buf sep;
-       loop (i+1) ls
-  in
-  Buffer.add_string buf first;
-  loop 0 ls;
-  Buffer.add_string buf last;
-  Buffer.contents buf
-=======
-    let compare = compare_es
-    let to_string = Printing.exp_to_string
-  end)
->>>>>>> 4eafbb1a
+(* module HashTy : BatHashtbl.HashedType =
+ * struct
+ *   type t = Syntax.ty
+ *   let equal = Syntax.equal_tys
+ *   let hash = Syntax.hash_ty
+ * end
+ *
+ * module HashTblTy = Hashtbl.Make(HashTy)
+ *
+ *   end) *)