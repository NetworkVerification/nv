
type t =
  { debug: bool       [@short "-d"]    (** enable a debugging backtrace for nv     *)
  ; verbose: bool     [@short "-v"]    (** print out the srp solution              *)
  ; simulate: bool    [@short "-s"]    (** simulate the network on given inputs    *)
  ; bound: int option                  (** bound the number of simulation steps    *)
  ; random_test: bool [@short "-r"]    (** perform randomized network testing      *)
  ; ntests: int                        (** number of random test cases to try      *)
  ; smart_gen: bool   [@short "-g"]    (** generate relevant randomized inputs     *)
  ; smt: bool         [@short "-m"]    (** search for bugs using an smt solver     *)
  ; query: bool                        (** emit the query used by the smt solver   *)
  ; hashcons: bool    [@short "-c"]    (** enables hashconsing of all ast terms    *)
  ; memoize: bool     [@short "-z"]    (** memoizes the interpreter for reuse      *)
  ; no_caching: bool                   (** disables mtbdd operation caching        *)
  ; no_cutoff: bool                    (** disables mtbdd early termination        *)
  ; inline: bool      [@short "-i"]    (** inline the policy before simulation     *)
  ; compress: int                      (** compress the network for n failures     *)
  ; unroll: bool                       (** whether to unroll maps or not           *)
  ; unbox: bool                        (** unboxes options and flattens tuples     *)
  ; func: bool                         (** use to enable functional smt encoding   *)
  (* ; draw: bool                         (\** emits a .jpg file of the graph          *\) *)
  ; depth: int                         (** search depth for refinement procedure   *)
  ; check_monotonicity: bool           (** checks monotonicity of trans function   *)
  ; link_failures: int                  (** adds at most k link failures to the network  *)
  ; hiding: bool                        (** Use the hiding abstraction during SMT solving *)
  ; kirigami: bool    [@short "-k"]     (** enable partitioning features           *)
  ; slicing: bool                      (** Try to slice the network's attribute *)
  ; parallelize : int option [@short "-p"] (** Try to parallelize using n cores **)
  }
[@@deriving
  show
  , argparse
      { positional= [("file", "nv policy file")]
      ; description= "nv: a network verification framework" }]

let default =
  { debug= false
  ; verbose= false
  ; simulate= false
  ; bound= None
  ; random_test= false
  ; ntests = 100
  ; smart_gen= false
  ; smt= false
  ; query= false
  ; hashcons=false
  ; memoize = false
  ; no_caching=false
  ; no_cutoff=false
  ; inline=false
  ; compress= -1
  ; unroll= false
  ; unbox = false
  ; func = false
  (* ; draw=false *)
  ; depth=20
  ; check_monotonicity=false
  ; link_failures=0
  ; hiding=false
<<<<<<< HEAD
  ; kirigami = false
=======
  ; slicing=false
<<<<<<< HEAD
>>>>>>> master
=======
  ; parallelize= None
>>>>>>> fcbda185
  }

let cfg = ref default

let get_cfg () = !cfg

let set_cfg c = cfg := c

(* Some of our flags only make sense if we have other ones -- for example,
   we can't do map unrolling unless we also do inlining. Make sure all the
   appropriate flags are set, so we don't have to check for lots of different
   variables at the site of each transformation *)
let update_cfg_dependencies () =
  if !cfg.smt then cfg := {!cfg with unroll=true; inline=true};
  if !cfg.unroll then cfg := {!cfg with inline=true};
  if !cfg.check_monotonicity then cfg := {!cfg with inline=true};
  if !cfg.smart_gen then cfg := {!cfg with inline=true};
  if !cfg.slicing then cfg := {!cfg with unbox=true};
  if !cfg.hiding then cfg := {!cfg with unbox=true};
  ()<|MERGE_RESOLUTION|>--- conflicted
+++ resolved
@@ -57,15 +57,9 @@
   ; check_monotonicity=false
   ; link_failures=0
   ; hiding=false
-<<<<<<< HEAD
   ; kirigami = false
-=======
   ; slicing=false
-<<<<<<< HEAD
->>>>>>> master
-=======
   ; parallelize= None
->>>>>>> fcbda185
   }
 
 let cfg = ref default
