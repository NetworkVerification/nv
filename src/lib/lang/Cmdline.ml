type t =
<<<<<<< HEAD
  { debug: bool       [@short "-d"]    (** enable a debugging backtrace for nv     *)
  ; verbose: bool     [@short "-v"]    (** print out the srp solution              *)
  ; no_wellformed: bool                (** don't check if the network is well-formed *)
  ; simulate: bool    [@short "-s"]    (** simulate the network on given inputs    *)
  ; bound: int option                  (** bound the number of simulation steps    *)
  ; smt: bool         [@short "-m"]    (** search for bugs using an smt solver     *)
  ; query: bool                        (** emit the query used by the smt solver   *)
  ; unbox: bool                        (** unboxes options and flattens tuples     *)
  ; hiding: bool                       (** Use the hiding abstraction during SMT solving *)
  ; smt_parallel: bool                 (** use parallel smt/sat solving*)
  ; finite_arith: bool                 (** set to false to use finite arithmetic in SMT *)
  ; hashcons: bool    [@short "-c"]    (** enables hashconsing of all ast terms    *)
  ; memoize: bool     [@short "-z"]    (** memoizes the interpreter for reuse      *)
  ; no_caching: bool                   (** disables mtbdd operation caching        *)
  ; no_cutoff: bool                    (** disables mtbdd early termination        *)
  ; inline: bool      [@short "-i"]    (** inline the policy before simulation     *)
  ; compile: bool                      (** compile network to OCaml code before simulation *)
  ; unroll: bool                       (** whether to unroll maps or not           *)
  (* ; draw: bool                         (\** emits a .jpg file of the graph          *\) *)
  ; depth: int                         (** search depth for refinement procedure   *)
  ; check_monotonicity: bool           (** checks monotonicity of trans function   *)
  ; kirigami: bool    [@short "-k"]     (** enable partitioning features           *)
  ; print_remap: bool  [@short "-R"]   (** print the remapping of nodes in kirigami  *)
  ; link_failures: int                 (** adds at most k link failures to the network  *)
  ; slicing: bool                      (** Try to slice the network's attribute *)
=======
  { debug : bool [@short "-d"] (** enable a debugging backtrace for nv     *)
  ; verbose : bool [@short "-v"] (** print out the srp solution              *)
  ; simulate : bool [@short "-s"] (** simulate the network on given inputs    *)
  ; bound : int option (** bound the number of simulation steps    *)
  ; smt : bool [@short "-m"] (** search for bugs using an smt solver     *)
  ; query : bool (** emit the query used by the smt solver   *)
  ; unbox : bool (** unboxes options and flattens tuples     *)
  ; hiding : bool (** Use the hiding abstraction during SMT solving *)
  ; smt_parallel : bool (** use parallel smt/sat solving*)
  ; finite_arith : bool (** set to false to use finite arithmetic in SMT *)
  ; hashcons : bool [@short "-c"] (** enables hashconsing of all ast terms    *)
  ; memoize : bool [@short "-z"] (** memoizes the interpreter for reuse      *)
  ; no_caching : bool (** disables mtbdd operation caching        *)
  ; no_cutoff : bool (** disables mtbdd early termination        *)
  ; inline : bool [@short "-i"] (** inline the policy before simulation     *)
  ; compile : bool (** compile network to OCaml code before simulation *)
  ; unroll : bool
        (* ; draw: bool                         (\** emits a .jpg file of the graph          *\) *)
        (** whether to unroll maps or not           *)
  ; depth : int (** search depth for refinement procedure   *)
  ; check_monotonicity : bool (** checks monotonicity of trans function   *)
  ; link_failures : int (** adds at most k link failures to the network  *)
  ; slicing : bool (** Try to slice the network's attribute *)
>>>>>>> b9d63177
  ; parallelize : int option [@short "-p"] (** Try to parallelize using n cores **)
  }
[@@deriving
  show
<<<<<<< HEAD
, argparse
    { positional= [("file", "nv policy file")]
    ; description= "nv: a network verification framework" }]

let default =
  { debug= false
  ; verbose= false
  ; no_wellformed = false
  ; simulate= false
  ; bound= None
  ; smt= false
  ; smt_parallel=false
  ; query= false
  ; hashcons=false
=======
  , argparse
      { positional = ["file", "nv policy file"]
      ; description = "nv: a network verification framework"
      }]

let default =
  { debug = false
  ; verbose = false
  ; simulate = false
  ; bound = None
  ; smt = false
  ; smt_parallel = false
  ; query = false
  ; hashcons = false
>>>>>>> b9d63177
  ; memoize = false
  ; no_caching = false
  ; no_cutoff = false
  ; inline = false
  ; compile = false
  ; unroll = false
  ; unbox = false
<<<<<<< HEAD
  ; finite_arith = false
  (* ; draw=false *)
  ; depth=20
  ; check_monotonicity=false
  ; link_failures=0
  ; hiding=false
  ; kirigami = false
  ; print_remap = false
  ; slicing=false
  ; parallelize= None
=======
  ; finite_arith = false (* ; draw=false *)
  ; depth = 20
  ; check_monotonicity = false
  ; link_failures = 0
  ; hiding = false
  ; slicing = false
  ; parallelize = None
>>>>>>> b9d63177
  }
;;

let cfg = ref default
let get_cfg () = !cfg
let set_cfg c = cfg := c

(* Some of our flags only make sense if we have other ones -- for example,
   we can't do map unrolling unless we also do inlining. Make sure all the
   appropriate flags are set, so we don't have to check for lots of different
   variables at the site of each transformation *)
let update_cfg_dependencies () =
<<<<<<< HEAD
  if !cfg.smt then cfg := {!cfg with unroll=true; unbox=true; inline=true};
  if !cfg.unroll then cfg := {!cfg with inline=true};
  if !cfg.check_monotonicity then cfg := {!cfg with inline=true};
  if !cfg.slicing then cfg := {!cfg with unbox=true};
  if !cfg.hiding then cfg := {!cfg with unbox=true};
  if !cfg.smt_parallel then cfg := {!cfg with finite_arith=true};
  if !cfg.print_remap then cfg := {!cfg with kirigami=true};
  ()
=======
  if !cfg.smt then cfg := { !cfg with unroll = true; unbox = true; inline = true };
  if !cfg.unroll then cfg := { !cfg with inline = true };
  if !cfg.check_monotonicity then cfg := { !cfg with inline = true };
  if !cfg.slicing then cfg := { !cfg with unbox = true };
  if !cfg.hiding then cfg := { !cfg with unbox = true };
  if !cfg.smt_parallel then cfg := { !cfg with finite_arith = true };
  ()
;;
>>>>>>> b9d63177
<|MERGE_RESOLUTION|>--- conflicted
+++ resolved
@@ -1,5 +1,4 @@
 type t =
-<<<<<<< HEAD
   { debug: bool       [@short "-d"]    (** enable a debugging backtrace for nv     *)
   ; verbose: bool     [@short "-v"]    (** print out the srp solution              *)
   ; no_wellformed: bool                (** don't check if the network is well-formed *)
@@ -25,51 +24,10 @@
   ; print_remap: bool  [@short "-R"]   (** print the remapping of nodes in kirigami  *)
   ; link_failures: int                 (** adds at most k link failures to the network  *)
   ; slicing: bool                      (** Try to slice the network's attribute *)
-=======
-  { debug : bool [@short "-d"] (** enable a debugging backtrace for nv     *)
-  ; verbose : bool [@short "-v"] (** print out the srp solution              *)
-  ; simulate : bool [@short "-s"] (** simulate the network on given inputs    *)
-  ; bound : int option (** bound the number of simulation steps    *)
-  ; smt : bool [@short "-m"] (** search for bugs using an smt solver     *)
-  ; query : bool (** emit the query used by the smt solver   *)
-  ; unbox : bool (** unboxes options and flattens tuples     *)
-  ; hiding : bool (** Use the hiding abstraction during SMT solving *)
-  ; smt_parallel : bool (** use parallel smt/sat solving*)
-  ; finite_arith : bool (** set to false to use finite arithmetic in SMT *)
-  ; hashcons : bool [@short "-c"] (** enables hashconsing of all ast terms    *)
-  ; memoize : bool [@short "-z"] (** memoizes the interpreter for reuse      *)
-  ; no_caching : bool (** disables mtbdd operation caching        *)
-  ; no_cutoff : bool (** disables mtbdd early termination        *)
-  ; inline : bool [@short "-i"] (** inline the policy before simulation     *)
-  ; compile : bool (** compile network to OCaml code before simulation *)
-  ; unroll : bool
-        (* ; draw: bool                         (\** emits a .jpg file of the graph          *\) *)
-        (** whether to unroll maps or not           *)
-  ; depth : int (** search depth for refinement procedure   *)
-  ; check_monotonicity : bool (** checks monotonicity of trans function   *)
-  ; link_failures : int (** adds at most k link failures to the network  *)
-  ; slicing : bool (** Try to slice the network's attribute *)
->>>>>>> b9d63177
   ; parallelize : int option [@short "-p"] (** Try to parallelize using n cores **)
   }
 [@@deriving
   show
-<<<<<<< HEAD
-, argparse
-    { positional= [("file", "nv policy file")]
-    ; description= "nv: a network verification framework" }]
-
-let default =
-  { debug= false
-  ; verbose= false
-  ; no_wellformed = false
-  ; simulate= false
-  ; bound= None
-  ; smt= false
-  ; smt_parallel=false
-  ; query= false
-  ; hashcons=false
-=======
   , argparse
       { positional = ["file", "nv policy file"]
       ; description = "nv: a network verification framework"
@@ -79,12 +37,12 @@
   { debug = false
   ; verbose = false
   ; simulate = false
+  ; no_wellformed = false
   ; bound = None
   ; smt = false
   ; smt_parallel = false
   ; query = false
   ; hashcons = false
->>>>>>> b9d63177
   ; memoize = false
   ; no_caching = false
   ; no_cutoff = false
@@ -92,9 +50,7 @@
   ; compile = false
   ; unroll = false
   ; unbox = false
-<<<<<<< HEAD
-  ; finite_arith = false
-  (* ; draw=false *)
+  ; finite_arith = false (* ; draw=false *)
   ; depth=20
   ; check_monotonicity=false
   ; link_failures=0
@@ -103,15 +59,6 @@
   ; print_remap = false
   ; slicing=false
   ; parallelize= None
-=======
-  ; finite_arith = false (* ; draw=false *)
-  ; depth = 20
-  ; check_monotonicity = false
-  ; link_failures = 0
-  ; hiding = false
-  ; slicing = false
-  ; parallelize = None
->>>>>>> b9d63177
   }
 ;;
 
@@ -124,22 +71,12 @@
    appropriate flags are set, so we don't have to check for lots of different
    variables at the site of each transformation *)
 let update_cfg_dependencies () =
-<<<<<<< HEAD
-  if !cfg.smt then cfg := {!cfg with unroll=true; unbox=true; inline=true};
-  if !cfg.unroll then cfg := {!cfg with inline=true};
-  if !cfg.check_monotonicity then cfg := {!cfg with inline=true};
-  if !cfg.slicing then cfg := {!cfg with unbox=true};
-  if !cfg.hiding then cfg := {!cfg with unbox=true};
-  if !cfg.smt_parallel then cfg := {!cfg with finite_arith=true};
-  if !cfg.print_remap then cfg := {!cfg with kirigami=true};
-  ()
-=======
   if !cfg.smt then cfg := { !cfg with unroll = true; unbox = true; inline = true };
   if !cfg.unroll then cfg := { !cfg with inline = true };
   if !cfg.check_monotonicity then cfg := { !cfg with inline = true };
   if !cfg.slicing then cfg := { !cfg with unbox = true };
   if !cfg.hiding then cfg := { !cfg with unbox = true };
   if !cfg.smt_parallel then cfg := { !cfg with finite_arith = true };
+  if !cfg.print_remap then cfg := { !cfg with kirigami = true };
   ()
-;;
->>>>>>> b9d63177
+;;