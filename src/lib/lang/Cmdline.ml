
type t =
  { debug: bool       [@short "-d"]    (** enable a debugging backtrace for nv     *)
  ; verbose: bool     [@short "-v"]    (** print out the srp solution              *)
  ; simulate: bool    [@short "-s"]    (** simulate the network on given inputs    *)
  ; bound: int option                  (** bound the number of simulation steps    *)
  ; random_test: bool [@short "-r"]    (** perform randomized network testing      *)
  ; ntests: int                        (** number of random test cases to try      *)
  ; smart_gen: bool   [@short "-g"]    (** generate relevant randomized inputs     *)
  ; smt: bool         [@short "-m"]    (** search for bugs using an smt solver     *)
  ; query: bool                        (** emit the query used by the smt solver   *)
  ; unbox: bool                        (** unboxes options and flattens tuples     *)
  ; func: bool                         (** use to enable functional smt encoding   *)
  ; hiding: bool                       (** Use the hiding abstraction during SMT solving *)
  ; smt_parallel: bool                 (** use parallel smt/sat solving*)
  ; finite_arith: bool                 (** set to false to use finite arithmetic in SMT *)
  ; hashcons: bool    [@short "-c"]    (** enables hashconsing of all ast terms    *)
  ; memoize: bool     [@short "-z"]    (** memoizes the interpreter for reuse      *)
  ; no_caching: bool                   (** disables mtbdd operation caching        *)
  ; no_cutoff: bool                    (** disables mtbdd early termination        *)
  ; inline: bool      [@short "-i"]    (** inline the policy before simulation     *)
  ; compile: bool                      (** compile network to OCaml code before simulation *)
  ; compress: int                      (** compress the network for n failures     *)
  ; unroll: bool                       (** whether to unroll maps or not           *)
  (* ; draw: bool                         (\** emits a .jpg file of the graph          *\) *)
  ; depth: int                         (** search depth for refinement procedure   *)
  ; check_monotonicity: bool           (** checks monotonicity of trans function   *)
<<<<<<< HEAD
  ; link_failures: int                  (** adds at most k link failures to the network  *)
  ; hiding: bool                        (** Use the hiding abstraction during SMT solving *)
  ; kirigami: bool    [@short "-k"]     (** enable partitioning features           *)
=======
  ; link_failures: int                 (** adds at most k link failures to the network  *)
>>>>>>> 8af08b28
  ; slicing: bool                      (** Try to slice the network's attribute *)
  ; parallelize : int option [@short "-p"] (** Try to parallelize using n cores **)
  }
[@@deriving
  show
  , argparse
      { positional= [("file", "nv policy file")]
      ; description= "nv: a network verification framework" }]

let default =
  { debug= false
  ; verbose= false
  ; simulate= false
  ; bound= None
  ; random_test= false
  ; ntests = 100
  ; smart_gen= false
  ; smt= false
  ; smt_parallel=false
  ; query= false
  ; hashcons=false
  ; memoize = false
  ; no_caching=false
  ; no_cutoff=false
  ; inline=false
  ; compile=false
  ; compress= -1
  ; unroll= false
  ; unbox = false
  ; func = false
  ; finite_arith = false
  (* ; draw=false *)
  ; depth=20
  ; check_monotonicity=false
  ; link_failures=0
  ; hiding=false
  ; kirigami = false
  ; slicing=false
  ; parallelize= None
  }

let cfg = ref default

let get_cfg () = !cfg

let set_cfg c = cfg := c

(* Some of our flags only make sense if we have other ones -- for example,
   we can't do map unrolling unless we also do inlining. Make sure all the
   appropriate flags are set, so we don't have to check for lots of different
   variables at the site of each transformation *)
let update_cfg_dependencies () =
  if !cfg.smt then cfg := {!cfg with unroll=true; unbox=true; inline=true};
  if !cfg.unroll then cfg := {!cfg with inline=true};
  if !cfg.check_monotonicity then cfg := {!cfg with inline=true};
  if !cfg.smart_gen then cfg := {!cfg with inline=true};
  if !cfg.slicing then cfg := {!cfg with unbox=true};
  if !cfg.hiding then cfg := {!cfg with unbox=true};
  if !cfg.smt_parallel then cfg := {!cfg with finite_arith=true};
  ()<|MERGE_RESOLUTION|>--- conflicted
+++ resolved
@@ -25,13 +25,8 @@
   (* ; draw: bool                         (\** emits a .jpg file of the graph          *\) *)
   ; depth: int                         (** search depth for refinement procedure   *)
   ; check_monotonicity: bool           (** checks monotonicity of trans function   *)
-<<<<<<< HEAD
-  ; link_failures: int                  (** adds at most k link failures to the network  *)
-  ; hiding: bool                        (** Use the hiding abstraction during SMT solving *)
   ; kirigami: bool    [@short "-k"]     (** enable partitioning features           *)
-=======
   ; link_failures: int                 (** adds at most k link failures to the network  *)
->>>>>>> 8af08b28
   ; slicing: bool                      (** Try to slice the network's attribute *)
   ; parallelize : int option [@short "-p"] (** Try to parallelize using n cores **)
   }
