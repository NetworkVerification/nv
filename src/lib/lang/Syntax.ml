(* Abstract syntax of SRP attribute processing expressions *)
open Cudd
open Batteries
open Nv_datastructures
open Nv_utils.PrimitiveCollections
open Nv_utils

type node = int [@@deriving eq, ord]

let tnode_sz = 12

type edge = node * node [@@deriving eq, ord]
type bitwidth = int [@@deriving eq, ord, show]

(* see:  http://okmij.org/ftp/ML/generalization.html *)
type level = int [@@deriving ord, eq]
type var = Var.t [@@deriving ord, eq]
type tyname = Var.t [@@deriving ord, eq]

type ty =
  | TVar of tyvar ref
  | QVar of tyname
  | TUnit
  | TBool
  | TInt of bitwidth
  | TArrow of ty * ty
  | TTuple of ty list
  | TOption of ty
  | TMap of ty * ty
  | TRecord of ty StringMap.t
  | TNode
  | TEdge
[@@deriving ord, eq]

and tyvar =
  | Unbound of tyname * level
  | Link of ty

type op =
  | And
  | Or
  | Not
  | Eq
  | UAdd of bitwidth
  | USub of bitwidth
  | UAnd of bitwidth
  | ULess of bitwidth
  | ULeq of bitwidth
  | NLess
  | NLeq
  | AtMost of int
  | TGet of int (* Tuple size *) * int (* lo index *) * int (* hi index *)
  | TSet of int (* TUple size *) * int (* lo index *) * int (* hi index *)
  | MCreate
  | MGet
  | MSet
  | MMap
  | MMapFilter
  | MMapIte
  | MMerge
  | MFoldNode
  | MFoldEdge
  | MForAll
[@@deriving ord, eq, show]

type pattern =
  | PWild
  | PVar of var
  | PUnit
  | PBool of bool
  | PInt of Integer.t
  | PTuple of pattern list
  | POption of pattern option
  | PRecord of pattern StringMap.t
  | PNode of node
  | PEdge of pattern * pattern
[@@deriving ord, eq]

module Pat = struct
  type t = pattern

  let rec isConcretePat p =
    match p with
    | PInt _ | PBool _ | PNode _ | POption None -> true
    | PEdge (p1, p2) -> isConcretePat p1 && isConcretePat p2
    | POption (Some p) -> isConcretePat p
    | PTuple ps -> BatList.for_all isConcretePat ps
    | _ -> false
  ;;

  let rec compare p1 p2 =
    match p1, p2 with
    | PInt n1, PInt n2 -> Pervasives.compare n1 n2
    | PBool b1, PBool b2 -> Pervasives.compare b1 b2
    | PNode n1, PNode n2 -> Pervasives.compare n1 n2
    | PEdge (p1, p2), PEdge (p1', p2') -> Pervasives.compare (p1, p2) (p1', p2')
    | POption p1, POption p2 -> Pervasives.compare p1 p2
    | PTuple ps1, PTuple ps2 ->
      BatList.fold_left2
        (fun b p1 p2 ->
          if b = 0
          then begin
            let c = compare p1 p2 in
            if c = 0 then b else c
          end
          else b)
        0
        ps1
        ps2
    | _, _ -> failwith (Printf.sprintf "No comparison between non-concrete patterns")
  ;;
end

module PatMap = BatMap.Make (Pat)

type v =
  | VUnit
  | VBool of bool
  | VInt of Integer.t
  | VMap of mtbdd
  | VTuple of value list
  | VOption of value option
  | VClosure of closure
  | VRecord of value StringMap.t
  | VNode of node
  | VEdge of edge
[@@deriving ord]

and value =
  { v : v
  ; vty : ty option [@compare fun _ _ -> 0]
  ; vspan : Span.t [@compare fun _ _ -> 0]
  ; vtag : int [@compare fun _ _ -> 0]
  ; vhkey : int [@compare fun _ _ -> 0]
  }
[@@deriving ord]

<<<<<<< HEAD
and mtbdd = (value Mtbdd.t * ty)
    [@compare fun _ _ -> failwith "Map value comparison not supported"]
=======
and mtbdd =
  (value Mtbdd.t * ty
  [@compare fun _ _ -> failwith "Map value comparison not supported"])
>>>>>>> b9d63177
[@@deriving ord]

and e =
  | EVar of var
  | EVal of value
  | EOp of op * exp list
  | EFun of func
  | EApp of exp * exp
  | EIf of exp * exp * exp
  | ELet of var * exp * exp
  | ETuple of exp list
  | ESome of exp
  | EMatch of exp * branches
  | ETy of exp * ty
  | ERecord of exp StringMap.t
  | EProject of exp * string
[@@deriving ord]

and exp =
  { e : e
  ; ety : ty option [@compare fun _ _ -> 0]
  ; espan : Span.t [@compare fun _ _ -> 0]
  ; etag : int [@compare fun _ _ -> 0]
  ; ehkey : int [@compare fun _ _ -> 0]
  }
[@@deriving ord]

and branches =
  { pmap : exp PatMap.t
  ; plist : (pattern * exp) list
  }

and func =
  { arg : var
  ; argty : ty option
  ; resty : ty option
  ; body : exp
  }

<<<<<<< HEAD
and closure = (env * func)
    [@compare fun _ _ -> failwith "Map value comparison not supported"]
=======
and closure =
  (env * func
  [@compare fun _ _ -> failwith "Map value comparison not supported"])
>>>>>>> b9d63177
[@@deriving ord]

and env =
  { ty : ty Env.t
  ; value : value Env.t
  }

and ty_or_exp =
  | Ty of ty
  | Exp of exp

(* var_names should be an exp that uses only the EVar and ETuple constructors *)
<<<<<<< HEAD
(* interface is an optional expression to describe the network hypotheses *)
(* TODO: add a flag to control how the trans function is cut *)
type solve = {aty: ty option; var_names: exp; init : exp; trans: exp; merge: exp; interface: exp option}
=======
type solve =
  { aty : ty option
  ; var_names : exp
  ; init : exp
  ; trans : exp
  ; merge : exp
  }
>>>>>>> b9d63177

type declaration =
  | DLet of var * ty option * exp
  | DSymbolic of var * ty_or_exp
  | DUserTy of var * ty (* Declaration of a record type *)
  | DAssert of exp
  | DSolve of solve
  | DRequire of exp
  | DPartition of exp (* partition ids *)
  | DNodes of int
  | DEdges of (node * node) list

type declarations = declaration list

(** * Handling branches *)

let rec is_irrefutable pat =
  match pat with
  | PWild | PUnit | PVar _ -> true
  | PBool _ | PInt _ | PNode _ | PEdge _ | POption _ -> false
  | PTuple pats -> List.for_all is_irrefutable pats
  | PRecord map -> StringMap.for_all (fun _ p -> is_irrefutable p) map
;;

type branchLookup =
  | Found of exp
  | Rest of (pattern * exp) list

(* adding to the right place won't really work.. *)
let addBranch p e b = { b with plist = (p, e) :: b.plist }

(* f should preserve concrete patterns *)
let mapBranches f b =
  { pmap =
      PatMap.fold
        (fun p e pmap ->
          let p, e = f (p, e) in
          PatMap.add p e pmap)
        b.pmap
        PatMap.empty
  ; plist = BatList.map f b.plist
  }
;;

let iterBranches f b =
  PatMap.iter (fun p e -> f (p, e)) b.pmap;
  BatList.iter f b.plist
;;

let foldBranches f acc b =
  BatList.fold_left
    (fun acc x -> f x acc)
    (PatMap.fold (fun p e acc -> f (p, e) acc) b.pmap acc)
    b.plist
;;

let lookUpPat p b =
  match PatMap.Exceptionless.find p b.pmap with
  | Some e -> Found e
  | None -> Rest b.plist
;;

let popBranch b =
  if PatMap.is_empty b.pmap
  then (
    match b.plist with
    | [] -> raise Not_found
    | (p, e) :: bs -> (p, e), { b with plist = bs })
  else (
    let pe, pmap = PatMap.pop b.pmap in
    pe, { b with pmap })
;;

let emptyBranch = { pmap = PatMap.empty; plist = [] }
let isEmptyBranch b = PatMap.is_empty b.pmap && BatList.is_empty b.plist

let optimizeBranches b =
  let rec loop map lst =
    match lst with
    | [] -> { pmap = map; plist = [] }
    | (p, e) :: lst' ->
      if Pat.isConcretePat p = true
      then loop (PatMap.add p e map) lst'
      else { pmap = map; plist = lst }
  in
  loop b.pmap b.plist
;;

let branchToList b = PatMap.fold (fun p e acc -> (p, e) :: acc) b.pmap b.plist
let branchSize b = Printf.printf "%d\n" (PatMap.cardinal b.pmap)

(* equality / hashing *)

<<<<<<< HEAD
let equal_spans (s1: Span.t) (s2: Span.t) =
  let open Span in
  s1.start = s2.start && s1.finish = s2.finish
=======
let equal_spans (s1 : Span.t) (s2 : Span.t) = s1.start = s2.start && s1.finish = s2.finish
>>>>>>> b9d63177

let equal_opt e o1 o2 =
  match o1, o2 with
  | None, None -> true
  | None, Some _ | Some _, None -> false
  | Some x, Some y -> e x y
;;

let rec equal_lists eq_elts lst1 lst2 =
  match lst1, lst2 with
  | [], [] -> true
  | [], _ :: _ | _ :: _, [] -> false
  | t1 :: ts1, t2 :: ts2 -> eq_elts t1 t2 && equal_lists eq_elts ts1 ts2
;;

let rec equal_tys ty1 ty2 =
  match ty1, ty2 with
  | TUnit, TUnit | TBool, TBool | TNode, TNode | TEdge, TEdge -> true
  | TInt n1, TInt n2 -> n1 = n2
  | TVar t1, TVar t2 ->
    (match !t1, !t2 with
    | Unbound (n1, x1), Unbound (n2, x2) -> Var.equals n1 n2 && x1 = x2
    | Link t1, Link t2 -> equal_tys t1 t2
    | _ -> false)
  | QVar n1, QVar n2 -> Var.equals n1 n2
  | TArrow (t1, t2), TArrow (s1, s2) -> equal_tys t1 s1 && equal_tys t2 s2
  | TTuple ts1, TTuple ts2 -> equal_lists equal_tys ts1 ts2
  | TRecord map1, TRecord map2 -> StringMap.equal equal_tys map1 map2
  | TOption t1, TOption t2 -> equal_tys t1 t2
  | TMap (t1, t2), TMap (s1, s2) -> equal_tys t1 s1 && equal_tys t2 s2
  | ( ( TUnit
      | TBool
      | TNode
      | TEdge
      | TInt _
      | TVar _
      | QVar _
      | TArrow _
      | TTuple _
      | TRecord _
      | TOption _
      | TMap _ )
    , _ ) -> false
;;

let rec equal_inner_tys ty1 ty2 =
  match ty1, ty2 with
  | TUnit, TUnit | TBool, TBool | TNode, TNode | TEdge, TEdge -> true
  | TInt n1, TInt n2 -> n1 = n2
  | TVar { contents = Link t1 }, t2 -> equal_inner_tys t1 t2
  | t1, TVar { contents = Link t2 } -> equal_inner_tys t1 t2
  | TVar t1, TVar t2 ->
    (match !t1, !t2 with
    | Unbound (n1, x1), Unbound (n2, x2) -> Var.equals n1 n2 && x1 = x2
    (* | Link t1, Link t2 -> equal_tys t1 t2 *)
    | _ -> false)
  | QVar n1, QVar n2 -> Var.equals n1 n2
  | TArrow (t1, t2), TArrow (s1, s2) -> equal_inner_tys t1 s1 && equal_inner_tys t2 s2
  | TTuple ts1, TTuple ts2 -> equal_lists equal_inner_tys ts1 ts2
  | TRecord map1, TRecord map2 -> StringMap.equal equal_inner_tys map1 map2
  | TOption t1, TOption t2 -> equal_inner_tys t1 t2
  | TMap (t1, t2), TMap (s1, s2) -> equal_inner_tys t1 s1 && equal_inner_tys t2 s2
  | ( ( TUnit
      | TBool
      | TNode
      | TEdge
      | TInt _
      | TVar _
      | QVar _
      | TArrow _
      | TTuple _
      | TRecord _
      | TOption _
      | TMap _ )
    , _ ) -> false
;;

<<<<<<< HEAD
let rec equal_values ~cmp_meta (v1: value) (v2: value) =
  let open Cmdline in
  let cfg = get_cfg () in
  let b =
    if cfg.hashcons then v1.vtag = v2.vtag
    else equal_vs ~cmp_meta v1.v v2.v
  in
  if cmp_meta then
    b
    && equal_opt equal_tys v1.vty v2.vty
    && equal_spans v1.vspan v2.vspan
=======
let rec equal_values ~cmp_meta (v1 : value) (v2 : value) =
  let cfg = Cmdline.get_cfg () in
  let b = if cfg.hashcons then v1.vtag = v2.vtag else equal_vs ~cmp_meta v1.v v2.v in
  if cmp_meta
  then b && equal_opt equal_tys v1.vty v2.vty && equal_spans v1.vspan v2.vspan
>>>>>>> b9d63177
  else b

and equal_vs ~cmp_meta v1 v2 =
  match v1, v2 with
  | VUnit, VUnit -> true
  | VBool b1, VBool b2 -> b1 = b2
  | VNode n1, VNode n2 -> n1 = n2
  | VEdge e1, VEdge e2 -> e1 = e2
  | VInt i1, VInt i2 -> Integer.equal i1 i2
  | VMap (m1, ty1), VMap (m2, ty2) -> Mtbdd.is_equal m1 m2 && equal_tys ty1 ty2
  | VTuple vs1, VTuple vs2 -> equal_lists ~cmp_meta vs1 vs2
  | VOption vo1, VOption vo2 ->
    (match vo1, vo2 with
    | None, None -> true
    | None, Some _ -> false
    | Some _, None -> false
    | Some x, Some y -> equal_values ~cmp_meta x y)
  | VClosure (e1, f1), VClosure (e2, f2) ->
    let { ty = ty1; value = value1 } = e1 in
    let { ty = ty2; value = value2 } = e2 in
    Env.equal equal_tys ty1 ty2
    && Env.equal (equal_values ~cmp_meta) value1 value2
    && equal_funcs ~cmp_meta f1 f2
  | VRecord map1, VRecord map2 -> StringMap.equal (equal_values ~cmp_meta) map1 map2
  | ( ( VUnit
      | VBool _
      | VNode _
      | VEdge _
      | VInt _
      | VMap _
      | VTuple _
      | VOption _
      | VClosure _
      | VRecord _ )
    , _ ) -> false

and equal_lists ~cmp_meta vs1 vs2 =
  match vs1, vs2 with
  | [], [] -> true
  | [], _ | _, [] -> false
  | v1 :: vs1, v2 :: vs2 -> equal_values ~cmp_meta v1 v2 && equal_lists ~cmp_meta vs1 vs2

<<<<<<< HEAD
and equal_exps ~cmp_meta (e1: exp) (e2: exp) =
  let open Cmdline in
  let cfg = get_cfg () in
  let b =
    if cfg.hashcons then e1.etag = e2.etag
    else equal_es ~cmp_meta e1.e e2.e
  in
  if cmp_meta then
    b
    && equal_opt equal_tys e1.ety e2.ety
    && equal_spans e1.espan e2.espan
=======
and equal_exps ~cmp_meta (e1 : exp) (e2 : exp) =
  let cfg = Cmdline.get_cfg () in
  let b = if cfg.hashcons then e1.etag = e2.etag else equal_es ~cmp_meta e1.e e2.e in
  if cmp_meta
  then b && equal_opt equal_tys e1.ety e2.ety && equal_spans e1.espan e2.espan
>>>>>>> b9d63177
  else b

and equal_es ~cmp_meta e1 e2 =
  match e1, e2 with
  | EVar x1, EVar x2 -> Var.equals x1 x2
  | EVal v1, EVal v2 -> equal_values ~cmp_meta v1 v2
  | EOp (op1, es1), EOp (op2, es2) -> equal_op op1 op2 && equal_lists_es ~cmp_meta es1 es2
  | EFun f1, EFun f2 -> equal_funcs ~cmp_meta f1 f2
  | EApp (e1, e2), EApp (e3, e4) ->
    equal_exps ~cmp_meta e1 e3 && equal_exps ~cmp_meta e2 e4
  | EIf (e1, e2, e3), EIf (e4, e5, e6) ->
    equal_exps ~cmp_meta e1 e4 && equal_exps ~cmp_meta e2 e5 && equal_exps ~cmp_meta e3 e6
  | ELet (x1, e1, e2), ELet (x2, e3, e4) ->
    Var.equals x1 x2 && equal_exps ~cmp_meta e1 e3 && equal_exps ~cmp_meta e2 e4
  | ETuple es1, ETuple es2 -> equal_lists_es ~cmp_meta es1 es2
  | ESome e1, ESome e2 -> equal_exps ~cmp_meta e1 e2
  | EMatch (e1, bs1), EMatch (e2, bs2) ->
    equal_exps ~cmp_meta e1 e2 && equal_branches ~cmp_meta bs1 bs2
  | ETy (e1, ty1), ETy (e2, ty2) -> equal_exps ~cmp_meta e1 e2 && ty1 = ty2
  | ERecord map1, ERecord map2 -> StringMap.equal (equal_exps ~cmp_meta) map1 map2
  | EProject (e1, label1), EProject (e2, label2) ->
    String.equal label1 label2 && equal_exps ~cmp_meta e1 e2
  | _, _ -> false

and equal_lists_es ~cmp_meta es1 es2 =
  match es1, es2 with
  | [], [] -> true
  | [], _ | _, [] -> false
  | e1 :: es1, e2 :: es2 -> equal_exps ~cmp_meta e1 e2 && equal_lists_es ~cmp_meta es1 es2

and equal_branches ~cmp_meta bs1 bs2 =
  let rec equal_branches_lst bs1 bs2 =
    match bs1, bs2 with
    | [], [] -> true
    | [], _ | _, [] -> false
    | (p1, e1) :: bs1, (p2, e2) :: bs2 ->
      equal_patterns p1 p2 && equal_exps ~cmp_meta e1 e2 && equal_branches_lst bs1 bs2
  in
  let equal_branches_map bs1 bs2 =
    PatMap.cardinal bs1.pmap = PatMap.cardinal bs2.pmap
    && PatMap.for_all
         (fun p e ->
           match PatMap.Exceptionless.find p bs2.pmap with
           | None -> false
           | Some e' -> equal_exps ~cmp_meta e e')
         bs1.pmap
  in
  equal_branches_map bs1 bs2 && equal_branches_lst bs1.plist bs2.plist

and equal_patterns p1 p2 =
  match p1, p2 with
  | PWild, PWild -> true
  | PVar x1, PVar x2 -> Var.equals x1 x2
  | PBool b1, PBool b2 -> b1 = b2
  | PInt i, PInt j -> Integer.equal i j
  | PTuple ps1, PTuple ps2 -> equal_patterns_list ps1 ps2
  | POption None, POption None -> true
  | POption (Some p1), POption (Some p2) -> equal_patterns p1 p2
  | PRecord map1, PRecord map2 -> StringMap.equal equal_patterns map1 map2
  | PNode n1, PNode n2 -> n1 = n2
  | PEdge (p1, p2), PEdge (p1', p2') -> equal_patterns p1 p1' && equal_patterns p2 p2'
  | _ -> false

and equal_patterns_list ps1 ps2 =
  match ps1, ps2 with
  | [], [] -> true
  | _ :: _, [] | [], _ :: _ -> false
  | p1 :: ps1, p2 :: ps2 -> equal_patterns p1 p2 && equal_patterns_list ps1 ps2

and equal_funcs ~cmp_meta f1 f2 =
  let { arg = x; argty = aty1; resty = rty1; body = e1 } = f1 in
  let { arg = y; argty = aty2; resty = rty2; body = e2 } = f2 in
  let b =
    if cmp_meta
    then equal_opt equal_tys aty1 aty2 && equal_opt equal_tys rty1 rty2
    else true
  in
  b && Var.equals x y && equal_exps ~cmp_meta e1 e2
;;

let hash_map (vdd, _) = Mtbdd.size vdd

(*+ (Mtbdd.nbleaves vdd)*)

let hash_string str =
  let acc = ref 7 in
  for i = 0 to String.length str - 1 do
    let c : char = str.[i] in
    acc := (31 * !acc) + int_of_char c
  done;
  !acc
;;

let rec hash_ty ty =
  match ty with
  | TVar tyvar ->
    (match !tyvar with
    | Unbound (name, x) -> hash_string (Var.to_string name) + x
    | Link t -> hash_ty t)
  | QVar name -> 3 + hash_string (Var.to_string name)
  | TBool -> 4
  | TInt _ -> 5
  | TArrow (ty1, ty2) -> 6 + hash_ty ty1 + hash_ty ty2
  | TTuple ts -> List.fold_left (fun acc t -> acc + hash_ty t) 0 ts + 7
  | TOption t -> 8 + hash_ty t
  | TMap (ty1, ty2) -> 9 + hash_ty ty1 + hash_ty ty2
  | TRecord map ->
    StringMap.fold (fun l t acc -> acc + hash_string l + hash_ty t) map 0 + 10
  | TUnit -> 11
  | TNode -> 12
  | TEdge -> 13
;;

<<<<<<< HEAD
let hash_span (span: Span.t) = let open Span in (19 * span.start) + span.finish
=======
let hash_span (span : Span.t) = (19 * span.start) + span.finish
>>>>>>> b9d63177

let hash_opt h o =
  match o with
  | None -> 1
  | Some x -> (19 * h x) + 2
;;

let rec hash_value ~hash_meta v : int =
<<<<<<< HEAD
  let open Cmdline in
  let cfg = get_cfg () in
  let m =
    if hash_meta then
      (19 * hash_opt hash_ty v.vty) + hash_span v.vspan
    else 0
  in
  if cfg.hashcons then (19 * v.vhkey) + m
  else (19 * hash_v ~hash_meta v.v) + m
=======
  let cfg = Cmdline.get_cfg () in
  let m = if hash_meta then (19 * hash_opt hash_ty v.vty) + hash_span v.vspan else 0 in
  if cfg.hashcons then (19 * v.vhkey) + m else (19 * hash_v ~hash_meta v.v) + m
>>>>>>> b9d63177

and hash_v ~hash_meta v =
  match v with
  | VBool b -> if b then 1 else 0
  | VInt i -> (19 * Integer.to_int i) + 1
  | VMap m -> (19 * hash_map m) + 2
  | VTuple vs ->
    let acc = List.fold_left (fun acc v -> acc + hash_value ~hash_meta v) 0 vs in
    (19 * acc) + 3
  | VOption vo ->
    (match vo with
    | None -> 4
    | Some x -> (19 * hash_value ~hash_meta x) + 4)
  | VClosure (e1, _) ->
    let { ty = _; value = v } = e1 in
    let vs = Env.to_list v in
    let acc =
      List.fold_left
        (fun acc (x, v) ->
          let x = hash_string (Var.to_string x) in
          acc + x + hash_value ~hash_meta v)
        0
        vs
    in
    (19 * acc) + 5
  | VRecord map ->
    let acc =
      StringMap.fold (fun l v acc -> acc + hash_string l + hash_value ~hash_meta v) map 0
    in
    (19 * acc) + 7
  | VUnit -> 8
  | VNode n -> (19 * n) + 9
  | VEdge (e1, e2) -> (19 * (e1 + (19 * e2))) + 10

and hash_exp ~hash_meta e =
<<<<<<< HEAD
  let open Cmdline in
  let cfg = get_cfg () in
  let m =
    if hash_meta then
      (19 * hash_opt hash_ty e.ety) + hash_span e.espan
    else 0
  in
  if cfg.hashcons then (19 * e.ehkey) + m
  else (19 * hash_e ~hash_meta e.e) + m
=======
  let cfg = Cmdline.get_cfg () in
  let m = if hash_meta then (19 * hash_opt hash_ty e.ety) + hash_span e.espan else 0 in
  if cfg.hashcons then (19 * e.ehkey) + m else (19 * hash_e ~hash_meta e.e) + m
>>>>>>> b9d63177

and hash_e ~hash_meta e =
  match e with
  | EVar x -> hash_var x
  | EVal v -> (19 * hash_value ~hash_meta v) + 1
  | EOp (op, es) -> (19 * ((19 * hash_op op) + hash_es ~hash_meta es)) + 2
  | EFun f ->
    let i =
      if hash_meta then hash_opt hash_ty f.argty + hash_opt hash_ty f.resty else 0
    in
    (19 * ((19 * ((19 * hash_var f.arg) + hash_exp ~hash_meta f.body)) + i)) + 3
  | EApp (e1, e2) -> (19 * ((19 * hash_exp ~hash_meta e1) + hash_exp ~hash_meta e2)) + 4
  | EIf (e1, e2, e3) ->
    (19
    * ((19 * ((19 * hash_exp ~hash_meta e1) + hash_exp ~hash_meta e2))
      + hash_exp ~hash_meta e3))
    + 5
  | ELet (x, e1, e2) ->
    (19 * ((19 * ((19 * hash_var x) + hash_exp ~hash_meta e1)) + hash_exp ~hash_meta e2))
    + 6
  | ETuple es -> (19 * hash_es ~hash_meta es) + 7
  | ESome e -> (19 * hash_exp ~hash_meta e) + 8
  | EMatch (e, bs) ->
    (19 * ((19 * hash_exp ~hash_meta e) + hash_branches ~hash_meta bs)) + 9
  | ETy (e, ty) -> (19 * ((19 * hash_exp ~hash_meta e) + hash_ty ty)) + 10
  | ERecord map ->
    (19
    * StringMap.fold (fun l e acc -> acc + +hash_string l + hash_exp ~hash_meta e) map 0)
    + 11
  | EProject (e, label) -> (19 * hash_exp ~hash_meta e) + hash_string label + 12

and hash_var x = hash_string (Var.to_string x)
and hash_es ~hash_meta es = List.fold_left (fun acc e -> acc + hash_exp ~hash_meta e) 0 es

and hash_branches ~hash_meta bs =
  let acc1 =
    BatList.fold_left
      (fun acc (p, e) -> acc + hash_pattern p + hash_exp ~hash_meta e)
      0
      bs.plist
  in
  PatMap.fold (fun p e acc -> acc + hash_pattern p + hash_exp ~hash_meta e) bs.pmap acc1

and hash_pattern p =
  match p with
  | PUnit -> 0
  | PWild -> 1
  | PVar x -> (19 * hash_var x) + 2
  | PBool b -> (19 * if b then 1 else 0) + 3
  | PInt i -> (19 * Integer.to_int i) + 4
  | PTuple ps -> (19 * hash_patterns ps) + 5
  | POption None -> 6
  | POption (Some p) -> (19 * hash_pattern p) + 7
  | PRecord map ->
    (19 * StringMap.fold (fun l p acc -> acc + +hash_string l + hash_pattern p) map 0) + 8
  | PNode n -> (19 * n) + 9
  | PEdge (p1, p2) -> (19 * (hash_pattern p1 + (19 * hash_pattern p2))) + 10

and hash_patterns ps = List.fold_left (fun acc p -> acc + hash_pattern p) 0 ps

and hash_op op =
  match op with
  | And -> 1
  | Or -> 2
  | Not -> 3
  | Eq -> 4
  | MCreate -> 5
  | MGet -> 6
  | MSet -> 7
  | MMap -> 8
  | MMapFilter -> 9
  | MMerge -> 10
  | UAdd n -> 11 + n + 256
  | USub n -> 11 + n + (256 * 2)
  | ULess n -> 11 + n + (256 * 3)
  | ULeq n -> 11 + n + (256 * 4)
  | UAnd n -> 12 + n + (256 * 5)
  | AtMost n -> 13 + n
  | NLess -> 14
  | NLeq -> 15
  | MFoldNode -> 16
  | MFoldEdge -> 17
  | TGet (n1, n2, n3) -> 18 + n1 + n2 + n3 + (256 * 6)
  | TSet (n1, n2, n3) -> 19 + n1 + n2 + n3 + (256 * 7)
  | MMapIte -> 20
  | MForAll -> 21
;;

(* hashconsing information/tables *)

let meta_v : (v, value) Hashcons.meta =
  { hash = hash_v ~hash_meta:true
  ; equal = equal_vs ~cmp_meta:true
  ; node = (fun v -> v.v)
  ; make =
      (fun ~tag ~hkey v ->
        { v; vty = None; vspan = Span.default; vtag = tag; vhkey = hkey })
  ; hkey = (fun v -> v.vhkey)
  }
;;

let meta_e : (e, exp) Hashcons.meta =
  { hash = hash_e ~hash_meta:true
  ; equal = equal_es ~cmp_meta:true
  ; node = (fun e -> e.e)
  ; make =
      (fun ~tag ~hkey e ->
        { e; ety = None; espan = Span.default; etag = tag; ehkey = hkey })
  ; hkey = (fun e -> e.ehkey)
  }
;;

let tbl_v = Hashcons.create meta_v 251
let tbl_e = Hashcons.create meta_e 251

(* Utilities *)

let arity op =
  match op with
  | And -> 2
  | Or -> 2
  | Not -> 1
  | UAdd _ -> 2
  | USub _ -> 2
  | Eq -> 2
  | ULess _ -> 2
  | ULeq _ -> 2
  | UAnd _ -> 2
  | NLess -> 2
  | NLeq -> 2
  | AtMost _ -> 3
  | MCreate -> 1
  | MGet -> 2
  | MSet -> 3
  | MMap -> 2
  | MMapFilter -> 3
  | MMapIte -> 4
  | MForAll -> 3
  | MMerge -> 3
  | MFoldNode -> 3
  | MFoldEdge -> 3
  | TGet _ -> 1
  | TSet _ -> 2
;;

(* Useful constructors *)

let tint_of_size n = TInt n
let tint_of_value n = TInt (Integer.size n)

let exp e =
<<<<<<< HEAD
  let open Cmdline in
  let cfg = get_cfg () in
  if cfg.hashcons then Hashcons.hashcons tbl_e e
  else {e; ety= None; espan= Span.default; etag= 0; ehkey= 0}

let value v =
  let open Cmdline in
  let cfg = get_cfg () in
  if cfg.hashcons then Hashcons.hashcons tbl_v v
  else {v; vty= None; vspan= Span.default; vtag= 0; vhkey= 0}

let aexp (e, t, span) = {e with ety= t; espan= span}

let avalue (v, t, span) = {v with vty= t; vspan= span}
=======
  let cfg = Cmdline.get_cfg () in
  if cfg.hashcons
  then Hashcons.hashcons tbl_e e
  else { e; ety = None; espan = Span.default; etag = 0; ehkey = 0 }
;;

let value v =
  let cfg = Cmdline.get_cfg () in
  if cfg.hashcons
  then Hashcons.hashcons tbl_v v
  else { v; vty = None; vspan = Span.default; vtag = 0; vhkey = 0 }
;;
>>>>>>> b9d63177

let aexp (e, t, span) = { e with ety = t; espan = span }
let avalue (v, t, span) = { v with vty = t; vspan = span }
let wrap exp e = { e with ety = exp.ety; espan = exp.espan }

(* Constructors *)

let vunit () = value VUnit
let vbool b = { (value (VBool b)) with vty = Some TBool }
let vnode n = value (VNode n)
let vedge e = value (VEdge e)
let vint i = value (VInt i)
let vmap m = value (VMap m)
let vtuple vs = value (VTuple vs)
let vrecord map = value (VRecord map)
let voption vo = value (VOption vo)
let vclosure c = value (VClosure c)
let evar x = exp (EVar x)
let e_val v = exp (EVal v)
let eop op es = exp (EOp (op, es))
let efun f = exp (EFun f)
let eapp e1 e2 = exp (EApp (e1, e2))
let eif e1 e2 e3 = exp (EIf (e1, e2, e3))
let elet x e1 e2 = exp (ELet (x, e1, e2))
let etuple es = exp (ETuple es)
let eproject e l = exp (EProject (e, l))
let erecord map = exp (ERecord map)
let esome e = exp (ESome e)
let ematch e bs = exp (EMatch (e, bs))
let ety e ty = exp (ETy (e, ty))
let empty_env = { ty = Env.empty; value = Env.empty }
let update_value env x v = { env with value = Env.update env.value x v }

let update_env env x v ty =
  { value = Env.update env.value x v; ty = Env.update env.ty x ty }
;;

let deconstructFun exp =
  match exp.e with
  | EFun f -> f
  | _ -> failwith "expected a function"
;;

let rec is_value e =
  match e.e with
  | EVal _ -> true
  | ETuple es -> BatList.for_all is_value es
  | ERecord map -> StringMap.for_all (fun _ e -> is_value e) map
  | ESome e -> is_value e
  | ETy (e, _) -> is_value e
  | EVar _ | EOp _ | EFun _ | EApp _ | EIf _ | ELet _ | EMatch _ | EProject _ -> false
;;

let rec to_value e =
  match e.e with
  | EVal v -> v
  | ETy (e, _) -> to_value e
  | ETuple es -> avalue (vtuple (BatList.map to_value es), e.ety, e.espan)
  | ESome e1 -> avalue (voption (Some (to_value e1)), e.ety, e.espan)
  | _ -> failwith "internal error (to_value)"
;;

let exp_of_v x = exp (EVal (value x))

let rec exp_of_value v =
  match v.v with
  | VUnit | VBool _ | VInt _ | VMap _ | VClosure _ | VOption None | VNode _ | VEdge _ ->
    let e = e_val v in
    { e with ety = v.vty; espan = v.vspan }
  | VTuple vs ->
    let e = etuple (BatList.map exp_of_value vs) in
    { e with ety = v.vty; espan = v.vspan }
  | VRecord map ->
    let e = erecord (StringMap.map exp_of_value map) in
    { e with ety = v.vty; espan = v.vspan }
  | VOption (Some v1) ->
    let e = esome (exp_of_value v1) in
    { e with ety = v.vty; espan = v.vspan }
;;

let rec val_to_pattern v =
  match v.v with
  | VUnit -> PUnit
  | VNode n -> PNode n
  | VEdge (n1, n2) -> PEdge (PNode n1, PNode n2)
  | VBool b -> PBool b
  | VInt i -> PInt i
  | VTuple vs -> PTuple (BatList.map val_to_pattern vs)
  | VOption None -> POption None
  | VOption (Some v) -> POption (Some (val_to_pattern v))
  | VRecord rs -> PRecord (StringMap.map val_to_pattern rs)
  | VClosure _ | VMap _ -> failwith "can't use these type of values as patterns"
;;

let rec exp_to_pattern e =
  match e.e with
  | EVal v -> val_to_pattern v
  | ETuple es -> PTuple (BatList.map exp_to_pattern es)
  | ESome e -> POption (Some (exp_to_pattern e))
  | ETy (e, _) -> exp_to_pattern e
  | EVar x -> PVar x
  | ERecord rs -> PRecord (StringMap.map exp_to_pattern rs)
  | EProject _ | EOp _ | EFun _ | EApp _ | EIf _ | ELet _ | EMatch _ ->
    failwith "can't use these expressions as patterns"
;;

(* e must be a literal *)
let rec exp_to_value (e : exp) : value =
  match e.e with
  | EVar _ | EOp _ | EFun _ | EApp _ | EIf _ | ELet _ | EMatch _ | EProject _ ->
    failwith "Not a literal"
  | ESome exp2 -> voption (Some (exp_to_value exp2))
  | ETuple es -> vtuple (List.map exp_to_value es)
  | EVal v -> v
  | ETy (exp2, _) -> exp_to_value exp2
  | ERecord map -> vrecord (StringMap.map exp_to_value map)
;;

let func x body = { arg = x; argty = None; resty = None; body }
let funcFull x argty resty body = { arg = x; argty; resty; body }

let efunc f =
  match f.argty, f.resty with
  | Some argty, Some resty ->
    aexp (exp (EFun f), Some (TArrow (argty, resty)), Span.default)
  | _, _ -> exp (EFun f)
;;

let lam x body = exp (EFun (func x body))
let annot ty e = { e with ety = Some ty; espan = e.espan }
let annotv ty v = { v with vty = Some ty; vspan = v.vspan }

let rec lams params body =
  match params with
  | [] -> failwith "lams: no parameters"
  | [p] -> lam p body
  | p :: params -> lam p (lams params body)
;;

let rec apps f args : exp =
  match args with
  | [] -> failwith "apps: no arguments"
  | [a] -> exp (EApp (f, a))
  | a :: args -> apps (exp (EApp (f, a))) args
;;

let apply_closure cl (args : value list) =
  apps (exp_of_v (VClosure cl)) (List.map (fun a -> e_val a) args)
;;

(* Requires that e is of type TTuple *)
let rec tupleToListCore (e : exp) =
  match e.e with
  | ETuple es -> Some es
  | ETy (e, _) -> tupleToListCore e
  | EVal { v = VTuple vs } ->
    Some (BatList.map (fun v -> aexp (e_val v, v.vty, v.vspan)) vs)
  | EOp (TGet (size, lo, hi), [{ e = ETuple es }]) when List.length es = size ->
    Some (es |> BatList.drop lo |> BatList.take (hi - lo + 1))
  | _ -> None
;;

let tupleToList (e : exp) =
  match tupleToListCore e with
  | Some es -> es
  | None -> failwith "Not a tuple type"
;;

let tupleToListSafe (e : exp) =
  match tupleToListCore e with
  | Some es -> es
  | None -> [e]
;;

let get_decl ds f =
  try
    let daty : declaration =
      BatList.find
        (fun d ->
          match f d with
          | None -> false
          | Some _ -> true)
        ds
    in
    f daty
  with
  | _ -> None
;;

(* TODO: could this code be condensed further? all we need is the function name
 * and the declaration variant *)
let get_lets ds =
  BatList.filter_map
    (fun d ->
      match d with
      | DLet (x, ty, e) -> Some (x, ty, e)
      | _ -> None)
    ds
;;

let get_attr_type ds =
  get_decl ds (fun d ->
      match d with
      | DUserTy (x, ty) when Var.name x = "attribute" -> Some ty
      | _ -> None)
;;

let get_merge ds =
  get_decl ds (fun d ->
      match d with
      | DLet (x, _, e) when Var.name x = "merge" -> Some e
      | _ -> None)
;;

let get_trans ds =
  get_decl ds (fun d ->
      match d with
      | DLet (x, _, e) when Var.name x = "trans" -> Some e
      | _ -> None)
;;

let get_init ds =
<<<<<<< HEAD
  get_decl ds (fun d -> match d with DLet(x, _, e) when Var.name x = "init" -> Some e | _ -> None)
=======
  get_decl ds (fun d ->
      match d with
      | DLet (x, _, e) when Var.name x = "merge" -> Some e
      | _ -> None)
;;
>>>>>>> b9d63177

let get_asserts ds =
  BatList.filter_map
    (fun d ->
      match d with
      | DAssert e -> Some e
      | _ -> None)
    ds
;;

let get_solves ds =
  List.filter_map
    (fun d ->
      match d with
      | DSolve a -> Some a
      | _ -> None)
    ds
;;

(* partitioning *)
let get_partition ds =
  get_decl ds (fun d ->
      match d with
      | DPartition e -> Some e
      | _ -> None)
;;

let get_interface ds =
<<<<<<< HEAD
  get_decl ds (fun d -> match d with DLet(x, _, e) when Var.name x = "interface" -> Some e | _ -> None)
=======
  get_decl ds (fun d ->
      match d with
      | DInterface e -> Some e
      | _ -> None)
;;

(* end partitioning *)
>>>>>>> b9d63177

let get_edges ds =
  try
    Some
      (BatList.find_map
         (fun d ->
           match d with
           | DEdges es -> Some es
           | _ -> None)
         ds)
  with
  | Not_found -> None
;;

let get_nodes ds =
  get_decl ds (fun d ->
      match d with
      | DNodes i -> Some i
      | _ -> None)
;;

let get_graph ds =
  match get_nodes ds, get_edges ds with
  | Some n, Some es -> Some (List.fold_left AdjGraph.add_edge_e (AdjGraph.create n) es)
  | _ -> None
;;

let get_symbolics ds =
  List.fold_left
    (fun acc d ->
      match d with
      | DSymbolic (x, e) -> (x, e) :: acc
      | _ -> acc)
    []
    ds
  |> List.rev
;;

let get_requires ds =
  List.fold_left
    (fun acc d ->
      match d with
      | DRequire e -> e :: acc
      | _ -> acc)
    []
    ds
  |> List.rev
;;

let get_types ds =
  BatList.filter_map
    (fun d ->
      match d with
      | DUserTy (x, y) -> Some (x, y)
      | _ -> None)
    ds
;;

let get_record_types ds =
  List.fold_left
    (fun acc d ->
      match d with
      | DUserTy (_, TRecord lst) -> lst :: acc
      | _ -> acc)
    []
    ds
;;

let get_record_types_from_utys uty =
  BatList.fold_left
    (fun acc (_, ty) ->
      match ty with
      | TRecord lst -> lst :: acc
      | _ -> acc)
    []
    uty
;;

let rec get_inner_type t : ty =
  match t with
  | TVar { contents = Link t } -> get_inner_type t
  | _ -> t
;;

let get_ty_from_tyexp (et : ty_or_exp) : ty =
  match et with
  | Ty t -> t
  | Exp e -> Nv_utils.OCamlUtils.oget e.ety
;;

let bool_of_val (v : value) : bool option =
  match v.v with
  | VBool b -> Some b
  | _ -> None
;;

<<<<<<< HEAD
let int_of_val (v : value) : int option =
  match v.v with
  | VInt i -> Some (Integer.to_int i)
  | _ -> None

let proj_var (n: int) (x: var) =
  let (s,i) = Var.from_var x in
  Var.to_var (Printf.sprintf "%s-proj-%d" s n,i)
=======
let proj_var (n : int) (x : var) =
  let s, i = Var.from_var x in
  Var.to_var (Printf.sprintf "%s-proj-%d" s n, i)
;;
>>>>>>> b9d63177

let unproj_var (x : var) =
  let s, i = Var.from_var x in
  let name, n =
    try BatString.split s "-proj-" with
    | Not_found -> s, "-1"
  in
  int_of_string n, Var.to_var (name, i)
;;

(** Get the variables referenced by the given type. *)
let rec get_ty_vars (t: ty) : var list =
  match t with
  | TVar tv -> begin match !tv with
      | Unbound (tn, _) -> [tn]
      | Link t -> get_ty_vars t
    end
  | QVar n -> [n]
  | TArrow (t1, t2) -> (get_ty_vars t1) @ (get_ty_vars t2)
  | TTuple ts -> List.fold_left (fun l t -> (get_ty_vars t) @ l) [] ts
  | TOption t -> get_ty_vars t
  | TMap (t1, t2) -> (get_ty_vars t1) @ (get_ty_vars t2)
  | TRecord tm -> StringMap.fold (fun _s t l -> (get_ty_vars t) @ l) tm []
  | _ -> []

(** Get the variables referenced by the given expression. *)
let rec get_exp_vars (e: exp) : var list =
  match e.e with
  | EVar v -> [v]
  | EOp (_, es) -> List.fold_left (fun l e -> (get_exp_vars e) @ l) [] es
  | EFun func -> get_exp_vars func.body
  | EApp (e1, e2) -> get_exp_vars e1 @ get_exp_vars e2
  | EIf (e1, e2, e3) -> get_exp_vars e1 @ get_exp_vars e2 @ get_exp_vars e3
  | ELet (v, e1, e2) -> [v] @ get_exp_vars e1 @ get_exp_vars e2
  | ETuple es -> List.fold_left (fun l e -> (get_exp_vars e) @ l) [] es
  | ESome e -> get_exp_vars e
  | EMatch (e, bs) -> get_exp_vars e @ foldBranches (fun (_, e) l -> get_exp_vars e @ l) [] bs
  | ETy (e, t) -> get_exp_vars e @ get_ty_vars t
  | ERecord em -> StringMap.fold (fun _s e l -> (get_exp_vars e) @ l) em []
  | EProject (e, _s) -> get_exp_vars e
  | _ -> []

open BatSet

let rec pattern_vars p =
  match p with
  | PWild | PUnit | PBool _ | PInt _ | POption None | PNode _ -> PSet.create Var.compare
  | PVar v -> PSet.singleton ~cmp:Var.compare v
  | PEdge (p1, p2) -> pattern_vars (PTuple [p1; p2])
  | PTuple ps ->
    List.fold_left
      (fun set p -> PSet.union set (pattern_vars p))
      (PSet.create Var.compare)
      ps
  | PRecord map ->
    StringMap.fold
      (fun _ p set -> PSet.union set (pattern_vars p))
      map
      (PSet.create Var.compare)
  | POption (Some p) -> pattern_vars p
;;

let rec free (seen : Var.t PSet.t) (e : exp) : Var.t PSet.t =
  match e.e with
  | EVar v ->
    if PSet.mem v seen then PSet.create Var.compare else PSet.singleton ~cmp:Var.compare v
  | EVal _ -> PSet.create Var.compare
  | EOp (_, es) | ETuple es ->
    List.fold_left
      (fun set e -> PSet.union set (free seen e))
      (PSet.create Var.compare)
      es
  | ERecord map ->
    StringMap.fold
      (fun _ e set -> PSet.union set (free seen e))
      map
      (PSet.create Var.compare)
  | EFun f -> free (PSet.add f.arg seen) f.body
  | EApp (e1, e2) -> PSet.union (free seen e1) (free seen e2)
  | EIf (e1, e2, e3) ->
    PSet.union (free seen e1) (PSet.union (free seen e2) (free seen e3))
  | ELet (x, e1, e2) ->
    let seen = PSet.add x seen in
    PSet.union (free seen e1) (free seen e2)
  | ESome e | ETy (e, _) | EProject (e, _) -> free seen e
  | EMatch (e, bs) ->
    let bs1 =
      PatMap.fold
        (fun p e set ->
          let seen = PSet.union seen (pattern_vars p) in
          PSet.union set (free seen e))
        bs.pmap
        (PSet.create Var.compare)
    in
    let bs =
      BatList.fold_left
        (fun set (p, e) ->
          let seen = PSet.union seen (pattern_vars p) in
          PSet.union set (free seen e))
        bs1
        bs.plist
    in
    PSet.union (free seen e) bs
;;

<<<<<<< HEAD
let rec free_ty (seen: Var.t PSet.t) (e: exp) : (Var.t * ty) PSet.t =
  let cmp = fun (a,_) (b,_) -> Var.compare a b in
=======
let rec free_ty (seen : Var.t PSet.t) (e : exp) : (Var.t * ty) PSet.t =
  let cmp (a, _) (b, _) = Var.compare a b in
>>>>>>> b9d63177
  match e.e with
  | EVar v ->
    if PSet.mem v seen
    then PSet.create cmp
    else PSet.singleton ~cmp (v, OCamlUtils.oget e.ety)
  | EVal _ -> PSet.create cmp
  | EOp (_, es) | ETuple es ->
    List.fold_left (fun set e -> PSet.union set (free_ty seen e)) (PSet.create cmp) es
  | ERecord map ->
    StringMap.fold (fun _ e set -> PSet.union set (free_ty seen e)) map (PSet.create cmp)
  | EFun f -> free_ty (PSet.add f.arg seen) f.body
  | EApp (e1, e2) -> PSet.union (free_ty seen e1) (free_ty seen e2)
  | EIf (e1, e2, e3) ->
    PSet.union (free_ty seen e1) (PSet.union (free_ty seen e2) (free_ty seen e3))
  | ELet (x, e1, e2) ->
    let seen = PSet.add x seen in
    PSet.union (free_ty seen e1) (free_ty seen e2)
  | ESome e | ETy (e, _) | EProject (e, _) -> free_ty seen e
  | EMatch (e, bs) ->
    let bs1 =
      PatMap.fold
        (fun p e set ->
          let seen = PSet.union seen (pattern_vars p) in
          PSet.union set (free_ty seen e))
        bs.pmap
        (PSet.create cmp)
    in
    let bs =
      BatList.fold_left
        (fun set (p, e) ->
          let seen = PSet.union seen (pattern_vars p) in
          PSet.union set (free_ty seen e))
        bs1
        bs.plist
    in
    PSet.union (free_ty seen e) bs
;;

let rec free_dead_vars (e : exp) =
  match e.e with
  | ETy (e, _) -> free_dead_vars e
  | EVal v ->
    (match v.v with
    | VClosure (env, f) ->
      let fv = free PSet.empty f.body in
      vclosure
        ( { env with value = Env.filter env.value (fun x _ -> PSet.mem x fv) }
        , { f with body = free_dead_vars f.body } )
      |> exp_of_value
      |> wrap e
    | _ -> e)
  | EVar _ | EFun _ -> e
  | EOp (op, es) -> eop op (List.map free_dead_vars es)
  | EApp (e1, e2) ->
    let e1 = free_dead_vars e1 in
    let e2 = free_dead_vars e2 in
    eapp e1 e2
  | EIf (e1, e2, e3) ->
    let e1 = free_dead_vars e1 in
    let e2 = free_dead_vars e2 in
    let e3 = free_dead_vars e3 in
    eif e1 e2 e3
  | ELet (x, e1, e2) ->
    let e1 = free_dead_vars e1 in
    let e2 = free_dead_vars e2 in
    elet x e1 e2
  | ETuple es -> etuple (List.map free_dead_vars es)
  | ERecord map -> erecord (StringMap.map free_dead_vars map)
  | ESome e -> esome (free_dead_vars e)
  | EMatch (e1, branches) ->
    let e1 = free_dead_vars e1 in
    ematch e1 (mapBranches (fun (ps, e) -> ps, free_dead_vars e) branches)
  | EProject (e, l) -> eproject (free_dead_vars e) l
;;

let compare_vs = compare_value
let compare_es = compare_exp

let compare_values v1 v2 =
<<<<<<< HEAD
  let open Cmdline in
  let cfg = get_cfg () in
  if cfg.hashcons then v1.vtag - v2.vtag
  else Pervasives.compare v1 v2

let compare_exps e1 e2 =
  let open Cmdline in
  let cfg = get_cfg () in
  if cfg.hashcons then e1.etag - e2.etag
  else Pervasives.compare e1 e2
=======
  let cfg = Cmdline.get_cfg () in
  if cfg.hashcons then v1.vtag - v2.vtag else Pervasives.compare v1 v2
;;

let compare_exps e1 e2 =
  let cfg = Cmdline.get_cfg () in
  if cfg.hashcons then e1.etag - e2.etag else Pervasives.compare e1 e2
;;
>>>>>>> b9d63177
<|MERGE_RESOLUTION|>--- conflicted
+++ resolved
@@ -99,10 +99,9 @@
       BatList.fold_left2
         (fun b p1 p2 ->
           if b = 0
-          then begin
+          then (
             let c = compare p1 p2 in
-            if c = 0 then b else c
-          end
+            if c = 0 then b else c)
           else b)
         0
         ps1
@@ -135,14 +134,8 @@
   }
 [@@deriving ord]
 
-<<<<<<< HEAD
-and mtbdd = (value Mtbdd.t * ty)
-    [@compare fun _ _ -> failwith "Map value comparison not supported"]
-=======
 and mtbdd =
-  (value Mtbdd.t * ty
-  [@compare fun _ _ -> failwith "Map value comparison not supported"])
->>>>>>> b9d63177
+  (value Mtbdd.t * ty[@compare fun _ _ -> failwith "Map value comparison not supported"])
 [@@deriving ord]
 
 and e =
@@ -182,14 +175,8 @@
   ; body : exp
   }
 
-<<<<<<< HEAD
-and closure = (env * func)
-    [@compare fun _ _ -> failwith "Map value comparison not supported"]
-=======
 and closure =
-  (env * func
-  [@compare fun _ _ -> failwith "Map value comparison not supported"])
->>>>>>> b9d63177
+  (env * func[@compare fun _ _ -> failwith "Map value comparison not supported"])
 [@@deriving ord]
 
 and env =
@@ -202,19 +189,16 @@
   | Exp of exp
 
 (* var_names should be an exp that uses only the EVar and ETuple constructors *)
-<<<<<<< HEAD
 (* interface is an optional expression to describe the network hypotheses *)
 (* TODO: add a flag to control how the trans function is cut *)
-type solve = {aty: ty option; var_names: exp; init : exp; trans: exp; merge: exp; interface: exp option}
-=======
 type solve =
   { aty : ty option
   ; var_names : exp
   ; init : exp
   ; trans : exp
   ; merge : exp
+  ; interface : exp option
   }
->>>>>>> b9d63177
 
 type declaration =
   | DLet of var * ty option * exp
@@ -308,13 +292,9 @@
 
 (* equality / hashing *)
 
-<<<<<<< HEAD
-let equal_spans (s1: Span.t) (s2: Span.t) =
-  let open Span in
+let equal_spans (s1 : Span.t) (s2 : Span.t) =
   s1.start = s2.start && s1.finish = s2.finish
-=======
-let equal_spans (s1 : Span.t) (s2 : Span.t) = s1.start = s2.start && s1.finish = s2.finish
->>>>>>> b9d63177
+;;
 
 let equal_opt e o1 o2 =
   match o1, o2 with
@@ -392,25 +372,11 @@
     , _ ) -> false
 ;;
 
-<<<<<<< HEAD
-let rec equal_values ~cmp_meta (v1: value) (v2: value) =
-  let open Cmdline in
-  let cfg = get_cfg () in
-  let b =
-    if cfg.hashcons then v1.vtag = v2.vtag
-    else equal_vs ~cmp_meta v1.v v2.v
-  in
-  if cmp_meta then
-    b
-    && equal_opt equal_tys v1.vty v2.vty
-    && equal_spans v1.vspan v2.vspan
-=======
 let rec equal_values ~cmp_meta (v1 : value) (v2 : value) =
   let cfg = Cmdline.get_cfg () in
   let b = if cfg.hashcons then v1.vtag = v2.vtag else equal_vs ~cmp_meta v1.v v2.v in
   if cmp_meta
   then b && equal_opt equal_tys v1.vty v2.vty && equal_spans v1.vspan v2.vspan
->>>>>>> b9d63177
   else b
 
 and equal_vs ~cmp_meta v1 v2 =
@@ -453,37 +419,26 @@
   | [], _ | _, [] -> false
   | v1 :: vs1, v2 :: vs2 -> equal_values ~cmp_meta v1 v2 && equal_lists ~cmp_meta vs1 vs2
 
-<<<<<<< HEAD
-and equal_exps ~cmp_meta (e1: exp) (e2: exp) =
-  let open Cmdline in
-  let cfg = get_cfg () in
-  let b =
-    if cfg.hashcons then e1.etag = e2.etag
-    else equal_es ~cmp_meta e1.e e2.e
-  in
-  if cmp_meta then
-    b
-    && equal_opt equal_tys e1.ety e2.ety
-    && equal_spans e1.espan e2.espan
-=======
 and equal_exps ~cmp_meta (e1 : exp) (e2 : exp) =
   let cfg = Cmdline.get_cfg () in
   let b = if cfg.hashcons then e1.etag = e2.etag else equal_es ~cmp_meta e1.e e2.e in
   if cmp_meta
   then b && equal_opt equal_tys e1.ety e2.ety && equal_spans e1.espan e2.espan
->>>>>>> b9d63177
   else b
 
 and equal_es ~cmp_meta e1 e2 =
   match e1, e2 with
   | EVar x1, EVar x2 -> Var.equals x1 x2
   | EVal v1, EVal v2 -> equal_values ~cmp_meta v1 v2
-  | EOp (op1, es1), EOp (op2, es2) -> equal_op op1 op2 && equal_lists_es ~cmp_meta es1 es2
+  | EOp (op1, es1), EOp (op2, es2) ->
+    equal_op op1 op2 && equal_lists_es ~cmp_meta es1 es2
   | EFun f1, EFun f2 -> equal_funcs ~cmp_meta f1 f2
   | EApp (e1, e2), EApp (e3, e4) ->
     equal_exps ~cmp_meta e1 e3 && equal_exps ~cmp_meta e2 e4
   | EIf (e1, e2, e3), EIf (e4, e5, e6) ->
-    equal_exps ~cmp_meta e1 e4 && equal_exps ~cmp_meta e2 e5 && equal_exps ~cmp_meta e3 e6
+    equal_exps ~cmp_meta e1 e4
+    && equal_exps ~cmp_meta e2 e5
+    && equal_exps ~cmp_meta e3 e6
   | ELet (x1, e1, e2), ELet (x2, e3, e4) ->
     Var.equals x1 x2 && equal_exps ~cmp_meta e1 e3 && equal_exps ~cmp_meta e2 e4
   | ETuple es1, ETuple es2 -> equal_lists_es ~cmp_meta es1 es2
@@ -500,7 +455,8 @@
   match es1, es2 with
   | [], [] -> true
   | [], _ | _, [] -> false
-  | e1 :: es1, e2 :: es2 -> equal_exps ~cmp_meta e1 e2 && equal_lists_es ~cmp_meta es1 es2
+  | e1 :: es1, e2 :: es2 ->
+    equal_exps ~cmp_meta e1 e2 && equal_lists_es ~cmp_meta es1 es2
 
 and equal_branches ~cmp_meta bs1 bs2 =
   let rec equal_branches_lst bs1 bs2 =
@@ -585,11 +541,7 @@
   | TEdge -> 13
 ;;
 
-<<<<<<< HEAD
-let hash_span (span: Span.t) = let open Span in (19 * span.start) + span.finish
-=======
 let hash_span (span : Span.t) = (19 * span.start) + span.finish
->>>>>>> b9d63177
 
 let hash_opt h o =
   match o with
@@ -598,21 +550,9 @@
 ;;
 
 let rec hash_value ~hash_meta v : int =
-<<<<<<< HEAD
-  let open Cmdline in
-  let cfg = get_cfg () in
-  let m =
-    if hash_meta then
-      (19 * hash_opt hash_ty v.vty) + hash_span v.vspan
-    else 0
-  in
-  if cfg.hashcons then (19 * v.vhkey) + m
-  else (19 * hash_v ~hash_meta v.v) + m
-=======
   let cfg = Cmdline.get_cfg () in
   let m = if hash_meta then (19 * hash_opt hash_ty v.vty) + hash_span v.vspan else 0 in
   if cfg.hashcons then (19 * v.vhkey) + m else (19 * hash_v ~hash_meta v.v) + m
->>>>>>> b9d63177
 
 and hash_v ~hash_meta v =
   match v with
@@ -648,21 +588,9 @@
   | VEdge (e1, e2) -> (19 * (e1 + (19 * e2))) + 10
 
 and hash_exp ~hash_meta e =
-<<<<<<< HEAD
-  let open Cmdline in
-  let cfg = get_cfg () in
-  let m =
-    if hash_meta then
-      (19 * hash_opt hash_ty e.ety) + hash_span e.espan
-    else 0
-  in
-  if cfg.hashcons then (19 * e.ehkey) + m
-  else (19 * hash_e ~hash_meta e.e) + m
-=======
   let cfg = Cmdline.get_cfg () in
   let m = if hash_meta then (19 * hash_opt hash_ty e.ety) + hash_span e.espan else 0 in
   if cfg.hashcons then (19 * e.ehkey) + m else (19 * hash_e ~hash_meta e.e) + m
->>>>>>> b9d63177
 
 and hash_e ~hash_meta e =
   match e with
@@ -690,12 +618,15 @@
   | ETy (e, ty) -> (19 * ((19 * hash_exp ~hash_meta e) + hash_ty ty)) + 10
   | ERecord map ->
     (19
-    * StringMap.fold (fun l e acc -> acc + +hash_string l + hash_exp ~hash_meta e) map 0)
+    * StringMap.fold (fun l e acc -> acc + +hash_string l + hash_exp ~hash_meta e) map 0
+    )
     + 11
   | EProject (e, label) -> (19 * hash_exp ~hash_meta e) + hash_string label + 12
 
 and hash_var x = hash_string (Var.to_string x)
-and hash_es ~hash_meta es = List.fold_left (fun acc e -> acc + hash_exp ~hash_meta e) 0 es
+
+and hash_es ~hash_meta es =
+  List.fold_left (fun acc e -> acc + hash_exp ~hash_meta e) 0 es
 
 and hash_branches ~hash_meta bs =
   let acc1 =
@@ -717,7 +648,8 @@
   | POption None -> 6
   | POption (Some p) -> (19 * hash_pattern p) + 7
   | PRecord map ->
-    (19 * StringMap.fold (fun l p acc -> acc + +hash_string l + hash_pattern p) map 0) + 8
+    (19 * StringMap.fold (fun l p acc -> acc + +hash_string l + hash_pattern p) map 0)
+    + 8
   | PNode n -> (19 * n) + 9
   | PEdge (p1, p2) -> (19 * (hash_pattern p1 + (19 * hash_pattern p2))) + 10
 
@@ -814,22 +746,6 @@
 let tint_of_value n = TInt (Integer.size n)
 
 let exp e =
-<<<<<<< HEAD
-  let open Cmdline in
-  let cfg = get_cfg () in
-  if cfg.hashcons then Hashcons.hashcons tbl_e e
-  else {e; ety= None; espan= Span.default; etag= 0; ehkey= 0}
-
-let value v =
-  let open Cmdline in
-  let cfg = get_cfg () in
-  if cfg.hashcons then Hashcons.hashcons tbl_v v
-  else {v; vty= None; vspan= Span.default; vtag= 0; vhkey= 0}
-
-let aexp (e, t, span) = {e with ety= t; espan= span}
-
-let avalue (v, t, span) = {v with vty= t; vspan= span}
-=======
   let cfg = Cmdline.get_cfg () in
   if cfg.hashcons
   then Hashcons.hashcons tbl_e e
@@ -842,7 +758,6 @@
   then Hashcons.hashcons tbl_v v
   else { v; vty = None; vspan = Span.default; vtag = 0; vhkey = 0 }
 ;;
->>>>>>> b9d63177
 
 let aexp (e, t, span) = { e with ety = t; espan = span }
 let avalue (v, t, span) = { v with vty = t; vspan = span }
@@ -1065,15 +980,11 @@
 ;;
 
 let get_init ds =
-<<<<<<< HEAD
-  get_decl ds (fun d -> match d with DLet(x, _, e) when Var.name x = "init" -> Some e | _ -> None)
-=======
   get_decl ds (fun d ->
       match d with
-      | DLet (x, _, e) when Var.name x = "merge" -> Some e
+      | DLet (x, _, e) when Var.name x = "init" -> Some e
       | _ -> None)
 ;;
->>>>>>> b9d63177
 
 let get_asserts ds =
   BatList.filter_map
@@ -1093,7 +1004,6 @@
     ds
 ;;
 
-(* partitioning *)
 let get_partition ds =
   get_decl ds (fun d ->
       match d with
@@ -1102,17 +1012,11 @@
 ;;
 
 let get_interface ds =
-<<<<<<< HEAD
-  get_decl ds (fun d -> match d with DLet(x, _, e) when Var.name x = "interface" -> Some e | _ -> None)
-=======
   get_decl ds (fun d ->
       match d with
-      | DInterface e -> Some e
+      | DLet (x, _, e) when Var.name x = "interface" -> Some e
       | _ -> None)
 ;;
-
-(* end partitioning *)
->>>>>>> b9d63177
 
 let get_edges ds =
   try
@@ -1209,21 +1113,16 @@
   | _ -> None
 ;;
 
-<<<<<<< HEAD
 let int_of_val (v : value) : int option =
   match v.v with
   | VInt i -> Some (Integer.to_int i)
   | _ -> None
-
-let proj_var (n: int) (x: var) =
-  let (s,i) = Var.from_var x in
-  Var.to_var (Printf.sprintf "%s-proj-%d" s n,i)
-=======
+;;
+
 let proj_var (n : int) (x : var) =
   let s, i = Var.from_var x in
   Var.to_var (Printf.sprintf "%s-proj-%d" s n, i)
 ;;
->>>>>>> b9d63177
 
 let unproj_var (x : var) =
   let s, i = Var.from_var x in
@@ -1235,36 +1134,41 @@
 ;;
 
 (** Get the variables referenced by the given type. *)
-let rec get_ty_vars (t: ty) : var list =
+let rec get_ty_vars (t : ty) : var list =
   match t with
-  | TVar tv -> begin match !tv with
+  | TVar tv ->
+    begin
+      match !tv with
       | Unbound (tn, _) -> [tn]
       | Link t -> get_ty_vars t
     end
   | QVar n -> [n]
-  | TArrow (t1, t2) -> (get_ty_vars t1) @ (get_ty_vars t2)
-  | TTuple ts -> List.fold_left (fun l t -> (get_ty_vars t) @ l) [] ts
+  | TArrow (t1, t2) -> get_ty_vars t1 @ get_ty_vars t2
+  | TTuple ts -> List.fold_left (fun l t -> get_ty_vars t @ l) [] ts
   | TOption t -> get_ty_vars t
-  | TMap (t1, t2) -> (get_ty_vars t1) @ (get_ty_vars t2)
-  | TRecord tm -> StringMap.fold (fun _s t l -> (get_ty_vars t) @ l) tm []
+  | TMap (t1, t2) -> get_ty_vars t1 @ get_ty_vars t2
+  | TRecord tm -> StringMap.fold (fun _s t l -> get_ty_vars t @ l) tm []
   | _ -> []
+;;
 
 (** Get the variables referenced by the given expression. *)
-let rec get_exp_vars (e: exp) : var list =
+let rec get_exp_vars (e : exp) : var list =
   match e.e with
   | EVar v -> [v]
-  | EOp (_, es) -> List.fold_left (fun l e -> (get_exp_vars e) @ l) [] es
+  | EOp (_, es) -> List.fold_left (fun l e -> get_exp_vars e @ l) [] es
   | EFun func -> get_exp_vars func.body
   | EApp (e1, e2) -> get_exp_vars e1 @ get_exp_vars e2
   | EIf (e1, e2, e3) -> get_exp_vars e1 @ get_exp_vars e2 @ get_exp_vars e3
   | ELet (v, e1, e2) -> [v] @ get_exp_vars e1 @ get_exp_vars e2
-  | ETuple es -> List.fold_left (fun l e -> (get_exp_vars e) @ l) [] es
+  | ETuple es -> List.fold_left (fun l e -> get_exp_vars e @ l) [] es
   | ESome e -> get_exp_vars e
-  | EMatch (e, bs) -> get_exp_vars e @ foldBranches (fun (_, e) l -> get_exp_vars e @ l) [] bs
+  | EMatch (e, bs) ->
+    get_exp_vars e @ foldBranches (fun (_, e) l -> get_exp_vars e @ l) [] bs
   | ETy (e, t) -> get_exp_vars e @ get_ty_vars t
-  | ERecord em -> StringMap.fold (fun _s e l -> (get_exp_vars e) @ l) em []
+  | ERecord em -> StringMap.fold (fun _s e l -> get_exp_vars e @ l) em []
   | EProject (e, _s) -> get_exp_vars e
   | _ -> []
+;;
 
 open BatSet
 
@@ -1289,7 +1193,9 @@
 let rec free (seen : Var.t PSet.t) (e : exp) : Var.t PSet.t =
   match e.e with
   | EVar v ->
-    if PSet.mem v seen then PSet.create Var.compare else PSet.singleton ~cmp:Var.compare v
+    if PSet.mem v seen
+    then PSet.create Var.compare
+    else PSet.singleton ~cmp:Var.compare v
   | EVal _ -> PSet.create Var.compare
   | EOp (_, es) | ETuple es ->
     List.fold_left
@@ -1329,13 +1235,8 @@
     PSet.union (free seen e) bs
 ;;
 
-<<<<<<< HEAD
-let rec free_ty (seen: Var.t PSet.t) (e: exp) : (Var.t * ty) PSet.t =
-  let cmp = fun (a,_) (b,_) -> Var.compare a b in
-=======
 let rec free_ty (seen : Var.t PSet.t) (e : exp) : (Var.t * ty) PSet.t =
   let cmp (a, _) (b, _) = Var.compare a b in
->>>>>>> b9d63177
   match e.e with
   | EVar v ->
     if PSet.mem v seen
@@ -1415,18 +1316,6 @@
 let compare_es = compare_exp
 
 let compare_values v1 v2 =
-<<<<<<< HEAD
-  let open Cmdline in
-  let cfg = get_cfg () in
-  if cfg.hashcons then v1.vtag - v2.vtag
-  else Pervasives.compare v1 v2
-
-let compare_exps e1 e2 =
-  let open Cmdline in
-  let cfg = get_cfg () in
-  if cfg.hashcons then e1.etag - e2.etag
-  else Pervasives.compare e1 e2
-=======
   let cfg = Cmdline.get_cfg () in
   if cfg.hashcons then v1.vtag - v2.vtag else Pervasives.compare v1 v2
 ;;
@@ -1434,5 +1323,4 @@
 let compare_exps e1 e2 =
   let cfg = Cmdline.get_cfg () in
   if cfg.hashcons then e1.etag - e2.etag else Pervasives.compare e1 e2
-;;
->>>>>>> b9d63177
+;;