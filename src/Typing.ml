(* Type inference with efficient generalization via levels;
 * code following http://okmij.org/ftp/ML/generalization.html#levels
*)

open Syntax
open Printing
open Unsigned
open RecordUtils
open Batteries

let debug = true

let if_debug s = if debug then print_endline s else ()

let node_ty = tint_of_size 32

let edge_ty = TTuple [node_ty; node_ty]

let init_ty aty = TArrow (node_ty, aty)

let merge_ty aty = TArrow (node_ty, TArrow (aty, TArrow (aty, aty)))

let trans_ty aty = TArrow (edge_ty, TArrow (aty, aty))

let assert_ty aty = TArrow (node_ty, TArrow (aty, TBool))

(* Region-like levels for efficient implementation of type generalization *)
let current_level = ref 1

let enter_level () = incr current_level

let leave_level () = decr current_level

let level () = !current_level

let level_reset () = current_level := 1

(* new type variable *)
let fresh_tyvar () = TVar (ref (Unbound (Var.fresh "a", level ())))

(* equality of type variables *)
let equal_tyvars tv1 tv2 = tv1 == tv2

(* physical equality of refs *)

let reset_tyvars () =
  (* name from OCaml's typing/typetext.ml *)
  (*  Var.reset ();  *)
  (* DPW: don't need to do this *)
  level_reset ()

(* List of record types that are declared *)
let record_types = ref []

let rec check_annot_val (v: value) =
  ( match v.vty with
    | None ->
      Console.error
        (Printf.sprintf "internal type annotation missing: %s\n"
           (Printing.value_to_string v))
    | Some _ -> () ) ;
  match v.v with
  | VOption (Some v) -> check_annot_val v
  | VTuple vs -> List.iter check_annot_val vs
  | VMap map ->
    let bs, _ = BddMap.bindings map in
    List.iter
      (fun (v1, v2) -> check_annot_val v1 ; check_annot_val v2)
      bs
  | _ -> ()

let rec check_annot (e: exp) =
  (* Printf.printf "expr: %s\n" (Printing.exp_to_string e) ;
     Printf.printf "type: %s\n" (Printing.ty_to_string (oget e.ety)) ; *)
  ( match e.ety with
    | None ->
      Console.error
        (Printf.sprintf "internal type annotation missing: %s\n"
           (Printing.exp_to_string e))
    | Some _ -> () ) ;
  match e.e with
  | EVar _ -> ()
  | EVal v -> check_annot_val v
  | EOp (op, es) -> List.iter check_annot es
  | EFun f -> check_annot f.body
  | EApp (e1, e2) -> check_annot e1 ; check_annot e2
  | EIf (e1, e2, e3) ->
    check_annot e1 ; check_annot e2 ; check_annot e3
  | ELet (_, e1, e2) -> check_annot e1 ; check_annot e2
  | ETuple es -> List.iter check_annot es
  | ESome e -> check_annot e
  | EMatch (e, bs) ->
    check_annot e ;
    List.iter (fun (_, e) -> check_annot e) bs
<<<<<<< HEAD
  | ETy (e, _) | EProject (e, _) -> check_annot e
  | ERecord map -> StringMap.iter (fun _ -> check_annot) map
=======
  | ETy (e, ty) -> check_annot e
>>>>>>> c76f2e4f

let check_annot_decl (d: declaration) =
  match d with
  | DLet (_, _, e)
  |DSymbolic (_, Exp e)
  |DMerge e
  |DTrans e
  |DInit e
  |DAssert e
  |DRequire e ->
    check_annot e
<<<<<<< HEAD
  | DNodes _ | DEdges _ | DATy _ | DSymbolic _ | DUserTy _ -> ()
=======
  | DNodes _ | DEdges _ | DATy _ | DSymbolic _ -> ()
>>>>>>> c76f2e4f

let rec check_annot_decls (ds: declarations) =
  match ds with
  | [] -> ()
  | d :: ds -> check_annot_decl d ; check_annot_decls ds

exception Invalid_type

let rec strip_ty ty =
  match ty with
  | TVar {contents= Link t} -> strip_ty t
  | TBool | TInt _ -> ty
  | TArrow (t1, t2) -> TArrow (strip_ty t1, strip_ty t2)
  | TTuple ts -> TTuple (List.map strip_ty ts)
  | TOption t -> TOption (strip_ty t)
  | TMap (ty1, ty2) -> TMap (strip_ty ty1, strip_ty ty2)
  | TRecord map -> TRecord (StringMap.map strip_ty map)
  | QVar _ | TVar _ -> raise Invalid_type

let tyname () = Var.fresh "a"

exception Occurs

let occurs tvr ty =
  let rec occ tvr ty =
    match ty with
    | TVar tvr' when equal_tyvars tvr tvr' -> raise Occurs
    | TVar ({contents= Unbound (name, l')} as tv) ->
      let min_level =
        match !tvr with Unbound (_, l) -> min l l' | _ -> l'
      in
      tv := Unbound (name, min_level)
    | TVar {contents= Link ty} -> occ tvr ty
    | QVar q ->
      (* this case should not occur, I don't think *)
      if_debug ("qvar " ^ Var.to_string q ^ " appears in occ check") ;
      ()
    | TArrow (t1, t2) -> occ tvr t1 ; occ tvr t2
    | TBool | TInt _ -> ()
    | TTuple ts -> List.iter (occ tvr) ts
    | TRecord map -> StringMap.iter (fun _ -> occ tvr) map
    | TOption t -> occ tvr t
    | TMap (t1, t2) -> occ tvr t1 ; occ tvr t2
  in
  try occ tvr ty with Occurs ->
    Console.error
      (Printf.sprintf "%s occurs in %s\n" (tyvar_to_string !tvr)
         (ty_to_string ty))

(* Simplistic.  No path compression *)
(* Also, QVar are unexpected: they should've been instantiated *)
let rec unify info e t1 t2 : unit =
  (* similar to unify, but returns a bool indicating if it was successful *)
  let rec try_unifies ts1 ts2 : bool =
    match (ts1, ts2) with
    | [], [] -> true
    | t1 :: ts1, t2 :: ts2 -> try_unify t1 t2 && try_unifies ts1 ts2
    | _, _ -> false
  and try_unify t1 t2 : bool =
    if t1 == t2 then true (* t1 and t2 are physically the same *)
    else
      match (t1, t2) with
      | TVar {contents= Link t1}, t2 -> try_unify t1 t2
      | t1, TVar {contents= Link t2} -> try_unify t1 t2
      | TVar ({contents= Unbound _} as tv), t'
      |t', TVar ({contents= Unbound _} as tv) ->
        occurs tv t' ;
        tv := Link t' ;
        true
      | TArrow (tyl1, tyl2), TArrow (tyr1, tyr2) ->
        try_unify tyl1 tyr1 && try_unify tyl2 tyr2
      | TBool, TBool -> true
      | TInt i, TInt j when i = j -> true
      | TTuple ts1, TTuple ts2 -> try_unifies ts1 ts2
      | TOption t1, TOption t2 -> try_unify t1 t2
      | TMap (t1, t2), TMap (t3, t4) ->
        try_unify t1 t3 && try_unify t2 t4
<<<<<<< HEAD
      | TRecord map1, TRecord map2 ->
        if not (same_labels map1 map2)
        then false
        else List.fold_left
            (fun b l -> b &&
                        try_unify
                          (StringMap.find l map1)
                          (StringMap.find l map2))
            true (get_record_labels map1)
=======
>>>>>>> c76f2e4f
      | _, _ -> false
  in
  if try_unify t1 t2 then ()
  else
    let msg =
      Printf.sprintf "unable to unify types: %s and\n %s"
        (ty_to_string t1) (ty_to_string t2)
    in
    Printf.printf "%s\n" msg;
    Console.error_position info e.espan msg

and unifies info (e: exp) ts1 ts2 =
  match (ts1, ts2) with
  | [], [] -> ()
  | t1 :: ts1, t2 :: ts2 ->
    unify info e t1 t2 ; unifies info e ts1 ts2
  | _, _ -> Console.error "wrong number of components in unification"

let unify_opt info (e: exp) topt1 t2 =
  match topt1 with Some t1 -> unify info e t1 t2 | None -> ()

let generalize ty =
  let rec gen ty =
    match ty with
    | TVar {contents= Unbound (name, l)} when l > !current_level ->
      QVar name
    | TVar {contents= Link ty} -> gen ty
    | TVar _ | TBool | TInt _ -> ty
    | QVar q ->
      if_debug
        ( "qvar " ^ Var.to_string q
          ^ " appears in generalization check" ) ;
      ty
    | TArrow (ty1, ty2) ->
      let ty1 = gen ty1 in
      let ty2 = gen ty2 in
      TArrow (ty1, ty2)
    | TTuple ts -> TTuple (List.map gen ts)
    | TRecord map -> TRecord (StringMap.map gen map)
    | TOption t ->
      let ty = gen t in
      TOption ty
    | TMap (ty1, ty2) ->
      let ty1 = gen ty1 in
      let ty2 = gen ty2 in
      TMap (ty1, ty2)
  in
  match ty with TArrow _ -> gen ty | _ -> ty

(* instantiation: replace schematic variables with fresh TVar *)
let inst subst ty =
  let rec loop subst ty =
    match ty with
    | QVar name -> (
        try Env.lookup subst name with Env.Unbound_var x ->
          Console.error ("bad instantiation: " ^ Var.to_string x) )
    | TVar {contents= Link ty} -> loop subst ty
    | TVar {contents= Unbound (name, _)} -> (
        if_debug ("found unbound tyvar " ^ Var.to_string name) ;
        try Env.lookup subst name with Env.Unbound_var x ->
          Console.error ("bad instantiation: " ^ Var.to_string x) )
    | TBool | TInt _ -> ty
    | TArrow (ty1, ty2) ->
      let ty1 = loop subst ty1 in
      let ty2 = loop subst ty2 in
      TArrow (ty1, ty2)
    | TTuple ts ->
      let ts = loops subst ts in
      TTuple ts
<<<<<<< HEAD
    | TRecord map ->
      TRecord (StringMap.map (loop subst) map)
=======
>>>>>>> c76f2e4f
    | TOption t ->
      let t = loop subst t in
      TOption t
    | TMap (ty1, ty2) ->
      let ty1 = loop subst ty1 in
      let ty2 = loop subst ty2 in
      TMap (ty1, ty2)
  and loops subst tys =
    match tys with
    | [] -> []
    | ty :: tys ->
      let ty = loop subst ty in
      let tys = loops subst tys in
      ty :: tys
  in
  loop subst ty

(* instantiate schema, returning both the new type and the list of type variables *)
let inst_schema (names, ty) =
  let add_name env name =
    let tv = fresh_tyvar () in
    Env.update env name tv
  in
  let subst = List.fold_left add_name Env.empty names in
  let tys = List.map (fun name -> Env.lookup subst name) names in
  (inst subst ty, tys)

let substitute (ty: ty) : ty =
  let map = ref Env.empty in
  let rec substitute_aux ty =
    match ty with
    | QVar name -> (
        match Env.lookup_opt !map name with
        | None ->
          let ty = fresh_tyvar () in
          map := Env.update !map name ty ;
          ty
        | Some ty -> ty )
    | TVar _ | TBool | TInt _ -> ty
    | TArrow (ty1, ty2) ->
      TArrow (substitute_aux ty1, substitute_aux ty2)
    | TTuple ts -> TTuple (List.map substitute_aux ts)
    | TRecord map -> TRecord (StringMap.map substitute_aux map)
    | TOption t -> TOption (substitute_aux t)
    | TMap (ty1, ty2) -> TMap (substitute_aux ty1, substitute_aux ty2)
  in
  substitute_aux ty

let op_typ op =
  match op with
  | And -> ([TBool; TBool], TBool)
  | Or -> ([TBool; TBool], TBool)
  | Not -> ([TBool], TBool)
  (* Integer operators *)
  | UAdd size -> ([tint_of_size size; tint_of_size size], tint_of_size size)
  | USub size -> ([tint_of_size size; tint_of_size size], tint_of_size size)
  | ULess size-> ([tint_of_size size; tint_of_size size], TBool)
  | ULeq size -> ([tint_of_size size; tint_of_size size], TBool)
  | AtMost n -> ([TTuple (List.init n (fun _ -> TBool)); (TInt 32)], TBool)
  (* Map operations *)
  | MCreate | MGet | MSet | MMap | MMerge | MMapFilter | UEq ->
    failwith "internal error (op_typ)"

let texp (e, ty, span) = aexp (e, Some ty, span)

let tvalue (v, ty, span) = avalue (v, Some ty, span)

let textract e =
  match e.ety with
  | None -> failwith "internal error (textract)"
  | Some ty -> (e, ty)

let rec infer_exp i info env (e: exp) : exp =
  let exp =
    match e.e with
    | EVar x -> (
        match Env.lookup_opt env x with
        | None ->
          (* Console.error_position info e.espan *)
          failwith ("unbound variable " ^ Var.to_string x)
        | Some t -> texp (e, substitute t, e.espan) )
    | EVal v ->
      let v, t = infer_value info env v |> textractv in
      texp (e_val v, t, e.espan)
    | EOp (o, es) -> (
        match (o, es) with
        | MGet, [e1; e2] ->
          let e1, mapty =
            infer_exp (i + 1) info env e1 |> textract
          in
          let e2, keyty =
            infer_exp (i + 1) info env e2 |> textract
          in
          let valty = fresh_tyvar () in
          unify info e mapty (TMap (keyty, valty)) ;
          texp (eop o [e1; e2], valty, e.espan)
        | MSet, [e1; e2; e3] ->
          let e1, mapty =
            infer_exp (i + 1) info env e1 |> textract
          in
          let e2, keyty =
            infer_exp (i + 1) info env e2 |> textract
          in
          let e3, valty =
            infer_exp (i + 1) info env e3 |> textract
          in
          let ty = TMap (keyty, valty) in
          unify info e mapty ty ;
          texp (eop o [e1; e2; e3], ty, e.espan)
        | MCreate, [e1] ->
          let e1, valty =
            infer_exp (i + 1) info env e1 |> textract
          in
          let keyty = fresh_tyvar () in
          texp (eop o [e1], TMap (keyty, valty), e.espan)
        | MMap, [e1; e2] ->
          let e1, fty = infer_exp (i + 1) info env e1 |> textract in
          let e2, mapty =
            infer_exp (i + 1) info env e2 |> textract
          in
          let keyty = fresh_tyvar () in
          let valty = fresh_tyvar () in
          unify info e mapty (TMap (keyty, valty)) ;
          unify info e fty (TArrow (valty, valty)) ;
          texp (eop o [e1; e2], mapty, e.espan)
        | MMapFilter, [e1; e2; e3] ->
          let e1, kty = infer_exp (i + 1) info env e1 |> textract in
          let e2, vty = infer_exp (i + 1) info env e2 |> textract in
          let e3, mapty =
            infer_exp (i + 1) info env e3 |> textract
          in
          let keyty = fresh_tyvar () in
          let valty = fresh_tyvar () in
          unify info e mapty (TMap (keyty, valty)) ;
          unify info e kty (TArrow (keyty, TBool)) ;
          unify info e vty (TArrow (valty, valty)) ;
          texp (eop o [e1; e2; e3], mapty, e.espan)
        | MMerge, _ ->
          let (e1, e2, e3), rest =
            match es with
            | [e1; e2; e3] -> ((e1, e2, e3), None)
            | [e1; e2; e3; el0; el1; er0; er1] ->
              ((e1, e2, e3), Some (el0, el1, er0, er1))
            | _ ->
              Console.error_position info e.espan
                (Printf.sprintf "invalid number of parameters")
          in
          let e1, fty = infer_exp (i + 1) info env e1 |> textract in
          let e2, mapty1 =
            infer_exp (i + 1) info env e2 |> textract
          in
          let e3, mapty2 =
            infer_exp (i + 1) info env e3 |> textract
          in
          let keyty = fresh_tyvar () in
          let valty = fresh_tyvar () in
          unify info e mapty1 (TMap (keyty, valty)) ;
          unify info e mapty2 (TMap (keyty, valty)) ;
          unify info e fty (TArrow (valty, TArrow (valty, valty))) ;
          let es =
            match rest with
            | None -> []
            | Some (el0, el1, er0, er1) ->
              let el0, tyl0 =
                infer_exp (i + 1) info env el0 |> textract
              in
              let el1, tyl1 =
                infer_exp (i + 1) info env el1 |> textract
              in
              let er0, tyr0 =
                infer_exp (i + 1) info env er0 |> textract
              in
              let er1, tyr1 =
                infer_exp (i + 1) info env er1 |> textract
              in
              unify info e tyl0 (TOption valty) ;
              unify info e tyl1 (TOption valty) ;
              unify info e tyr0 (TOption valty) ;
              unify info e tyr1 (TOption valty) ;
              [el0; el1; er0; er1]
          in
          texp (eop o ([e1; e2; e3] @ es), mapty1, e.espan)
        | MGet, _ | MSet, _ | MCreate, _ | MMap, _ ->
          Console.error_position info e.espan
            (Printf.sprintf "invalid number of parameters")
        | UEq, [e1; e2] ->
          let e1, ty1 = infer_exp (i + 1) info env e1 |> textract in
          let e2, ty2 = infer_exp (i + 1) info env e2 |> textract in
          unify info e ty1 ty2 ;
          texp (eop o [e1; e2], TBool, e.espan)
        | _ ->
          let argtys, resty = op_typ o in
          let es, tys = infer_exps (i + 1) info env es in
          unifies info e argtys tys ;
          texp (eop o es, resty, e.espan) )
    | EFun {arg= x; argty; resty; body} ->
      let ty_x = fresh_tyvar () in
      let e, ty_e =
        infer_exp (i + 1) info (Env.update env x ty_x) body
        |> textract
      in
      unify_opt info e argty ty_x ;
      unify_opt info e resty ty_e ;
      texp
        ( efun {arg= x; argty= Some ty_x; resty= Some ty_e; body= e}
        , TArrow (ty_x, ty_e)
        , e.espan )
    | EApp (e1, e2) ->
      let e1, ty_fun = infer_exp (i + 1) info env e1 |> textract in
      let e2, ty_arg = infer_exp (i + 1) info env e2 |> textract in
      let ty_res = fresh_tyvar () in
      unify info e ty_fun (TArrow (ty_arg, ty_res)) ;
      texp (eapp e1 e2, ty_res, e.espan)
    | EIf (e1, e2, e3) ->
      let e1, tcond = infer_exp (i + 1) info env e1 |> textract in
      let e2, ty2 = infer_exp (i + 1) info env e2 |> textract in
      let e3, ty3 = infer_exp (i + 1) info env e3 |> textract in
      unify info e1 TBool tcond ;
      unify info e ty2 ty3 ;
      texp (eif e1 e2 e3, ty2, e.espan)
    | ELet (x, e1, e2) ->
      (* TO DO? Could traverse the term e1 again replacing TVars with QVars of the same name.
         Did not do this for now. *)
      enter_level () ;
      let e1, ty_e1 = infer_exp (i + 1) info env e1 |> textract in
      leave_level () ;
      let ty = generalize ty_e1 in
      let e2, ty_e2 =
        infer_exp (i + 1) info (Env.update env x ty) e2 |> textract
      in
      texp (elet x e1 e2, ty_e2, e.espan)
    (* NOTE:  Changes order of evaluation if e is not a value;
       If we have effects, value restriction needed. *)
    | ETuple es ->
      let es, tys = infer_exps (i + 1) info env es in
      texp (etuple es, TTuple tys, e.espan)
<<<<<<< HEAD
    | ERecord emap ->
      (* Retrieve the record type corresponding to this expression.
         All record types should be explicitly declared, and
         all labels should appear in exactly one declaration *)
      let label = (List.hd @@ get_record_labels emap) in
      let ferr = (Console.error_position info e.espan) in
      let tmap = get_type_with_label (!record_types) ferr label in

      (if not (same_labels emap tmap) then
         (* The only possible record type was not a match *)
         Console.error_position info e.espan
           "Record does not match any declared record type!");

      let emap = StringMap.map (infer_exp (i+1) info env) emap in

      BatEnum.iter
        (fun l ->
           let e, t1 = StringMap.find l emap |> textract in
           let t2 = StringMap.find l tmap in
           unify info e t1 t2)
        (StringMap.keys emap);

      texp (erecord emap, TRecord tmap, e.espan)
    | EProject (e1, label) ->
      (* Retrieve the record type containing this label.
         All record types should be explicitly declared, and
         all labels should appear in exactly one declaration *)
      let ferr = (Console.error_position info e.espan) in
      let tmap = get_type_with_label (!record_types) ferr label in

      let label_type = StringMap.find label tmap in
      let e1, ety = infer_exp (i + 1) info env e1 |> textract in
      unify info e1 ety (TRecord tmap) ;

      texp (eproject e1 label, label_type, e.espan)
=======
>>>>>>> c76f2e4f
    | ESome e ->
      let e, t = infer_exp (i + 1) info env e |> textract in
      texp (esome e, TOption t, e.espan)
    | EMatch (e, branches) ->
      let e, tmatch = infer_exp (i + 1) info env e |> textract in
      let branches, t =
        infer_branches (i + 1) info env e tmatch branches
      in
      texp (ematch e branches, t, e.espan)
    | ETy (e, t) ->
      let e, t1 = infer_exp (i + 1) info env e |> textract in
      unify info e t t1 ;
      texp (ety e t1, t1, e.espan)
  in
  (* Printf.printf "infer_exp: %s\n" (Printing.exp_to_string e) ;
     Printf.printf "type: %s\n" (Printing.ty_to_string (oget exp.ety)) ;
     check_annot exp ; *)
  exp

and infer_exps i info env es =
  match es with
  | [] -> ([], [])
  | e :: es ->
    let e, ty = infer_exp (i + 1) info env e |> textract in
    let es, tys = infer_exps (i + 1) info env es in
    (e :: es, ty :: tys)

and textractv v =
  match v.vty with
  | None -> failwith "internal error (textractv)"
  | Some ty -> (v, ty)

and infer_value info env (v: Syntax.value) : Syntax.value =
  (* Printf.printf "infer_value: %s\n" (Printing.value_to_string v) ; *)
  let ret =
    match v.v with
    | VBool b -> tvalue (v, TBool, v.vspan)
    | VInt i -> tvalue (v, tint_of_value i, v.vspan)
    | VMap m -> (
        let vs, default = BddMap.bindings m in
        let default, dty =
          infer_value info env default |> textractv
        in
        match vs with
        | [] ->
          (* let ty = fresh_tyvar () in *)
          let ty = fresh_tyvar () in
          tvalue (vmap m, TMap (ty, dty), v.vspan)
        (* (match v.vty with *)
        (*  | None -> *)
        (*     let ty = fresh_tyvar () in *)
        (*     tvalue (vmap m, TMap (ty, dty), v.vspan) *)
        (*  | Some ty -> *)
        (*     let map = BddMap.create ~key_ty:ty default in *)
        (*     tvalue (vmap map, TMap (ty, dty), v.vspan)) *)
        | (kv, vv) :: _ ->
          let kv, kvty = infer_value info env kv |> textractv in
          let vv, vvty = infer_value info env vv |> textractv in
          unify info (exp_of_value v) vvty dty ;
          let vs =
            List.map
              (fun (kv2, vv2) ->
                 let kv2, kvty2 =
                   infer_value info env kv2 |> textractv
                 in
                 let vv2, vvty2 =
                   infer_value info env vv2 |> textractv
                 in
                 unify info (exp_of_value v) kvty kvty2 ;
                 unify info (exp_of_value v) vvty vvty2 ;
                 (kv2, vv2) )
              vs
          in
          let map =
            BddMap.from_bindings ~key_ty:kvty (vs, default)
          in
          tvalue (vmap map, TMap (kvty, vvty), v.vspan) )
    | VTuple vs ->
      let vs, ts = infer_values info env vs in
      tvalue (vtuple vs, TTuple ts, v.vspan)
<<<<<<< HEAD
    | VRecord vmap ->
      (* All VRecords are constructed via ERecords, so shouldn't need
         to check that the record type has been properly declared *)
      let vmap = StringMap.map (infer_value info env) vmap in
      let tmap = StringMap.map (fun v -> oget v.vty) vmap in
      tvalue (vrecord vmap, TRecord tmap, v.vspan)
=======
>>>>>>> c76f2e4f
    | VOption None ->
      let tv = fresh_tyvar () in
      tvalue (voption None, TOption tv, v.vspan)
    | VOption (Some v) ->
      let v, t = infer_value info env v |> textractv in
      let tv = fresh_tyvar () in
      unify info (exp_of_value v) t tv ;
      tvalue (voption (Some v), TOption tv, v.vspan)
    | VClosure cl -> failwith "internal error (infer_value)"
  in
  (* Printf.printf "Type: %s\n" (Printing.ty_to_string (oget ret.vty)) ; *)
  ret

and infer_values info env vs =
  match vs with
  | [] -> ([], [])
  | v :: vs ->
    let v, t = infer_value info env v |> textractv in
    let vs, ts = infer_values info env vs in
    (v :: vs, t :: ts)

and infer_branches i info env exp tmatch bs =
  match bs with
  | [] -> failwith "internal error (infer branches)"
  | [(p, e)] ->
    let env2 = infer_pattern (i + 1) info env exp tmatch p in
    let e, t = infer_exp (i + 1) info env2 e |> textract in
    ([(p, e)], t)
  | (p, e) :: bs ->
    let bs, tbranch =
      infer_branches (i + 1) info env exp tmatch bs
    in
    let env2 = infer_pattern (i + 1) info env exp tmatch p in
    let e, t = infer_exp (i + 1) info env2 e |> textract in
    unify info e t tbranch ;
    ((p, e) :: bs, t)

and infer_pattern i info env e tmatch p =
  valid_pat p ;
  match p with
  | PWild -> env
  | PVar x -> Env.update env x tmatch
  | PBool _ ->
    unify info e tmatch TBool ;
    env
  | PInt i ->
    unify info e tmatch (tint_of_value i);
    env
  | PTuple ps ->
    let ts = List.map (fun p -> fresh_tyvar ()) ps in
    let ty = TTuple ts in
    unify info e tmatch ty ;
    infer_patterns (i + 1) info env e ts ps
<<<<<<< HEAD
  | PRecord pmap ->
    let ptmap = StringMap.map (fun p -> p, fresh_tyvar ()) pmap in
    let tmap = StringMap.map snd ptmap in
    let ty = TRecord (tmap) in
    unify info e tmatch ty ;
    StringMap.fold
      (fun _ (p, t) env ->
         infer_pattern (i + 1) info env e t p)
      ptmap env
=======
>>>>>>> c76f2e4f
  | POption x ->
    let t = fresh_tyvar () in
    unify info e tmatch (TOption t) ;
    match x with
    | None -> env
    | Some p -> infer_pattern (i + 1) info env e t p

and infer_patterns i info env e ts ps =
  match (ts, ps) with
  | [], [] -> env
  | t :: ts, p :: ps ->
    valid_pat p ;
    let env = infer_pattern (i + 1) info env e t p in
    infer_patterns (i + 1) info env e ts ps
  | _, _ -> Console.error "bad arity in pattern match"

and infer_declarations i info (ds: declarations) : declarations =
  match get_attr_type ds with
  | None ->
    Console.error
      "attribute type not declared: type attribute = ..."
  | Some ty -> infer_declarations_aux (i + 1) info Env.empty ty ds

and infer_declarations_aux i info env aty (ds: declarations) :
  declarations =
  match ds with
  | [] -> []
  | d :: ds' ->
    let env', d' = infer_declaration (i + 1) info env aty d in
    d' :: infer_declarations_aux (i + 1) info env' aty ds'

and infer_declaration i info env aty d : ty Env.t * declaration =
  match d with
  | DLet (x, _, e1) ->
    enter_level () ;
    let e1, ty_e1 = infer_exp (i + 1) info env e1 |> textract in
    leave_level () ;
    let ty = generalize ty_e1 in
    ( Env.update env x ty
    , DLet (x, Some ty, texp (e1, ty, e1.espan)) )
  | DSymbolic (x, e1) -> (
      match e1 with
      | Exp e1 ->
        enter_level () ;
        let e1, ty_e1 = infer_exp (i + 1) info env e1 |> textract in
        leave_level () ;
        let ty = generalize ty_e1 in
        ( Env.update env x ty
        , DSymbolic (x, Exp (texp (e1, ty, e1.espan))) )
      | Ty ty -> (Env.update env x ty, DSymbolic (x, e1)) )
  | DMerge e ->
    let e' = infer_exp (i + 1) info env e in
    let ty = oget e'.ety in
    unify info e ty (merge_ty aty) ;
    (Env.update env (Var.create "merge") ty, DMerge e')
  | DTrans e ->
    let e' = infer_exp (i + 1) info env e in
    let ty = oget e'.ety in
    unify info e ty (trans_ty aty) ;
    (Env.update env (Var.create "trans") ty, DTrans e')
  | DAssert e ->
    let e' = infer_exp (i + 1) info env e in
    let ty = oget e'.ety in
    unify info e ty (assert_ty aty) ;
    (Env.update env (Var.create "assert") ty, DAssert e')
  | DRequire e ->
    let e' = infer_exp (i + 1) info env e in
    let ty = oget e'.ety in
    unify info e ty TBool ; (env, DRequire e')
  | DInit e ->
    let e' = infer_exp (i + 1) info env e in
    let ty = oget e'.ety in
    unify info e ty (init_ty aty) ;
    (Env.update env (Var.create "init") ty, DInit e')
<<<<<<< HEAD
  | DATy _ | DUserTy _ | DNodes _ | DEdges _ -> (env, d)
=======
  | DATy _ | DNodes _ | DEdges _ -> (env, d)
>>>>>>> c76f2e4f

(* ensure patterns do not contain duplicate variables *)
and valid_pat p = valid_pattern Env.empty p |> ignore

and valid_pattern env p =
  match p with
  | PWild -> env
  | PVar x -> (
      match Env.lookup_opt env x with
      | None -> Env.update env x ()
      | Some _ ->
        Console.error
          ( "variable " ^ Var.to_string x
            ^ " appears twice in pattern" ) )
  | PBool _ | PInt _ -> env
  | PTuple ps -> valid_patterns env ps
  | PRecord map ->
    StringMap.fold (fun _ p env -> valid_pattern env p) map env
  | POption None -> env
  | POption (Some p) -> valid_pattern env p

and valid_patterns env p =
  match p with
  | [] -> env
  | p :: ps -> valid_patterns (valid_pattern env p) ps


(* Convert ty into a canonical form for easy comparison.
   * Unbound TVars are converted to TBool
   * Linked TVars are converted to the linked type
   * QVars are renamed deterministically *)
let canonicalize_type (ty : ty) : ty =
  let open Collections in
  (* Keep a map to track which QVars have been renamed to what
     Keep a counter for making fresh variable names manually *)
  let rec aux ty map count =
    match ty with
    | TBool
    | TInt _ ->
      ty, map, count
    | TArrow (t1, t2) ->
      let t1', map, count = aux t1 map count in
      let t2', map, count = aux t2 map count in
      TArrow (t1', t2'), map, count
    | TTuple (tys) ->
      let tys', map, count =
        List.fold_left
          (fun (lst, map, count) t ->
             let t', map, count = aux t map count in
             lst @ [t'], map, count
          )
          ([], map, count) tys
      in
      TTuple (tys'), map, count
    | TOption t ->
      let t', map, count = aux t map count in
      TOption (t'), map, count
    | TMap (t1, t2) ->
      let t1', map, count = aux t1 map count in
      let t2', map, count = aux t2 map count in
      TMap (t1', t2'), map, count
    | QVar tyname ->
      begin
        match VarMap.find_opt tyname map with
        | None ->
          let new_var = Var.to_var ("a", count) in
          ( QVar (new_var),
            (VarMap.add tyname new_var map),
            count + 1)
        | Some v -> QVar (v), map, count
      end
    | TVar r ->
      begin
        match !r with
        | Link t -> aux t map count
        | Unbound _ -> TBool, map, count
      end
  in
  let (result, _, _) = aux ty (VarMap.empty) 0 in
  result
;;

let rec equiv_tys ty1 ty2 =
  equal_tys (canonicalize_type ty1) (canonicalize_type ty2)
;;

let infer_declarations info (ds: declarations) : declarations =
  match get_attr_type ds with
  | None ->
    Console.error
      "attribute type not declared: type attribute = ..."
<<<<<<< HEAD
  | Some ty ->
    record_types := get_record_types ds ;
    infer_declarations_aux 0 info Env.empty ty ds
=======
  | Some ty -> infer_declarations_aux 0 info Env.empty ty ds
>>>>>>> c76f2e4f
<|MERGE_RESOLUTION|>--- conflicted
+++ resolved
@@ -92,12 +92,8 @@
   | EMatch (e, bs) ->
     check_annot e ;
     List.iter (fun (_, e) -> check_annot e) bs
-<<<<<<< HEAD
   | ETy (e, _) | EProject (e, _) -> check_annot e
   | ERecord map -> StringMap.iter (fun _ -> check_annot) map
-=======
-  | ETy (e, ty) -> check_annot e
->>>>>>> c76f2e4f
 
 let check_annot_decl (d: declaration) =
   match d with
@@ -109,11 +105,7 @@
   |DAssert e
   |DRequire e ->
     check_annot e
-<<<<<<< HEAD
   | DNodes _ | DEdges _ | DATy _ | DSymbolic _ | DUserTy _ -> ()
-=======
-  | DNodes _ | DEdges _ | DATy _ | DSymbolic _ -> ()
->>>>>>> c76f2e4f
 
 let rec check_annot_decls (ds: declarations) =
   match ds with
@@ -191,7 +183,6 @@
       | TOption t1, TOption t2 -> try_unify t1 t2
       | TMap (t1, t2), TMap (t3, t4) ->
         try_unify t1 t3 && try_unify t2 t4
-<<<<<<< HEAD
       | TRecord map1, TRecord map2 ->
         if not (same_labels map1 map2)
         then false
@@ -201,8 +192,6 @@
                           (StringMap.find l map1)
                           (StringMap.find l map2))
             true (get_record_labels map1)
-=======
->>>>>>> c76f2e4f
       | _, _ -> false
   in
   if try_unify t1 t2 then ()
@@ -272,11 +261,8 @@
     | TTuple ts ->
       let ts = loops subst ts in
       TTuple ts
-<<<<<<< HEAD
     | TRecord map ->
       TRecord (StringMap.map (loop subst) map)
-=======
->>>>>>> c76f2e4f
     | TOption t ->
       let t = loop subst t in
       TOption t
@@ -513,7 +499,6 @@
     | ETuple es ->
       let es, tys = infer_exps (i + 1) info env es in
       texp (etuple es, TTuple tys, e.espan)
-<<<<<<< HEAD
     | ERecord emap ->
       (* Retrieve the record type corresponding to this expression.
          All record types should be explicitly declared, and
@@ -549,8 +534,6 @@
       unify info e1 ety (TRecord tmap) ;
 
       texp (eproject e1 label, label_type, e.espan)
-=======
->>>>>>> c76f2e4f
     | ESome e ->
       let e, t = infer_exp (i + 1) info env e |> textract in
       texp (esome e, TOption t, e.espan)
@@ -631,15 +614,12 @@
     | VTuple vs ->
       let vs, ts = infer_values info env vs in
       tvalue (vtuple vs, TTuple ts, v.vspan)
-<<<<<<< HEAD
     | VRecord vmap ->
       (* All VRecords are constructed via ERecords, so shouldn't need
          to check that the record type has been properly declared *)
       let vmap = StringMap.map (infer_value info env) vmap in
       let tmap = StringMap.map (fun v -> oget v.vty) vmap in
       tvalue (vrecord vmap, TRecord tmap, v.vspan)
-=======
->>>>>>> c76f2e4f
     | VOption None ->
       let tv = fresh_tyvar () in
       tvalue (voption None, TOption tv, v.vspan)
@@ -693,7 +673,6 @@
     let ty = TTuple ts in
     unify info e tmatch ty ;
     infer_patterns (i + 1) info env e ts ps
-<<<<<<< HEAD
   | PRecord pmap ->
     let ptmap = StringMap.map (fun p -> p, fresh_tyvar ()) pmap in
     let tmap = StringMap.map snd ptmap in
@@ -703,8 +682,6 @@
       (fun _ (p, t) env ->
          infer_pattern (i + 1) info env e t p)
       ptmap env
-=======
->>>>>>> c76f2e4f
   | POption x ->
     let t = fresh_tyvar () in
     unify info e tmatch (TOption t) ;
@@ -779,11 +756,7 @@
     let ty = oget e'.ety in
     unify info e ty (init_ty aty) ;
     (Env.update env (Var.create "init") ty, DInit e')
-<<<<<<< HEAD
   | DATy _ | DUserTy _ | DNodes _ | DEdges _ -> (env, d)
-=======
-  | DATy _ | DNodes _ | DEdges _ -> (env, d)
->>>>>>> c76f2e4f
 
 (* ensure patterns do not contain duplicate variables *)
 and valid_pat p = valid_pattern Env.empty p |> ignore
@@ -809,7 +782,6 @@
   match p with
   | [] -> env
   | p :: ps -> valid_patterns (valid_pattern env p) ps
-
 
 (* Convert ty into a canonical form for easy comparison.
    * Unbound TVars are converted to TBool
@@ -838,6 +810,19 @@
           ([], map, count) tys
       in
       TTuple (tys'), map, count
+    | TRecord (tmap) ->
+      let tlist =
+        List.combine (get_record_labels tmap) (get_record_entries tmap)
+      in
+      let tmap', map, count =
+        List.fold_left
+          (fun (tmap, map, count) (l,t) ->
+             let t', map, count = aux t map count in
+             StringMap.add l t' tmap, map, count
+          )
+          (StringMap.empty, map, count) tlist
+      in
+      TRecord (tmap'), map, count
     | TOption t ->
       let t', map, count = aux t map count in
       TOption (t'), map, count
@@ -875,10 +860,6 @@
   | None ->
     Console.error
       "attribute type not declared: type attribute = ..."
-<<<<<<< HEAD
   | Some ty ->
     record_types := get_record_types ds ;
-    infer_declarations_aux 0 info Env.empty ty ds
-=======
-  | Some ty -> infer_declarations_aux 0 info Env.empty ty ds
->>>>>>> c76f2e4f
+    infer_declarations_aux 0 info Env.empty ty ds