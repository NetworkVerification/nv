(* Type inference with efficient generalization via levels;
 * code following http://okmij.org/ftp/ML/generalization.html#levels
*)

open Syntax
open Printing
open Unsigned

let debug = true

let if_debug s = if debug then print_endline s else ()

let node_ty = tint_of_size 32

let edge_ty = TTuple [node_ty; node_ty]

let init_ty aty = TArrow (node_ty, aty)

let merge_ty aty = TArrow (node_ty, TArrow (aty, TArrow (aty, aty)))

let trans_ty aty = TArrow (edge_ty, TArrow (aty, aty))

let assert_ty aty = TArrow (node_ty, TArrow (aty, TBool))

(* Region-like levels for efficient implementation of type generalization *)
let current_level = ref 1

let enter_level () = incr current_level

let leave_level () = decr current_level

let level () = !current_level

let level_reset () = current_level := 1

(* new type variable *)
let fresh_tyvar () = TVar (ref (Unbound (Var.fresh "a", level ())))

(* equality of type variables *)
let equal_tyvars tv1 tv2 = tv1 == tv2

(* physical equality of refs *)

let reset_tyvars () =
  (* name from OCaml's typing/typetext.ml *)
  (*  Var.reset ();  *)
  (* DPW: don't need to do this *)
  level_reset ()

let rec check_annot_val (v: value) =
  ( match v.vty with
    | None ->
      Console.error
        (Printf.sprintf "internal type annotation missing: %s\n"
           (Printing.value_to_string v))
    | Some _ -> () ) ;
  match v.v with
  | VOption (Some v) -> check_annot_val v
  | VTuple vs -> List.iter check_annot_val vs
  | VMap map ->
    let bs, _ = BddMap.bindings map in
    List.iter
      (fun (v1, v2) -> check_annot_val v1 ; check_annot_val v2)
      bs
  | _ -> ()

let rec check_annot (e: exp) =
  (* Printf.printf "expr: %s\n" (Printing.exp_to_string e) ;
     Printf.printf "type: %s\n" (Printing.ty_to_string (oget e.ety)) ; *)
  ( match e.ety with
    | None ->
      Console.error
        (Printf.sprintf "internal type annotation missing: %s\n"
           (Printing.exp_to_string e))
    | Some _ -> () ) ;
  match e.e with
  | EVar _ -> ()
  | EVal v -> check_annot_val v
  | EOp (op, es) -> List.iter check_annot es
  | EFun f -> check_annot f.body
  | EApp (e1, e2) -> check_annot e1 ; check_annot e2
  | EIf (e1, e2, e3) ->
    check_annot e1 ; check_annot e2 ; check_annot e3
  | ELet (_, e1, e2) -> check_annot e1 ; check_annot e2
  | ETuple es -> List.iter check_annot es
  | ESome e -> check_annot e
  | EMatch (e, bs) ->
    check_annot e ;
    List.iter (fun (_, e) -> check_annot e) bs
  | ETy (e, ty) -> check_annot e

let check_annot_decl (d: declaration) =
  match d with
  | DLet (_, _, e)
  |DSymbolic (_, Exp e)
  |DMerge e
  |DTrans e
  |DInit e
  |DAssert e
  |DRequire e ->
    check_annot e
  | DNodes _ | DEdges _ | DATy _ | DSymbolic _ -> ()

let rec check_annot_decls (ds: declarations) =
  match ds with
  | [] -> ()
  | d :: ds -> check_annot_decl d ; check_annot_decls ds

exception Invalid_type

let rec strip_ty ty =
  match ty with
  | TVar {contents= Link t} -> strip_ty t
  | TBool | TInt _ -> ty
  | TArrow (t1, t2) -> TArrow (strip_ty t1, strip_ty t2)
  | TTuple ts -> TTuple (List.map strip_ty ts)
  | TOption t -> TOption (strip_ty t)
  | TMap (ty1, ty2) -> TMap (strip_ty ty1, strip_ty ty2)
  | QVar _ | TVar _ -> raise Invalid_type

let tyname () = Var.fresh "a"

exception Occurs

let occurs tvr ty =
  let rec occ tvr ty =
    match ty with
    | TVar tvr' when equal_tyvars tvr tvr' -> raise Occurs
    | TVar ({contents= Unbound (name, l')} as tv) ->
      let min_level =
        match !tvr with Unbound (_, l) -> min l l' | _ -> l'
      in
      tv := Unbound (name, min_level)
    | TVar {contents= Link ty} -> occ tvr ty
    | QVar q ->
      (* this case should not occur, I don't think *)
      if_debug ("qvar " ^ Var.to_string q ^ " appears in occ check") ;
      ()
    | TArrow (t1, t2) -> occ tvr t1 ; occ tvr t2
    | TBool | TInt _ -> ()
    | TTuple ts -> List.iter (occ tvr) ts
    | TOption t -> occ tvr t
    | TMap (t1, t2) -> occ tvr t1 ; occ tvr t2
  in
  try occ tvr ty with Occurs ->
    Console.error
      (Printf.sprintf "%s occurs in %s\n" (tyvar_to_string !tvr)
         (ty_to_string ty))

(* Simplistic.  No path compression *)
(* Also, QVar are unexpected: they should've been instantiated *)
let rec unify info e t1 t2 : unit =
  (* similar to unify, but returns a bool indicating if it was successful *)
  let rec try_unifies ts1 ts2 : bool =
    match (ts1, ts2) with
    | [], [] -> true
    | t1 :: ts1, t2 :: ts2 -> try_unify t1 t2 && try_unifies ts1 ts2
    | _, _ -> false
  and try_unify t1 t2 : bool =
    if t1 == t2 then true (* t1 and t2 are physically the same *)
    else
      match (t1, t2) with
      | TVar {contents= Link t1}, t2 -> try_unify t1 t2
      | t1, TVar {contents= Link t2} -> try_unify t1 t2
      | TVar ({contents= Unbound _} as tv), t'
      |t', TVar ({contents= Unbound _} as tv) ->
        occurs tv t' ;
        tv := Link t' ;
        true
      | TArrow (tyl1, tyl2), TArrow (tyr1, tyr2) ->
        try_unify tyl1 tyr1 && try_unify tyl2 tyr2
      | TBool, TBool -> true
      | TInt i, TInt j when i = j -> true
      | TTuple ts1, TTuple ts2 -> try_unifies ts1 ts2
      | TOption t1, TOption t2 -> try_unify t1 t2
      | TMap (t1, t2), TMap (t3, t4) ->
        try_unify t1 t3 && try_unify t2 t4
      | _, _ -> false
  in
  if try_unify t1 t2 then ()
  else
    let msg =
      Printf.sprintf "unable to unify types: %s and\n %s"
        (ty_to_string t1) (ty_to_string t2)
    in
    Printf.printf "%s\n" msg;
    Console.error_position info e.espan msg

and unifies info (e: exp) ts1 ts2 =
  match (ts1, ts2) with
  | [], [] -> ()
  | t1 :: ts1, t2 :: ts2 ->
    unify info e t1 t2 ; unifies info e ts1 ts2
  | _, _ -> Console.error "wrong number of components in unification"

let unify_opt info (e: exp) topt1 t2 =
  match topt1 with Some t1 -> unify info e t1 t2 | None -> ()

let generalize ty =
  let rec gen ty =
    match ty with
    | TVar {contents= Unbound (name, l)} when l > !current_level ->
      QVar name
    | TVar {contents= Link ty} -> gen ty
    | TVar _ | TBool | TInt _ -> ty
    | QVar q ->
      if_debug
        ( "qvar " ^ Var.to_string q
          ^ " appears in generalization check" ) ;
      ty
    | TArrow (ty1, ty2) ->
      let ty1 = gen ty1 in
      let ty2 = gen ty2 in
      TArrow (ty1, ty2)
    | TTuple ts -> TTuple (List.map gen ts)
    | TOption t ->
      let ty = gen t in
      TOption ty
    | TMap (ty1, ty2) ->
      let ty1 = gen ty1 in
      let ty2 = gen ty2 in
      TMap (ty1, ty2)
  in
  match ty with TArrow _ -> gen ty | _ -> ty

(* instantiation: replace schematic variables with fresh TVar *)
let inst subst ty =
  let rec loop subst ty =
    match ty with
    | QVar name -> (
        try Env.lookup subst name with Env.Unbound_var x ->
          Console.error ("bad instantiation: " ^ Var.to_string x) )
    | TVar {contents= Link ty} -> loop subst ty
    | TVar {contents= Unbound (name, _)} -> (
        if_debug ("found unbound tyvar " ^ Var.to_string name) ;
        try Env.lookup subst name with Env.Unbound_var x ->
          Console.error ("bad instantiation: " ^ Var.to_string x) )
    | TBool | TInt _ -> ty
    | TArrow (ty1, ty2) ->
      let ty1 = loop subst ty1 in
      let ty2 = loop subst ty2 in
      TArrow (ty1, ty2)
    | TTuple ts ->
      let ts = loops subst ts in
      TTuple ts
    | TOption t ->
      let t = loop subst t in
      TOption t
    | TMap (ty1, ty2) ->
      let ty1 = loop subst ty1 in
      let ty2 = loop subst ty2 in
      TMap (ty1, ty2)
  and loops subst tys =
    match tys with
    | [] -> []
    | ty :: tys ->
      let ty = loop subst ty in
      let tys = loops subst tys in
      ty :: tys
  in
  loop subst ty

(* instantiate schema, returning both the new type and the list of type variables *)
let inst_schema (names, ty) =
  let add_name env name =
    let tv = fresh_tyvar () in
    Env.update env name tv
  in
  let subst = List.fold_left add_name Env.empty names in
  let tys = List.map (fun name -> Env.lookup subst name) names in
  (inst subst ty, tys)

let substitute (ty: ty) : ty =
  let map = ref Env.empty in
  let rec substitute_aux ty =
    match ty with
    | QVar name -> (
        match Env.lookup_opt !map name with
        | None ->
          let ty = fresh_tyvar () in
          map := Env.update !map name ty ;
          ty
        | Some ty -> ty )
    | TVar _ | TBool | TInt _ -> ty
    | TArrow (ty1, ty2) ->
      TArrow (substitute_aux ty1, substitute_aux ty2)
    | TTuple ts -> TTuple (List.map substitute_aux ts)
    | TOption t -> TOption (substitute_aux t)
    | TMap (ty1, ty2) -> TMap (substitute_aux ty1, substitute_aux ty2)
  in
  substitute_aux ty

let op_typ op =
  match op with
  | And -> ([TBool; TBool], TBool)
  | Or -> ([TBool; TBool], TBool)
  | Not -> ([TBool], TBool)
  (* Integer operators *)
  | UAdd size -> ([tint_of_size size; tint_of_size size], tint_of_size size)
  | USub size -> ([tint_of_size size; tint_of_size size], tint_of_size size)
  | ULess size-> ([tint_of_size size; tint_of_size size], TBool)
  | ULeq size -> ([tint_of_size size; tint_of_size size], TBool)
  | AtMost n -> ([TTuple (List.init n (fun _ -> TBool)); (TInt 32)], TBool)
  (* Map operations *)
  | MCreate | MGet | MSet | MMap | MMerge | MMapFilter | UEq ->
    failwith "internal error (op_typ)"

let texp (e, ty, span) = aexp (e, Some ty, span)

let tvalue (v, ty, span) = avalue (v, Some ty, span)

let textract e =
  match e.ety with
  | None -> failwith "internal error (textract)"
  | Some ty -> (e, ty)

let rec infer_exp i info env (e: exp) : exp =
  let exp =
    match e.e with
    | EVar x -> (
      match Env.lookup_opt env x with
      | None ->
          (* Console.error_position info e.espan *)
         failwith ("unbound variable " ^ Var.to_string x)
      | Some t -> texp (e, substitute t, e.espan) )
    | EVal v ->
      let v, t = infer_value info env v |> textractv in
      texp (e_val v, t, e.espan)
    | EOp (o, es) -> (
        match (o, es) with
        | MGet, [e1; e2] ->
          let e1, mapty =
            infer_exp (i + 1) info env e1 |> textract
          in
          let e2, keyty =
            infer_exp (i + 1) info env e2 |> textract
          in
          let valty = fresh_tyvar () in
          unify info e mapty (TMap (keyty, valty)) ;
          texp (eop o [e1; e2], valty, e.espan)
        | MSet, [e1; e2; e3] ->
          let e1, mapty =
            infer_exp (i + 1) info env e1 |> textract
          in
          let e2, keyty =
            infer_exp (i + 1) info env e2 |> textract
          in
          let e3, valty =
            infer_exp (i + 1) info env e3 |> textract
          in
          let ty = TMap (keyty, valty) in
          unify info e mapty ty ;
          texp (eop o [e1; e2; e3], ty, e.espan)
        | MCreate, [e1] ->
          let e1, valty =
            infer_exp (i + 1) info env e1 |> textract
          in
          let keyty = fresh_tyvar () in
          texp (eop o [e1], TMap (keyty, valty), e.espan)
        | MMap, [e1; e2] ->
          let e1, fty = infer_exp (i + 1) info env e1 |> textract in
          let e2, mapty =
            infer_exp (i + 1) info env e2 |> textract
          in
          let keyty = fresh_tyvar () in
          let valty = fresh_tyvar () in
          unify info e mapty (TMap (keyty, valty)) ;
          unify info e fty (TArrow (valty, valty)) ;
          texp (eop o [e1; e2], mapty, e.espan)
        | MMapFilter, [e1; e2; e3] ->
          let e1, kty = infer_exp (i + 1) info env e1 |> textract in
          let e2, vty = infer_exp (i + 1) info env e2 |> textract in
          let e3, mapty =
            infer_exp (i + 1) info env e3 |> textract
          in
          let keyty = fresh_tyvar () in
          let valty = fresh_tyvar () in
          unify info e mapty (TMap (keyty, valty)) ;
          unify info e kty (TArrow (keyty, TBool)) ;
          unify info e vty (TArrow (valty, valty)) ;
          texp (eop o [e1; e2; e3], mapty, e.espan)
        | MMerge, _ ->
          let (e1, e2, e3), rest =
            match es with
            | [e1; e2; e3] -> ((e1, e2, e3), None)
            | [e1; e2; e3; el0; el1; er0; er1] ->
              ((e1, e2, e3), Some (el0, el1, er0, er1))
            | _ ->
              Console.error_position info e.espan
                (Printf.sprintf "invalid number of parameters")
          in
          let e1, fty = infer_exp (i + 1) info env e1 |> textract in
          let e2, mapty1 =
            infer_exp (i + 1) info env e2 |> textract
          in
          let e3, mapty2 =
            infer_exp (i + 1) info env e3 |> textract
          in
          let keyty = fresh_tyvar () in
          let valty = fresh_tyvar () in
          unify info e mapty1 (TMap (keyty, valty)) ;
          unify info e mapty2 (TMap (keyty, valty)) ;
          unify info e fty (TArrow (valty, TArrow (valty, valty))) ;
          let es =
            match rest with
            | None -> []
            | Some (el0, el1, er0, er1) ->
              let el0, tyl0 =
                infer_exp (i + 1) info env el0 |> textract
              in
              let el1, tyl1 =
                infer_exp (i + 1) info env el1 |> textract
              in
              let er0, tyr0 =
                infer_exp (i + 1) info env er0 |> textract
              in
              let er1, tyr1 =
                infer_exp (i + 1) info env er1 |> textract
              in
              unify info e tyl0 (TOption valty) ;
              unify info e tyl1 (TOption valty) ;
              unify info e tyr0 (TOption valty) ;
              unify info e tyr1 (TOption valty) ;
              [el0; el1; er0; er1]
          in
          texp (eop o ([e1; e2; e3] @ es), mapty1, e.espan)
        | MGet, _ | MSet, _ | MCreate, _ | MMap, _ ->
          Console.error_position info e.espan
            (Printf.sprintf "invalid number of parameters")
        | UEq, [e1; e2] ->
          let e1, ty1 = infer_exp (i + 1) info env e1 |> textract in
          let e2, ty2 = infer_exp (i + 1) info env e2 |> textract in
          unify info e ty1 ty2 ;
          texp (eop o [e1; e2], TBool, e.espan)
        | _ ->
          let argtys, resty = op_typ o in
          let es, tys = infer_exps (i + 1) info env es in
          unifies info e argtys tys ;
          texp (eop o es, resty, e.espan) )
    | EFun {arg= x; argty; resty; body} ->
      let ty_x = fresh_tyvar () in
      let e, ty_e =
        infer_exp (i + 1) info (Env.update env x ty_x) body
        |> textract
      in
      unify_opt info e argty ty_x ;
      unify_opt info e resty ty_e ;
      texp
        ( efun {arg= x; argty= Some ty_x; resty= Some ty_e; body= e}
        , TArrow (ty_x, ty_e)
        , e.espan )
    | EApp (e1, e2) ->
      let e1, ty_fun = infer_exp (i + 1) info env e1 |> textract in
      let e2, ty_arg = infer_exp (i + 1) info env e2 |> textract in
      let ty_res = fresh_tyvar () in
      unify info e ty_fun (TArrow (ty_arg, ty_res)) ;
      texp (eapp e1 e2, ty_res, e.espan)
    | EIf (e1, e2, e3) ->
      let e1, tcond = infer_exp (i + 1) info env e1 |> textract in
      let e2, ty2 = infer_exp (i + 1) info env e2 |> textract in
      let e3, ty3 = infer_exp (i + 1) info env e3 |> textract in
      unify info e1 TBool tcond ;
      unify info e ty2 ty3 ;
      texp (eif e1 e2 e3, ty2, e.espan)
    | ELet (x, e1, e2) ->
      (* TO DO? Could traverse the term e1 again replacing TVars with QVars of the same name.
         Did not do this for now. *)
      enter_level () ;
      let e1, ty_e1 = infer_exp (i + 1) info env e1 |> textract in
      leave_level () ;
      let ty = generalize ty_e1 in
      let e2, ty_e2 =
        infer_exp (i + 1) info (Env.update env x ty) e2 |> textract
      in
      texp (elet x e1 e2, ty_e2, e.espan)
    (* NOTE:  Changes order of evaluation if e is not a value;
       If we have effects, value restriction needed. *)
    | ETuple es ->
      let es, tys = infer_exps (i + 1) info env es in
      texp (etuple es, TTuple tys, e.espan)
    | ESome e ->
      let e, t = infer_exp (i + 1) info env e |> textract in
      texp (esome e, TOption t, e.espan)
    | EMatch (e, branches) ->
      let e, tmatch = infer_exp (i + 1) info env e |> textract in
      let branches, t =
        infer_branches (i + 1) info env e tmatch branches
      in
      texp (ematch e branches, t, e.espan)
    | ETy (e, t) ->
      let e, t1 = infer_exp (i + 1) info env e |> textract in
      unify info e t t1 ;
      texp (ety e t1, t1, e.espan)
  in
  (* Printf.printf "infer_exp: %s\n" (Printing.exp_to_string e) ;
     Printf.printf "type: %s\n" (Printing.ty_to_string (oget exp.ety)) ;
     check_annot exp ; *)
  exp

and infer_exps i info env es =
  match es with
  | [] -> ([], [])
  | e :: es ->
    let e, ty = infer_exp (i + 1) info env e |> textract in
    let es, tys = infer_exps (i + 1) info env es in
    (e :: es, ty :: tys)

and textractv v =
  match v.vty with
  | None -> failwith "internal error (textractv)"
  | Some ty -> (v, ty)

and infer_value info env (v: Syntax.value) : Syntax.value =
  (* Printf.printf "infer_value: %s\n" (Printing.value_to_string v) ; *)
  let ret =
    match v.v with
    | VBool b -> tvalue (v, TBool, v.vspan)
    | VInt i -> tvalue (v, tint_of_value i, v.vspan)
    | VMap m -> (
        let vs, default = BddMap.bindings m in
        let default, dty =
          infer_value info env default |> textractv
        in
        match vs with
        | [] ->
           (* let ty = fresh_tyvar () in *)
           let ty = fresh_tyvar () in
           tvalue (vmap m, TMap (ty, dty), v.vspan)
           (* (match v.vty with *)
           (*  | None -> *)
           (*     let ty = fresh_tyvar () in *)
           (*     tvalue (vmap m, TMap (ty, dty), v.vspan) *)
           (*  | Some ty -> *)
           (*     let map = BddMap.create ~key_ty:ty default in *)
           (*     tvalue (vmap map, TMap (ty, dty), v.vspan)) *)
        | (kv, vv) :: _ ->
          let kv, kvty = infer_value info env kv |> textractv in
          let vv, vvty = infer_value info env vv |> textractv in
          unify info (exp_of_value v) vvty dty ;
          let vs =
            List.map
              (fun (kv2, vv2) ->
                 let kv2, kvty2 =
                   infer_value info env kv2 |> textractv
                 in
                 let vv2, vvty2 =
                   infer_value info env vv2 |> textractv
                 in
                 unify info (exp_of_value v) kvty kvty2 ;
                 unify info (exp_of_value v) vvty vvty2 ;
                 (kv2, vv2) )
              vs
          in
          let map =
            BddMap.from_bindings ~key_ty:kvty (vs, default)
          in
          tvalue (vmap map, TMap (kvty, vvty), v.vspan) )
    | VTuple vs ->
      let vs, ts = infer_values info env vs in
      tvalue (vtuple vs, TTuple ts, v.vspan)
    | VOption None ->
      let tv = fresh_tyvar () in
      tvalue (voption None, TOption tv, v.vspan)
    | VOption (Some v) ->
      let v, t = infer_value info env v |> textractv in
      let tv = fresh_tyvar () in
      unify info (exp_of_value v) t tv ;
      tvalue (voption (Some v), TOption tv, v.vspan)
    | VClosure cl -> failwith "internal error (infer_value)"
  in
  (* Printf.printf "Type: %s\n" (Printing.ty_to_string (oget ret.vty)) ; *)
  ret

and infer_values info env vs =
  match vs with
  | [] -> ([], [])
  | v :: vs ->
    let v, t = infer_value info env v |> textractv in
    let vs, ts = infer_values info env vs in
    (v :: vs, t :: ts)

and infer_branches i info env exp tmatch bs =
  match bs with
  | [] -> failwith "internal error (infer branches)"
  | [(p, e)] ->
    let env2 = infer_pattern (i + 1) info env exp tmatch p in
    let e, t = infer_exp (i + 1) info env2 e |> textract in
    ([(p, e)], t)
  | (p, e) :: bs ->
    let bs, tbranch =
      infer_branches (i + 1) info env exp tmatch bs
    in
    let env2 = infer_pattern (i + 1) info env exp tmatch p in
    let e, t = infer_exp (i + 1) info env2 e |> textract in
    unify info e t tbranch ;
    ((p, e) :: bs, t)

and infer_pattern i info env e tmatch p =
  valid_pat p ;
  match p with
  | PWild -> env
  | PVar x -> Env.update env x tmatch
  | PBool _ ->
    unify info e tmatch TBool ;
    env
  | PInt i ->
    unify info e tmatch (tint_of_value i);
    env
  | PTuple ps ->
    let ts = List.map (fun p -> fresh_tyvar ()) ps in
    let ty = TTuple ts in
    unify info e tmatch ty ;
    infer_patterns (i + 1) info env e ts ps
  | POption x ->
    let t = fresh_tyvar () in
    unify info e tmatch (TOption t) ;
    match x with
    | None -> env
    | Some p -> infer_pattern (i + 1) info env e t p

and infer_patterns i info env e ts ps =
  match (ts, ps) with
  | [], [] -> env
  | t :: ts, p :: ps ->
    valid_pat p ;
    let env = infer_pattern (i + 1) info env e t p in
    infer_patterns (i + 1) info env e ts ps
  | _, _ -> Console.error "bad arity in pattern match"

and infer_declarations i info (ds: declarations) : declarations =
  match get_attr_type ds with
  | None ->
    Console.error
      "attribute type not declared: type attribute = ..."
  | Some ty -> infer_declarations_aux (i + 1) info Env.empty ty ds

and infer_declarations_aux i info env aty (ds: declarations) :
  declarations =
  match ds with
  | [] -> []
  | d :: ds' ->
    let env', d' = infer_declaration (i + 1) info env aty d in
    d' :: infer_declarations_aux (i + 1) info env' aty ds'

and infer_declaration i info env aty d : ty Env.t * declaration =
  match d with
  | DLet (x, _, e1) ->
    enter_level () ;
    let e1, ty_e1 = infer_exp (i + 1) info env e1 |> textract in
    leave_level () ;
    let ty = generalize ty_e1 in
    ( Env.update env x ty
    , DLet (x, Some ty, texp (e1, ty, e1.espan)) )
  | DSymbolic (x, e1) -> (
      match e1 with
      | Exp e1 ->
        enter_level () ;
        let e1, ty_e1 = infer_exp (i + 1) info env e1 |> textract in
        leave_level () ;
        let ty = generalize ty_e1 in
        ( Env.update env x ty
        , DSymbolic (x, Exp (texp (e1, ty, e1.espan))) )
      | Ty ty -> (Env.update env x ty, DSymbolic (x, e1)) )
  | DMerge e ->
    let e' = infer_exp (i + 1) info env e in
    let ty = oget e'.ety in
    unify info e ty (merge_ty aty) ;
    (Env.update env (Var.create "merge") ty, DMerge e')
  | DTrans e ->
    let e' = infer_exp (i + 1) info env e in
    let ty = oget e'.ety in
    unify info e ty (trans_ty aty) ;
    (Env.update env (Var.create "trans") ty, DTrans e')
  | DAssert e ->
    let e' = infer_exp (i + 1) info env e in
    let ty = oget e'.ety in
    unify info e ty (assert_ty aty) ;
    (Env.update env (Var.create "assert") ty, DAssert e')
  | DRequire e ->
    let e' = infer_exp (i + 1) info env e in
    let ty = oget e'.ety in
    unify info e ty TBool ; (env, DRequire e')
  | DInit e ->
    let e' = infer_exp (i + 1) info env e in
    let ty = oget e'.ety in
    unify info e ty (init_ty aty) ;
    (Env.update env (Var.create "init") ty, DInit e')
  | DATy _ | DNodes _ | DEdges _ -> (env, d)

(* ensure patterns do not contain duplicate variables *)
and valid_pat p = valid_pattern Env.empty p |> ignore

and valid_pattern env p =
  match p with
  | PWild -> env
  | PVar x -> (
      match Env.lookup_opt env x with
      | None -> Env.update env x ()
      | Some _ ->
        Console.error
          ( "variable " ^ Var.to_string x
            ^ " appears twice in pattern" ) )
  | PBool _ | PInt _ -> env
  | PTuple ps -> valid_patterns env ps
  | POption None -> env
  | POption (Some p) -> valid_pattern env p

and valid_patterns env p =
  match p with
  | [] -> env
  | p :: ps -> valid_patterns (valid_pattern env p) ps

<<<<<<< HEAD
let rec strip_val (v: value) : value =
  match v.v with
  | VTuple vs ->
     avalue (vtuple (List.map strip_val vs), Some (strip_ty (oget v.vty)), v.vspan)
  | VOption (Some v1) ->
     avalue (voption (Some (strip_val v1)), Some (strip_ty (oget v.vty)), v.vspan)
  | VBool _ | VInt _ | VMap _ | VClosure _ | VOption None ->
     avalue (v, Some (strip_ty (oget v.vty)), v.vspan) 
    
let rec strip_exp (e: exp) : exp =
  match e.e with
  | EVar _ -> aexp(e, Some (strip_ty (oget e.ety)), e.espan)
  | EVal v ->
     aexp(e_val (avalue(strip_val v, Some (strip_ty (oget v.vty)), v.vspan)),
          Some (strip_ty (oget e.ety)), e.espan)
  | EOp (op, es) ->
     aexp (eop op (List.map strip_exp es), Some (strip_ty (oget e.ety)), e.espan)
  | EFun {arg=x; body= body; argty = Some argty; resty = Some resty} ->
     aexp (efun (funcFull x (Some (strip_ty argty)) (Some (strip_ty resty)) (strip_exp body)),
           Some (strip_ty (oget e.ety)), e.espan)
  | EApp (e1, e2) ->
     aexp (eapp (strip_exp e1) (strip_exp e2), Some (strip_ty (oget e.ety)), e.espan)
  | EIf (e1, e2, e3) ->
     aexp (eif (strip_exp e1) (strip_exp e2) (strip_exp e3), Some (strip_ty (oget e.ety)),
           e.espan)
  | ELet (x, e1, e2) ->
     aexp (elet x (strip_exp e1) (strip_exp e2), Some (strip_ty (oget e.ety)), e.espan)
  | ETuple es ->
     aexp (etuple (List.map strip_exp es), Some (strip_ty (oget e.ety)), e.espan)
  | ESome e1 ->
     aexp (esome (strip_exp e1), Some (strip_ty (oget e.ety)), e.espan)
  | EMatch (e, bs) ->
     aexp (ematch (strip_exp e)
                  (List.map (fun (p,e) -> (p, strip_exp e)) bs),
           Some (strip_ty (oget e.ety)), e.espan)
  | ETy (e, _) -> strip_exp e
  | EFun _ -> failwith "no types to strip on EFun"

let strip_decl d =
  match d with
  | DLet (x, Some ty, e) -> DLet (x, Some (strip_ty ty), strip_exp e)
  | DLet (x, None, e) -> DLet (x, None, strip_exp e)
  | DSymbolic (x, tye) -> DSymbolic (x, match tye with
                                        | Ty ty -> Ty (strip_ty ty)
                                        | Exp e -> Exp (strip_exp e))
  | DATy ty -> DATy (strip_ty ty)
  | DMerge e -> DMerge (strip_exp e)
  | DTrans e -> DTrans (strip_exp e)
  | DInit e -> DInit (strip_exp e)
  | DAssert e -> DAssert (strip_exp e)
  | DRequire e -> DRequire (strip_exp e)
  | DNodes _ -> d
  | DEdges _ -> d

let strip_decls ds =
  List.map strip_decl ds
            
=======

(* Convert ty into a canonical form for easy comparison.
   * Unbound TVars are converted to TBool
   * Linked TVars are converted to the linked type
   * QVars are renamed deterministically *)
let canonicalize_type (ty : ty) : ty =
  let open Collections in
  (* Keep a map to track which QVars have been renamed to what
     Keep a counter for making fresh variable names manually *)
  let rec aux ty map count =
    match ty with
    | TBool
    | TInt _ ->
      ty, map, count
    | TArrow (t1, t2) ->
      let t1', map, count = aux t1 map count in
      let t2', map, count = aux t2 map count in
      TArrow (t1', t2'), map, count
    | TTuple (tys) ->
      let tys', map, count =
        List.fold_left
          (fun (lst, map, count) t ->
             let t', map, count = aux t map count in
             lst @ [t'], map, count
          )
          ([], map, count) tys
      in
      TTuple (tys'), map, count
    | TOption t ->
      let t', map, count = aux t map count in
      TOption (t'), map, count
    | TMap (t1, t2) ->
      let t1', map, count = aux t1 map count in
      let t2', map, count = aux t2 map count in
      TMap (t1', t2'), map, count
    | QVar tyname ->
      begin
        match VarMap.find_opt tyname map with
        | None ->
          let new_var = Var.to_var ("a", count) in
          ( QVar (new_var),
            (VarMap.add tyname new_var map),
            count + 1)
        | Some v -> QVar (v), map, count
      end
    | TVar r ->
      begin
        match !r with
        | Link t -> aux t map count
        | Unbound _ -> TBool, map, count
      end
  in
  let (result, _, _) = aux ty (VarMap.empty) 0 in
  result
;;

let rec equiv_tys ty1 ty2 =
  equal_tys (canonicalize_type ty1) (canonicalize_type ty2)
;;

>>>>>>> c354a30b
let infer_declarations info (ds: declarations) : declarations =
  match get_attr_type ds with
  | None ->
    Console.error
      "attribute type not declared: type attribute = ..."
  | Some ty -> infer_declarations_aux 0 info Env.empty ty ds<|MERGE_RESOLUTION|>--- conflicted
+++ resolved
@@ -710,7 +710,6 @@
   | [] -> env
   | p :: ps -> valid_patterns (valid_pattern env p) ps
 
-<<<<<<< HEAD
 let rec strip_val (v: value) : value =
   match v.v with
   | VTuple vs ->
@@ -768,7 +767,6 @@
 let strip_decls ds =
   List.map strip_decl ds
             
-=======
 
 (* Convert ty into a canonical form for easy comparison.
    * Unbound TVars are converted to TBool
@@ -829,7 +827,6 @@
   equal_tys (canonicalize_type ty1) (canonicalize_type ty2)
 ;;
 
->>>>>>> c354a30b
 let infer_declarations info (ds: declarations) : declarations =
   match get_attr_type ds with
   | None ->
