--- conflicted
+++ resolved
@@ -90,17 +90,11 @@
   | ETuple es -> BatList.iter check_annot es
   | ESome e -> check_annot e
   | EMatch (e, bs) ->
-<<<<<<< HEAD
-    check_annot e ;
-    List.iter (fun (_, e) -> check_annot e) bs
+     check_annot e ;
+     iterBranches (fun (_, e) -> check_annot e) bs
   | ETy (e, _) | EProject (e, _) -> check_annot e
   | ERecord map -> StringMap.iter (fun _ -> check_annot) map
-=======
-     check_annot e ;
-     iterBranches (fun (_, e) -> check_annot e) bs
-  | ETy (e, ty) -> check_annot e
->>>>>>> 375c3254
-
+                 
 let check_annot_decl (d: declaration) =
   match d with
   | DLet (_, _, e)
@@ -151,12 +145,8 @@
       ()
     | TArrow (t1, t2) -> occ tvr t1 ; occ tvr t2
     | TBool | TInt _ -> ()
-<<<<<<< HEAD
-    | TTuple ts -> List.iter (occ tvr) ts
     | TRecord map -> StringMap.iter (fun _ -> occ tvr) map
-=======
     | TTuple ts -> BatList.iter (occ tvr) ts
->>>>>>> 375c3254
     | TOption t -> occ tvr t
     | TMap (t1, t2) -> occ tvr t1 ; occ tvr t2
   in
@@ -196,7 +186,7 @@
       | TRecord map1, TRecord map2 ->
         if not (same_labels map1 map2)
         then false
-        else List.fold_left
+        else BatList.fold_left
             (fun b l -> b &&
                         try_unify
                           (StringMap.find l map1)
@@ -239,12 +229,8 @@
       let ty1 = gen ty1 in
       let ty2 = gen ty2 in
       TArrow (ty1, ty2)
-<<<<<<< HEAD
-    | TTuple ts -> TTuple (List.map gen ts)
     | TRecord map -> TRecord (StringMap.map gen map)
-=======
     | TTuple ts -> TTuple (BatList.map gen ts)
->>>>>>> 375c3254
     | TOption t ->
       let ty = gen t in
       TOption ty
@@ -318,12 +304,8 @@
     | TVar _ | TBool | TInt _ -> ty
     | TArrow (ty1, ty2) ->
       TArrow (substitute_aux ty1, substitute_aux ty2)
-<<<<<<< HEAD
-    | TTuple ts -> TTuple (List.map substitute_aux ts)
     | TRecord map -> TRecord (StringMap.map substitute_aux map)
-=======
     | TTuple ts -> TTuple (BatList.map substitute_aux ts)
->>>>>>> 375c3254
     | TOption t -> TOption (substitute_aux t)
     | TMap (ty1, ty2) -> TMap (substitute_aux ty1, substitute_aux ty2)
   in
@@ -817,116 +799,7 @@
 and valid_patterns env p =
   match p with
   | [] -> env
-  | p :: ps -> valid_patterns (valid_pattern env p) ps
-
-<<<<<<< HEAD
-=======
-let rec strip_val (v: value) : value =
-  match v.v with
-  | VTuple vs ->
-     avalue (vtuple (BatList.map strip_val vs), Some (strip_ty (oget v.vty)), v.vspan)
-  | VOption (Some v1) ->
-     avalue (voption (Some (strip_val v1)), Some (strip_ty (oget v.vty)), v.vspan)
-  | VBool _ | VInt _ | VMap _ | VClosure _ | VOption None ->
-     avalue (v, Some (strip_ty (oget v.vty)), v.vspan) 
-    
-let rec strip_exp (e: exp) : exp =
-  match e.e with
-  | EVar _ -> aexp(e, Some (strip_ty (oget e.ety)), e.espan)
-  | EVal v ->
-     aexp(e_val (avalue(strip_val v, Some (strip_ty (oget v.vty)), v.vspan)),
-          Some (strip_ty (oget e.ety)), e.espan)
-  | EOp (op, es) ->
-     aexp (eop op (BatList.map strip_exp es), Some (strip_ty (oget e.ety)), e.espan)
-  | EFun {arg=x; body= body; argty = Some argty; resty = Some resty} ->
-     aexp (efun (funcFull x (Some (strip_ty argty)) (Some (strip_ty resty)) (strip_exp body)),
-           Some (strip_ty (oget e.ety)), e.espan)
-  | EApp (e1, e2) ->
-     aexp (eapp (strip_exp e1) (strip_exp e2), Some (strip_ty (oget e.ety)), e.espan)
-  | EIf (e1, e2, e3) ->
-     aexp (eif (strip_exp e1) (strip_exp e2) (strip_exp e3), Some (strip_ty (oget e.ety)),
-           e.espan)
-  | ELet (x, e1, e2) ->
-     aexp (elet x (strip_exp e1) (strip_exp e2), Some (strip_ty (oget e.ety)), e.espan)
-  | ETuple es ->
-     aexp (etuple (BatList.map strip_exp es), Some (strip_ty (oget e.ety)), e.espan)
-  | ESome e1 ->
-     aexp (esome (strip_exp e1), Some (strip_ty (oget e.ety)), e.espan)
-  | EMatch (e, bs) ->
-     aexp (ematch (strip_exp e)
-             (mapBranches (fun (p,e) -> (p, strip_exp e)) bs),
-           Some (strip_ty (oget e.ety)), e.espan)
-  | ETy (e, _) -> strip_exp e
-  | EFun _ -> failwith "no types to strip on EFun"
-
-let strip_decl d =
-  match d with
-  | DLet (x, Some ty, e) -> DLet (x, Some (strip_ty ty), strip_exp e)
-  | DLet (x, None, e) -> DLet (x, None, strip_exp e)
-  | DSymbolic (x, tye) -> DSymbolic (x, match tye with
-                                        | Ty ty -> Ty (strip_ty ty)
-                                        | Exp e -> Exp (strip_exp e))
-  | DATy ty -> DATy (strip_ty ty)
-  | DMerge e -> DMerge (strip_exp e)
-  | DTrans e -> DTrans (strip_exp e)
-  | DInit e -> DInit (strip_exp e)
-  | DAssert e -> DAssert (strip_exp e)
-  | DRequire e -> DRequire (strip_exp e)
-  | DNodes _ -> d
-  | DEdges _ -> d
-
-let strip_decls ds =
-  BatList.map strip_decl ds
-            
->>>>>>> 375c3254
-(* Convert ty into a canonical form for easy comparison.
-   * Unbound TVars are converted to TBool
-   * Linked TVars are converted to the linked type
-   * QVars are renamed deterministically *)
-(* let canonicalize_type (ty : ty) : ty = *)
-(*   let open Collections in *)
-(*   (\* Keep a map to track which QVars have been renamed to what *)
-(*      Keep a counter for making fresh variable names manually *\) *)
-(*   let map = ref VarMap.empty in *)
-(*   let count = ref 0 in *)
-(*   let rec aux ty k = *)
-(*     match ty with *)
-(*     | TBool | TInt _ -> *)
-(*        k ty *)
-(*     | TArrow (t1, t2) -> *)
-(*        aux t1 (fun t1' -> aux t2 *)
-(*                             (fun t2' -> k (TArrow (t1', t2'))))      *)
-(*     | TTuple tys -> *)
-(*        let tys' =                     *)
-(*          BatList.map (fun t -> aux t (fun x -> x)) tys *)
-(*        in *)
-(*        k (TTuple tys') *)
-(*     | TOption t -> *)
-(*        aux t (fun t' -> k (TOption t')) *)
-(*     | TMap (t1, t2) -> *)
-(*        aux t1 (fun t1' -> aux t2 *)
-(*                             (fun t2' -> k (TMap (t1', t2')))) *)
-(*     | QVar tyname -> *)
-(*        begin *)
-(*          match VarMap.find_opt tyname !map with *)
-(*          | None -> *)
-(*             let c = !count in *)
-(*             let new_var = Var.to_var ("a", c) in *)
-(*             map := VarMap.add tyname new_var !map; *)
-(*             incr count; *)
-(*             k (QVar new_var) *)
-(*          | Some v -> k (QVar v) *)
-(*        end *)
-(*     | TVar r -> *)
-(*        begin *)
-(*          match !r with *)
-(*          | Link t -> aux t k *)
-(*          | Unbound _ -> k TBool *)
-(*        end *)
-       
-(*   in *)
-(*   let result = aux ty (fun x -> x) in *)
-(*   result *)
+  | p :: ps -> valid_patterns (valid_pattern env p) ps            
    
 let canonicalize_type (ty : ty) : ty =
   let open Collections in      
@@ -948,24 +821,17 @@
           )
           ([], map, count) tys
       in
-<<<<<<< HEAD
-      TTuple (tys'), map, count
+      TTuple (BatList.rev tys'), map, count
     | TRecord (tmap) ->
-      let tlist =
-        List.combine (get_record_labels tmap) (get_record_entries tmap)
-      in
       let tmap', map, count =
-        List.fold_left
-          (fun (tmap, map, count) (l,t) ->
+        List.fold_left2
+          (fun (tmap, map, count) l t ->
              let t', map, count = aux t map count in
              StringMap.add l t' tmap, map, count
           )
-          (StringMap.empty, map, count) tlist
+          (StringMap.empty, map, count) (get_record_labels tmap) (get_record_entries tmap)
       in
-      TRecord (tmap'), map, count
-=======
-      TTuple (BatList.rev tys'), map, count
->>>>>>> 375c3254
+      TRecord tmap', map, count
     | TOption t ->
       let t', map, count = aux t map count in
       TOption (t'), map, count
