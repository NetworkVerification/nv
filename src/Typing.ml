(* Type inference with efficient generalization via levels;
 * code following http://okmij.org/ftp/ML/generalization.html#levels
*)

open Syntax
open Printing
open Unsigned
open RecordUtils
open Batteries

let debug = true

let if_debug s = if debug then print_endline s else ()

let node_ty = TNode

let edge_ty = TEdge

let init_ty aty = TArrow (node_ty, aty)

let merge_ty aty = TArrow (node_ty, TArrow (aty, TArrow (aty, aty)))

let trans_ty aty = TArrow (edge_ty, TArrow (aty, aty))

let assert_ty aty = TArrow (node_ty, TArrow (aty, TBool))

(* Region-like levels for efficient implementation of type generalization *)
let current_level = ref 1

let enter_level () = incr current_level

let leave_level () = decr current_level

let level () = !current_level

let level_reset () = current_level := 1

(* new type variable *)
let fresh_tyvar () = TVar (ref (Unbound (Var.fresh "a", level ())))

(* equality of type variables *)
let equal_tyvars tv1 tv2 = tv1 == tv2

(* physical equality of refs *)

let reset_tyvars () =
  (* name from OCaml's typing/typetext.ml *)
  (*  Var.reset ();  *)
  (* DPW: don't need to do this *)
  level_reset ()

(* List of record types that are declared *)
let record_types = ref []

let rec check_annot_val (v: value) =
  ( match v.vty with
    | None ->
      Console.error
        (Printf.sprintf "internal type annotation missing: %s\n"
           (Printing.value_to_string v))
    | Some _ -> () ) ;
  match v.v with
  | VOption (Some v) -> check_annot_val v
  | VTuple vs -> BatList.iter check_annot_val vs
  | VMap map ->
    let bs, _ = BddMap.bindings map in
    BatList.iter
      (fun (v1, v2) -> check_annot_val v1 ; check_annot_val v2)
      bs
  | _ -> ()

let rec check_annot (e: exp) =
  (* Printf.printf "expr: %s\n" (Printing.exp_to_string e) ;
     Printf.printf "type: %s\n" (Printing.ty_to_string (oget e.ety)) ; *)
  ( match e.ety with
    | None ->
      Console.error
        (Printf.sprintf "internal type annotation missing: %s\n"
           (Printing.exp_to_string e))
    | Some _ -> () ) ;
  match e.e with
  | EVar _ -> ()
  | EVal v -> check_annot_val v
  | EOp (op, es) -> BatList.iter check_annot es
  | EFun f -> check_annot f.body
  | EApp (e1, e2) -> check_annot e1 ; check_annot e2
  | EIf (e1, e2, e3) ->
    check_annot e1 ; check_annot e2 ; check_annot e3
  | ELet (_, e1, e2) -> check_annot e1 ; check_annot e2
  | ETuple es -> BatList.iter check_annot es
  | ESome e -> check_annot e
  | EMatch (e, bs) ->
    check_annot e ;
    iterBranches (fun (_, e) -> check_annot e) bs
  | ETy (e, _) | EProject (e, _) -> check_annot e
  | ERecord map -> StringMap.iter (fun _ -> check_annot) map

let check_annot_decl (d: declaration) =
  match d with
  | DLet (_, _, e)
  |DSymbolic (_, Exp e)
  |DMerge e
  |DTrans e
  |DInit e
  |DAssert e
  |DRequire e ->
    check_annot e
  | DNodes _ | DEdges _ | DATy _ | DSymbolic _ | DUserTy _ -> ()

let rec check_annot_decls (ds: declarations) =
  match ds with
  | [] -> ()
  | d :: ds -> check_annot_decl d ; check_annot_decls ds

exception Invalid_type

let rec strip_ty ty =
  match ty with
  | TVar {contents= Link t} -> strip_ty t
  | TUnit | TBool | TInt _ | TNode | TEdge -> ty
  | TArrow (t1, t2) -> TArrow (strip_ty t1, strip_ty t2)
  | TTuple ts -> TTuple (BatList.map strip_ty ts)
  | TOption t -> TOption (strip_ty t)
  | TMap (ty1, ty2) -> TMap (strip_ty ty1, strip_ty ty2)
  | TRecord map -> TRecord (StringMap.map strip_ty map)
  | QVar _ | TVar _ -> raise Invalid_type

let tyname () = Var.fresh "a"

exception Occurs

let occurs tvr ty =
  let rec occ tvr ty =
    match ty with
    | TVar tvr' when equal_tyvars tvr tvr' -> raise Occurs
    | TVar ({contents= Unbound (name, l')} as tv) ->
      let min_level =
        match !tvr with Unbound (_, l) -> min l l' | _ -> l'
      in
      tv := Unbound (name, min_level)
    | TVar {contents= Link ty} -> occ tvr ty
    | QVar q ->
      (* this case should not occur, I don't think *)
      if_debug ("qvar " ^ Var.to_string q ^ " appears in occ check") ;
      ()
    | TArrow (t1, t2) -> occ tvr t1 ; occ tvr t2
    | TUnit | TBool | TInt _ | TNode | TEdge -> ()
    | TRecord map -> StringMap.iter (fun _ -> occ tvr) map
    | TTuple ts -> BatList.iter (occ tvr) ts
    | TOption t -> occ tvr t
    | TMap (t1, t2) -> occ tvr t1 ; occ tvr t2
  in
  try occ tvr ty with Occurs ->
    Console.error
      (Printf.sprintf "%s occurs in %s\n" (tyvar_to_string !tvr)
         (ty_to_string ty))

(* Simplistic.  No path compression *)
(* Also, QVar are unexpected: they should've been instantiated *)
let rec unify info e t1 t2 : unit =
  (* similar to unify, but returns a bool indicating if it was successful *)
  let rec try_unifies ts1 ts2 : bool =
    match (ts1, ts2) with
    | [], [] -> true
    | t1 :: ts1, t2 :: ts2 -> try_unify t1 t2 && try_unifies ts1 ts2
    | _, _ -> false
  and try_unify t1 t2 : bool =
    if t1 == t2 then true (* t1 and t2 are physically the same *)
    else
      match (t1, t2) with
      | TVar {contents= Link t1}, t2 -> try_unify t1 t2
      | t1, TVar {contents= Link t2} -> try_unify t1 t2
      | TVar ({contents= Unbound _} as tv), t'
      |t', TVar ({contents= Unbound _} as tv) ->
        occurs tv t' ;
        tv := Link t' ;
        true
      | TArrow (tyl1, tyl2), TArrow (tyr1, tyr2) ->
        try_unify tyl1 tyr1 && try_unify tyl2 tyr2
      | TBool, TBool -> true
      | TInt i, TInt j when i = j -> true
      | TNode, TNode -> true
      | TEdge, TEdge -> true
      | TTuple ts1, TTuple ts2 -> try_unifies ts1 ts2
      | TOption t1, TOption t2 -> try_unify t1 t2
      | TMap (t1, t2), TMap (t3, t4) ->
        try_unify t1 t3 && try_unify t2 t4
      | TRecord map1, TRecord map2 ->
        if not (same_labels map1 map2)
        then false
        else BatList.fold_left
            (fun b l -> b &&
                        try_unify
                          (StringMap.find l map1)
                          (StringMap.find l map2))
            true (get_record_labels map1)
      | _, _ -> false
  in
  if try_unify t1 t2 then ()
  else
    let msg =
      Printf.sprintf "unable to unify types: %s and\n %s"
        (ty_to_string t1) (ty_to_string t2)
    in
    Printf.printf "%s\n" msg;
    Console.error_position info e.espan msg

and unifies info (e: exp) ts1 ts2 =
  match (ts1, ts2) with
  | [], [] -> ()
  | t1 :: ts1, t2 :: ts2 ->
    unify info e t1 t2 ; unifies info e ts1 ts2
  | _, _ -> Console.error "wrong number of components in unification"

let unify_opt info (e: exp) topt1 t2 =
  match topt1 with Some t1 -> unify info e t1 t2 | None -> ()

let generalize ty =
  let rec gen ty =
    match ty with
    | TVar {contents= Unbound (name, l)} when l > !current_level ->
      QVar name
    | TVar {contents= Link ty} -> gen ty
    | TVar _ | TUnit | TBool | TInt _ | TNode | TEdge -> ty
    | QVar q ->
      if_debug
        ( "qvar " ^ Var.to_string q
          ^ " appears in generalization check" ) ;
      ty
    | TArrow (ty1, ty2) ->
      let ty1 = gen ty1 in
      let ty2 = gen ty2 in
      TArrow (ty1, ty2)
    | TRecord map -> TRecord (StringMap.map gen map)
    | TTuple ts -> TTuple (BatList.map gen ts)
    | TOption t ->
      let ty = gen t in
      TOption ty
    | TMap (ty1, ty2) ->
      let ty1 = gen ty1 in
      let ty2 = gen ty2 in
      TMap (ty1, ty2)
  in
  match ty with TArrow _ -> gen ty | _ -> ty

(* instantiation: replace schematic variables with fresh TVar *)
let inst subst ty =
  let rec loop subst ty =
    match ty with
    | QVar name -> (
        try Env.lookup subst name with Env.Unbound_var x ->
          Console.error ("bad instantiation: " ^ x) )
    | TVar {contents= Link ty} -> loop subst ty
    | TVar {contents= Unbound (name, _)} -> (
        if_debug ("found unbound tyvar " ^ Var.to_string name) ;
        try Env.lookup subst name with Env.Unbound_var x ->
<<<<<<< HEAD
          Console.error ("bad instantiation: " ^ Var.to_string x) )
    | TUnit | TBool | TInt _ | TNode | TEdge -> ty
=======
          Console.error ("bad instantiation: " ^ x) )
    | TUnit | TBool | TInt _ -> ty
>>>>>>> 8e50e2cd
    | TArrow (ty1, ty2) ->
      let ty1 = loop subst ty1 in
      let ty2 = loop subst ty2 in
      TArrow (ty1, ty2)
    | TTuple ts ->
      let ts = loops subst ts in
      TTuple ts
    | TRecord map ->
      TRecord (StringMap.map (loop subst) map)
    | TOption t ->
      let t = loop subst t in
      TOption t
    | TMap (ty1, ty2) ->
      let ty1 = loop subst ty1 in
      let ty2 = loop subst ty2 in
      TMap (ty1, ty2)
  and loops subst tys =
    match tys with
    | [] -> []
    | ty :: tys ->
      let ty = loop subst ty in
      let tys = loops subst tys in
      ty :: tys
  in
  loop subst ty

(* instantiate schema, returning both the new type and the list of type variables *)
let inst_schema (names, ty) =
  let add_name env name =
    let tv = fresh_tyvar () in
    Env.update env name tv
  in
  let subst = BatList.fold_left add_name Env.empty names in
  let tys = BatList.map (fun name -> Env.lookup subst name) names in
  (inst subst ty, tys)

let substitute (ty: ty) : ty =
  let map = ref Env.empty in
  let rec substitute_aux ty =
    match ty with
    | QVar name -> (
        match Env.lookup_opt !map name with
        | None ->
          let ty = fresh_tyvar () in
          map := Env.update !map name ty ;
          ty
        | Some ty -> ty )
    | TVar _ | TUnit | TBool | TInt _ | TNode | TEdge -> ty
    | TArrow (ty1, ty2) ->
      TArrow (substitute_aux ty1, substitute_aux ty2)
    | TRecord map -> TRecord (StringMap.map substitute_aux map)
    | TTuple ts -> TTuple (BatList.map substitute_aux ts)
    | TOption t -> TOption (substitute_aux t)
    | TMap (ty1, ty2) -> TMap (substitute_aux ty1, substitute_aux ty2)
  in
  substitute_aux ty

let op_typ op =
  match op with
  | And -> ([TBool; TBool], TBool)
  | Or -> ([TBool; TBool], TBool)
  | Not -> ([TBool], TBool)
  (* Integer operators *)
  | UAdd size -> ([tint_of_size size; tint_of_size size], tint_of_size size)
  | USub size -> ([tint_of_size size; tint_of_size size], tint_of_size size)
  | ULess size-> ([tint_of_size size; tint_of_size size], TBool)
  | ULeq size -> ([tint_of_size size; tint_of_size size], TBool)
  | NLess -> ([TNode; TNode], TBool)
  | NLeq -> ([TNode; TNode], TBool)
  | AtMost n ->
    ([TTuple (BatList.init n (fun _ -> TBool));
      TTuple (BatList.init n (fun _ -> TInt 32));
      (TInt 32)], TBool)
  (* Map operations *)
  | MCreate | MGet | MSet | MMap | MMerge | MMapFilter | Eq ->
    failwith "internal error (op_typ)"

let texp (e, ty, span) = aexp (e, Some ty, span)

let tvalue (v, ty, span) = avalue (v, Some ty, span)

let textract e =
  match e.ety with
  | None -> failwith "internal error (textract)"
  | Some ty -> (e, ty)

let rec infer_exp i info env (e: exp) : exp =
  let exp =
    match e.e with
    | EVar x -> (
        match Env.lookup_opt env x with
        | None ->
          Console.error_position info e.espan
            (* failwith *) ("unbound variable " ^ Var.to_string x)
        | Some t -> texp (e, substitute t, e.espan) )
    | EVal v ->
      let v, t = infer_value info env v |> textractv in
      texp (e_val v, t, e.espan)
    | EOp (o, es) -> (
        match (o, es) with
        | MGet, [e1; e2] ->
          let e1, mapty =
            infer_exp (i + 1) info env e1 |> textract
          in
          let e2, keyty =
            infer_exp (i + 1) info env e2 |> textract
          in
          let valty = fresh_tyvar () in
          unify info e mapty (TMap (keyty, valty)) ;
          texp (eop o [e1; e2], valty, e.espan)
        | MSet, [e1; e2; e3] ->
          let e1, mapty =
            infer_exp (i + 1) info env e1 |> textract
          in
          let e2, keyty =
            infer_exp (i + 1) info env e2 |> textract
          in
          let e3, valty =
            infer_exp (i + 1) info env e3 |> textract
          in
          let ty = TMap (keyty, valty) in
          unify info e mapty ty ;
          texp (eop o [e1; e2; e3], ty, e.espan)
        | MCreate, [e1] ->
          let e1, valty =
            infer_exp (i + 1) info env e1 |> textract
          in
          let keyty = fresh_tyvar () in
          texp (eop o [e1], TMap (keyty, valty), e.espan)
        | MMap, [e1; e2] ->
          let e1, fty = infer_exp (i + 1) info env e1 |> textract in
          let e2, mapty =
            infer_exp (i + 1) info env e2 |> textract
          in
          let keyty = fresh_tyvar () in
          let valty = fresh_tyvar () in
          unify info e mapty (TMap (keyty, valty)) ;
          unify info e fty (TArrow (valty, valty)) ;
          texp (eop o [e1; e2], mapty, e.espan)
        | MMapFilter, [e1; e2; e3] ->
          let e1, kty = infer_exp (i + 1) info env e1 |> textract in
          let e2, vty = infer_exp (i + 1) info env e2 |> textract in
          let e3, mapty =
            infer_exp (i + 1) info env e3 |> textract
          in
          let keyty = fresh_tyvar () in
          let valty = fresh_tyvar () in
          unify info e mapty (TMap (keyty, valty)) ;
          unify info e kty (TArrow (keyty, TBool)) ;
          unify info e vty (TArrow (valty, valty)) ;
          texp (eop o [e1; e2; e3], mapty, e.espan)
        | MMerge, _ ->
          let (e1, e2, e3), rest =
            match es with
            | [e1; e2; e3] -> ((e1, e2, e3), None)
            | [e1; e2; e3; el0; el1; er0; er1] ->
              ((e1, e2, e3), Some (el0, el1, er0, er1))
            | _ ->
              Console.error_position info e.espan
                (Printf.sprintf "invalid number of parameters")
          in
          let e1, fty = infer_exp (i + 1) info env e1 |> textract in
          let e2, mapty1 =
            infer_exp (i + 1) info env e2 |> textract
          in
          let e3, mapty2 =
            infer_exp (i + 1) info env e3 |> textract
          in
          let keyty = fresh_tyvar () in
          let valty = fresh_tyvar () in
          unify info e mapty1 (TMap (keyty, valty)) ;
          unify info e mapty2 (TMap (keyty, valty)) ;
          unify info e fty (TArrow (valty, TArrow (valty, valty))) ;
          let es =
            match rest with
            | None -> []
            | Some (el0, el1, er0, er1) ->
              let el0, tyl0 =
                infer_exp (i + 1) info env el0 |> textract
              in
              let el1, tyl1 =
                infer_exp (i + 1) info env el1 |> textract
              in
              let er0, tyr0 =
                infer_exp (i + 1) info env er0 |> textract
              in
              let er1, tyr1 =
                infer_exp (i + 1) info env er1 |> textract
              in
              unify info e tyl0 (TOption valty) ;
              unify info e tyl1 (TOption valty) ;
              unify info e tyr0 (TOption valty) ;
              unify info e tyr1 (TOption valty) ;
              [el0; el1; er0; er1]
          in
          texp (eop o ([e1; e2; e3] @ es), mapty1, e.espan)
        | MGet, _ | MSet, _ | MCreate, _ | MMap, _ ->
          Console.error_position info e.espan
            (Printf.sprintf "invalid number of parameters")
        | Eq, [e1; e2] ->
          let e1, ty1 = infer_exp (i + 1) info env e1 |> textract in
          let e2, ty2 = infer_exp (i + 1) info env e2 |> textract in
          unify info e ty1 ty2 ;
          texp (eop o [e1; e2], TBool, e.espan)
        | _ ->
          let argtys, resty = op_typ o in
          let es, tys = infer_exps (i + 1) info env es in
          unifies info e argtys tys ;
          texp (eop o es, resty, e.espan) )
    | EFun {arg= x; argty; resty; body} ->
      let ty_x = fresh_tyvar () in
      let e, ty_e =
        infer_exp (i + 1) info (Env.update env x ty_x) body
        |> textract
      in
      unify_opt info e argty ty_x ;
      unify_opt info e resty ty_e ;
      texp
        ( efun {arg= x; argty= Some ty_x; resty= Some ty_e; body= e}
        , TArrow (ty_x, ty_e)
        , e.espan )
    | EApp (e1, e2) ->
      let e1, ty_fun = infer_exp (i + 1) info env e1 |> textract in
      let e2, ty_arg = infer_exp (i + 1) info env e2 |> textract in
      let ty_res = fresh_tyvar () in
      unify info e ty_fun (TArrow (ty_arg, ty_res)) ;
      texp (eapp e1 e2, ty_res, e.espan)
    | EIf (e1, e2, e3) ->
      let e1, tcond = infer_exp (i + 1) info env e1 |> textract in
      let e2, ty2 = infer_exp (i + 1) info env e2 |> textract in
      let e3, ty3 = infer_exp (i + 1) info env e3 |> textract in
      unify info e1 TBool tcond ;
      unify info e ty2 ty3 ;
      texp (eif e1 e2 e3, ty2, e.espan)
    | ELet (x, e1, e2) ->
      (* TO DO? Could traverse the term e1 again replacing TVars with QVars of the same name.
         Did not do this for now. *)
      enter_level () ;
      let e1, ty_e1 = infer_exp (i + 1) info env e1 |> textract in
      leave_level () ;
      let ty = generalize ty_e1 in
      let e2, ty_e2 =
        infer_exp (i + 1) info (Env.update env x ty) e2 |> textract
      in
      texp (elet x e1 e2, ty_e2, e.espan)
    (* NOTE:  Changes order of evaluation if e is not a value;
       If we have effects, value restriction needed. *)
    | ETuple es ->
      let es, tys = infer_exps (i + 1) info env es in
      texp (etuple es, TTuple tys, e.espan)
    | ERecord emap ->
      (* Retrieve the record type corresponding to this expression.
         All record types should be explicitly declared, and
         all labels should appear in exactly one declaration *)
      let label = (List.hd @@ get_record_labels emap) in
      let ferr = (Console.error_position info e.espan) in
      let tmap = get_type_with_label (!record_types) ferr label in

      (if not (same_labels emap tmap) then
         (* The only possible record type was not a match *)
         Console.error_position info e.espan
           "Record does not match any declared record type!");

      let emap = StringMap.map (infer_exp (i+1) info env) emap in

      BatEnum.iter
        (fun l ->
           let e, t1 = StringMap.find l emap |> textract in
           let t2 = StringMap.find l tmap in
           unify info e t1 t2)
        (StringMap.keys emap);

      texp (erecord emap, TRecord tmap, e.espan)
    | EProject (e1, label) ->
      (* Retrieve the record type containing this label.
         All record types should be explicitly declared, and
         all labels should appear in exactly one declaration *)
      let ferr = (Console.error_position info e.espan) in
      let tmap = get_type_with_label (!record_types) ferr label in

      let label_type = StringMap.find label tmap in
      let e1, ety = infer_exp (i + 1) info env e1 |> textract in
      unify info e1 ety (TRecord tmap) ;

      texp (eproject e1 label, label_type, e.espan)
    | ESome e ->
      let e, t = infer_exp (i + 1) info env e |> textract in
      texp (esome e, TOption t, e.espan)
    | EMatch (e1, branches) ->
      let e1, tmatch = infer_exp (i + 1) info env e1 |> textract in
      let branches, t =
        infer_branches (i + 1) info env e1 tmatch branches
      in
      texp (ematch e1 branches, t, e1.espan)
    | ETy (e, t) ->
      let e, t1 = infer_exp (i + 1) info env e |> textract in
      unify info e t t1 ;
      texp (ety e t1, t1, e.espan)
  in
  (* Printf.printf "infer_exp: %s\n" (Printing.exp_to_string e) ;
     Printf.printf "type: %s\n" (Printing.ty_to_string (oget exp.ety)) ;
     check_annot exp ; *)
  exp

and infer_exps i info env es =
  match es with
  | [] -> ([], [])
  | e :: es ->
    let e, ty = infer_exp (i + 1) info env e |> textract in
    let es, tys = infer_exps (i + 1) info env es in
    (e :: es, ty :: tys)

and textractv v =
  match v.vty with
  | None -> failwith "internal error (textractv)"
  | Some ty -> (v, ty)

and infer_value info env (v: Syntax.value) : Syntax.value =
  (* Printf.printf "infer_value: %s\n" (Printing.value_to_string v) ; *)
  let ret =
    match v.v with
    | VUnit -> tvalue (v, TUnit, v.vspan)
    | VBool _ -> tvalue (v, TBool, v.vspan)
    | VInt i -> tvalue (v, tint_of_value i, v.vspan)
    | VNode _ -> tvalue (v, TNode, v.vspan)
    | VEdge _ -> tvalue (v, TEdge, v.vspan)
    | VMap m -> (
        let vs, default = BddMap.bindings m in
        let default, dty =
          infer_value info env default |> textractv
        in
        match vs with
        | [] ->
          (* let ty = fresh_tyvar () in *)
          let ty = fresh_tyvar () in
          tvalue (vmap m, TMap (ty, dty), v.vspan)
        (* (match v.vty with *)
        (*  | None -> *)
        (*     let ty = fresh_tyvar () in *)
        (*     tvalue (vmap m, TMap (ty, dty), v.vspan) *)
        (*  | Some ty -> *)
        (*     let map = BddMap.create ~key_ty:ty default in *)
        (*     tvalue (vmap map, TMap (ty, dty), v.vspan)) *)
        | (kv, vv) :: _ ->
          let kv, kvty = infer_value info env kv |> textractv in
          let vv, vvty = infer_value info env vv |> textractv in
          unify info (exp_of_value v) vvty dty ;
          let vs =
            BatList.map
              (fun (kv2, vv2) ->
                 let kv2, kvty2 =
                   infer_value info env kv2 |> textractv
                 in
                 let vv2, vvty2 =
                   infer_value info env vv2 |> textractv
                 in
                 unify info (exp_of_value v) kvty kvty2 ;
                 unify info (exp_of_value v) vvty vvty2 ;
                 (kv2, vv2) )
              vs
          in
          let map =
            BddMap.from_bindings ~key_ty:kvty (vs, default)
          in
          tvalue (vmap map, TMap (kvty, vvty), v.vspan) )
    | VTuple vs ->
      let vs, ts = infer_values info env vs in
      tvalue (vtuple vs, TTuple ts, v.vspan)
    | VRecord vmap ->
      (* All VRecords are constructed via ERecords, so shouldn't need
         to check that the record type has been properly declared *)
      let vmap = StringMap.map (infer_value info env) vmap in
      let tmap = StringMap.map (fun v -> oget v.vty) vmap in
      tvalue (vrecord vmap, TRecord tmap, v.vspan)
    | VOption None ->
      let tv = fresh_tyvar () in
      tvalue (voption None, TOption tv, v.vspan)
    | VOption (Some v) ->
      let v, t = infer_value info env v |> textractv in
      let tv = fresh_tyvar () in
      unify info (exp_of_value v) t tv ;
      tvalue (voption (Some v), TOption tv, v.vspan)
    | VClosure cl -> failwith "internal error (infer_value)"
  in
  (* Printf.printf "Type: %s\n" (Printing.ty_to_string (oget ret.vty)) ; *)
  ret

and infer_values info env vs =
  match vs with
  | [] -> ([], [])
  | v :: vs ->
    let v, t = infer_value info env v |> textractv in
    let vs, ts = infer_values info env vs in
    (v :: vs, t :: ts)

and infer_branches i info env exp tmatch bs =
  match popBranch bs with
  | ((p, e), bs) when isEmptyBranch bs ->
    let env2 = infer_pattern (i + 1) info env exp tmatch p in
    let e, t = infer_exp (i + 1) info env2 e |> textract in
    (addBranch p e emptyBranch, t)
  | ((p, e), bs) ->
    let bs, tbranch =
      infer_branches (i + 1) info env exp tmatch bs
    in
    let env2 = infer_pattern (i + 1) info env exp tmatch p in
    let e, t = infer_exp (i + 1) info env2 e |> textract in
    unify info e t tbranch ;
    (addBranch p e bs, t)

(* and infer_branches i info env exp tmatch bs = *)
(*   let rec infer_branches_aux i info env exp tmatch bs accbs accty = *)
(*     try let ((p,e), bs) = popBranch bs in *)
(*         let env2 = infer_pattern (i + 1) info env exp tmatch p in *)
(*         let e, t = infer_exp (i + 1) info env2 e |> textract in *)
(*         unify info e t accty ; *)
(*         infer_branches_aux (i+1) info env exp tmatch bs (addBranch p e accbs) t *)
(*     with *)
(*     | Not_found -> (accbs, accty) *)
(*   in *)
(*   try let ((p, e), bs) = popBranch bs in *)
(*       let env2 = infer_pattern (i + 1) info env exp tmatch p in *)
(*       let e, t = infer_exp (i + 1) info env2 e |> textract in *)
(*       infer_branches_aux (i+1) info env exp tmatch bs (addBranch p e emptyBranch) t *)
(*   with | Not_found -> failwith "internal error (infer branches)" *)

and infer_pattern i info env e tmatch p =
  valid_pat p ;
  match p with
  | PWild -> env
  | PVar x -> Env.update env x tmatch
  | PUnit ->
    unify info e tmatch TUnit ;
    env
  | PBool _ ->
    unify info e tmatch TBool ;
    env
  | PInt i ->
    unify info e tmatch (tint_of_value i);
    env
  | PNode _ ->
    unify info e tmatch TNode ;
    env
  | PEdge (p1, p2) ->
    unify info e tmatch TEdge ;
    infer_patterns (i + 1) info env e [TNode; TNode] [p1; p2]
  | PTuple ps ->
    let ts = BatList.map (fun p -> fresh_tyvar ()) ps in
    let ty = TTuple ts in
    unify info e tmatch ty ;
    infer_patterns (i + 1) info env e ts ps
  | PRecord pmap ->
    let ptmap = StringMap.map (fun p -> p, fresh_tyvar ()) pmap in
    let tmap = StringMap.map snd ptmap in
    let ty = TRecord (tmap) in
    unify info e tmatch ty ;
    StringMap.fold
      (fun _ (p, t) env ->
         infer_pattern (i + 1) info env e t p)
      ptmap env
  | POption x ->
    let t = fresh_tyvar () in
    unify info e tmatch (TOption t) ;
    match x with
    | None -> env
    | Some p -> infer_pattern (i + 1) info env e t p

and infer_patterns i info env e ts ps =
  match (ts, ps) with
  | [], [] -> env
  | t :: ts, p :: ps ->
    valid_pat p ;
    let env = infer_pattern (i + 1) info env e t p in
    infer_patterns (i + 1) info env e ts ps
  | _, _ -> Console.error "bad arity in pattern match"

and infer_declarations i info (ds: declarations) : declarations =
  match get_attr_type ds with
  | None ->
    Console.error
      "attribute type not declared: type attribute = ..."
  | Some ty -> infer_declarations_aux (i + 1) info Env.empty ty ds

and infer_declarations_aux i info env aty (ds: declarations) :
  declarations =
  match ds with
  | [] -> []
  | d :: ds' ->
    let env', d' = infer_declaration (i + 1) info env aty d in
    d' :: infer_declarations_aux (i + 1) info env' aty ds'

and infer_declaration i info env aty d : ty Env.t * declaration =
  match d with
  | DLet (x, _, e1) ->
    enter_level () ;
    let e1, ty_e1 = infer_exp (i + 1) info env e1 |> textract in
    leave_level () ;
    let ty = generalize ty_e1 in
    ( Env.update env x ty
    , DLet (x, Some ty, texp (e1, ty, e1.espan)) )
  | DSymbolic (x, e1) -> (
      match e1 with
      | Exp e1 ->
        enter_level () ;
        let e1, ty_e1 = infer_exp (i + 1) info env e1 |> textract in
        leave_level () ;
        let ty = generalize ty_e1 in
        ( Env.update env x ty
        , DSymbolic (x, Exp (texp (e1, ty, e1.espan))) )
      | Ty ty -> (Env.update env x ty, DSymbolic (x, e1)) )
  | DMerge e ->
    let e' = infer_exp (i + 1) info env e in
    let ty = oget e'.ety in
    unify info e ty (merge_ty aty) ;
    (Env.update env (Var.create "merge") ty, DMerge e')
  | DTrans e ->
    let e' = infer_exp (i + 1) info env e in
    let ty = oget e'.ety in
    unify info e ty (trans_ty aty) ;
    (Env.update env (Var.create "trans") ty, DTrans e')
  | DAssert e ->
    let e' = infer_exp (i + 1) info env e in
    let ty = oget e'.ety in
    unify info e ty (assert_ty aty) ;
    (Env.update env (Var.create "assert") ty, DAssert e')
  | DRequire e ->
    let e' = infer_exp (i + 1) info env e in
    let ty = oget e'.ety in
    unify info e ty TBool ; (env, DRequire e')
  | DInit e ->
    let e' = infer_exp (i + 1) info env e in
    let ty = oget e'.ety in
    unify info e ty (init_ty aty) ;
    (Env.update env (Var.create "init") ty, DInit e')
  | DATy _ | DUserTy _ | DNodes _ | DEdges _ -> (env, d)

(* ensure patterns do not contain duplicate variables *)
and valid_pat p = valid_pattern Env.empty p |> ignore

and valid_pattern env p =
  match p with
  | PWild | PUnit | PBool _ | PInt _ | PNode _ -> env
  | PVar x -> (
      match Env.lookup_opt env x with
      | None -> Env.update env x ()
      | Some _ ->
        Console.error
          ( "variable " ^ Var.to_string x
            ^ " appears twice in pattern" ) )
  | PEdge (p1, p2) -> valid_patterns env [p1; p2]
  | PTuple ps -> valid_patterns env ps
  | PRecord map ->
    StringMap.fold (fun _ p env -> valid_pattern env p) map env
  | POption None -> env
  | POption (Some p) -> valid_pattern env p

and valid_patterns env p =
  match p with
  | [] -> env
  | p :: ps -> valid_patterns (valid_pattern env p) ps

let canonicalize_type (ty : ty) : ty =
  let open Collections in
  let rec aux ty map count =
    match ty with
    | TUnit
    | TBool
    | TInt _
    | TNode
    | TEdge ->
      ty, map, count
    | TArrow (t1, t2) ->
      let t1', map, count = aux t1 map count in
      let t2', map, count = aux t2 map count in
      TArrow (t1', t2'), map, count
    | TTuple (tys) ->
      let tys', map, count =
        BatList.fold_left
          (fun (lst, map, count) t ->
             let t', map, count = aux t map count in
             t' :: lst, map, count
          )
          ([], map, count) tys
      in
      TTuple (BatList.rev tys'), map, count
    | TRecord (tmap) ->
      let tmap', map, count =
        List.fold_left2
          (fun (tmap, map, count) l t ->
             let t', map, count = aux t map count in
             StringMap.add l t' tmap, map, count
          )
          (StringMap.empty, map, count) (get_record_labels tmap) (get_record_entries tmap)
      in
      TRecord tmap', map, count
    | TOption t ->
      let t', map, count = aux t map count in
      TOption (t'), map, count
    | TMap (t1, t2) ->
      let t1', map, count = aux t1 map count in
      let t2', map, count = aux t2 map count in
      TMap (t1', t2'), map, count
    | QVar tyname ->
      begin
        match VarMap.Exceptionless.find tyname map with
        | None ->
          let new_var = Var.to_var ("a", count) in
          ( QVar (new_var),
            (VarMap.add tyname new_var map),
            count + 1)
        | Some v -> QVar (v), map, count
      end
    | TVar r ->
      begin
        match !r with
        | Link t -> aux t map count
        | Unbound _ -> TUnit, map, count
      end
  in
  let (result, _, _) = aux ty (VarMap.empty) 0 in
  result

let rec equiv_tys ty1 ty2 =
  equal_tys (canonicalize_type ty1) (canonicalize_type ty2)
;;

let infer_declarations info (ds: declarations) : declarations =
  match get_attr_type ds with
  | None ->
    Console.error
      "attribute type not declared: type attribute = ..."
  | Some ty ->
    record_types := get_record_types ds ;
    infer_declarations_aux 0 info Env.empty ty ds<|MERGE_RESOLUTION|>--- conflicted
+++ resolved
@@ -254,13 +254,8 @@
     | TVar {contents= Unbound (name, _)} -> (
         if_debug ("found unbound tyvar " ^ Var.to_string name) ;
         try Env.lookup subst name with Env.Unbound_var x ->
-<<<<<<< HEAD
-          Console.error ("bad instantiation: " ^ Var.to_string x) )
+          Console.error ("bad instantiation: " ^ x) )
     | TUnit | TBool | TInt _ | TNode | TEdge -> ty
-=======
-          Console.error ("bad instantiation: " ^ x) )
-    | TUnit | TBool | TInt _ -> ty
->>>>>>> 8e50e2cd
     | TArrow (ty1, ty2) ->
       let ty1 = loop subst ty1 in
       let ty2 = loop subst ty2 in
