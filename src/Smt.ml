open Collections
open Syntax
open Solution
open Z3

type smt_env =
  { solver: Z3.Solver.solver
  ; ctx: Z3.context
  ; symbolics: (Var.t * ty_or_exp) list }

let create_fresh descr s =
  Printf.sprintf "%s-%s" descr (Var.fresh s |> Var.to_string)

let create_name descr n =
  if descr = "" then Var.to_string n
  else Printf.sprintf "%s-%s" descr (Var.to_string n)

let mk_bv_sized ctx i =
  Expr.mk_numeral_string ctx (Z.to_string @@ Integer.value i)
    (BitVector.mk_sort ctx @@ Integer.size i)

let mk_bv_int ctx i = mk_bv_sized ctx (Integer.of_int i)

let mk_bool ctx b = Boolean.mk_val ctx b

let add_f ctx width =
  let zero = mk_bv_sized ctx (Integer.create ~value:0 ~size:width) in
  BitVector.mk_add ctx zero zero |> Expr.get_func_decl

let sub_f ctx width =
  let zero = mk_bv_sized ctx (Integer.create ~value:0 ~size:width) in
  BitVector.mk_sub ctx zero zero |> Expr.get_func_decl

let lt_f ctx width =
  let zero = mk_bv_sized ctx (Integer.create ~value:0 ~size:width) in
  BitVector.mk_ult ctx zero zero |> Expr.get_func_decl

let le_f ctx width =
  let zero = mk_bv_sized ctx (Integer.create ~value:0 ~size:width) in
  BitVector.mk_ule ctx zero zero |> Expr.get_func_decl

let eq_f ctx e = Boolean.mk_eq ctx e e |> Expr.get_func_decl

let and_f ctx =
  let tru = mk_bool ctx true in
  Boolean.mk_and ctx [tru; tru] |> Expr.get_func_decl

let or_f ctx =
  let tru = mk_bool ctx true in
  Boolean.mk_or ctx [tru; tru] |> Expr.get_func_decl

let not_f ctx =
  let tru = mk_bool ctx true in
  Boolean.mk_not ctx tru |> Expr.get_func_decl

let ite_f ctx e2 e3 =
  let tru = mk_bool ctx true in
  Boolean.mk_ite ctx tru e2 e3 |> Expr.get_func_decl

<<<<<<< HEAD
let peel ctx e = Z3Array.mk_select ctx e (mk_bv_int ctx 0)
=======
(* I think the intention of this is to take any value from a constant
   array, I am doing so using a constant of the right sort which is
   essentially thrown away afterwards *)
let peel ctx e =
  let sort = Z3Array.get_domain (Expr.get_sort e) in
  Z3Array.mk_select ctx e (Expr.mk_const_s ctx (create_fresh "peel" "const") sort)
>>>>>>> 0aec3313

let add solver args =
  (* List.iter (fun e -> Printf.printf "(assert %s)\n" (Expr.to_string e)) args; *)
  Solver.add solver args

let rec ty_to_smtlib (ty: ty) : string =
  match ty with
  | TVar {contents= Link t} -> ty_to_smtlib t
  | TBool -> "Bool"
  | TInt i -> Printf.sprintf "_ BitVec %s" (string_of_int i)
  | TTuple ts -> (
      match ts with
      | [] -> failwith "empty tuple"
      | [t] -> ty_to_smtlib t
      | t :: ts ->
        Printf.sprintf "Pair (%s) (%s)" (ty_to_smtlib t)
          (ty_to_smtlib (TTuple ts)) )
  | TOption ty -> Printf.sprintf "Option (%s)" (ty_to_smtlib ty)
  | TMap _ -> failwith "unimplemented"
  | TVar _ | QVar _ | TArrow _ ->
    failwith
      (Printf.sprintf "internal error (ty_to_smtlib): %s"
         (Printing.ty_to_string ty))

let mk_array_sort ctx sort1 sort2 = Z3Array.mk_sort ctx sort1 sort2

let rec ty_to_sort ctx (ty: ty) : Z3.Sort.sort =
  match ty with
  | TVar {contents= Link t} -> ty_to_sort ctx t
  | TInt width -> Z3.BitVector.mk_sort ctx width
  | TOption t ->
    let issome = Z3.Symbol.mk_string ctx "is-some" in
    let isnone = Z3.Symbol.mk_string ctx "is-none" in
    let v = Z3.Symbol.mk_string ctx "val" in
    let ty = ty_to_sort ctx t in
    let some =
      Z3.Datatype.mk_constructor_s ctx "some" issome [v] [Some ty]
        [0]
    in
    let none =
      Z3.Datatype.mk_constructor_s ctx "none" isnone [] [] []
    in
    let name = Printf.sprintf "Option%s" (Z3.Sort.to_string ty) in
    Z3.Datatype.mk_sort_s ctx name [none; some]
  | TBool -> Z3.Boolean.mk_sort ctx
  | TTuple ts ->
    let len = List.length ts in
    let istup = Z3.Symbol.mk_string ctx "is-pair" in
    let getters =
      List.mapi
        (fun i _ ->
           Z3.Symbol.mk_string ctx (Printf.sprintf "proj%d" i) )
        ts
    in
    let tys = List.map (ty_to_sort ctx) ts in
    let tyso = List.map (fun x -> Some x) tys in
    let is = List.map (fun _ -> 0) ts in
    let some =
      Z3.Datatype.mk_constructor_s ctx
        (Printf.sprintf "mk-pair%d" len)
        istup getters tyso is
    in
    let name =
      List.fold_left (fun acc ty -> acc ^ Sort.to_string ty) "" tys
    in
    let name = Printf.sprintf "Pair%d%s" (List.length ts) name in
    Z3.Datatype.mk_sort_s ctx name [some]
  | TMap (ty1, ty2) ->
    mk_array_sort ctx (ty_to_sort ctx ty1) (ty_to_sort ctx ty2)
  | TVar _ | QVar _ | TArrow _ ->
    failwith "internal error (ty_to_sort)"

let mk_array ctx sort value = Z3Array.mk_const_array ctx sort value

type array_info =
  { f: Sort.sort -> Sort.sort
  ; make: Expr.expr -> Expr.expr
  ; lift: bool }

let is_symbolic syms x =
  List.exists (fun (y, e) -> Var.equals x y) syms

let rec encode_exp_z3 descr env arr (e: exp) =
  (* Printf.printf "expr: %s\n" (Printing.exp_to_string e) ; *)
  match e.e with
  | EVar x ->
    let name =
      if is_symbolic env.symbolics x then Var.to_string x
      else create_name descr x
    in
    let sort = ty_to_sort env.ctx (oget e.ety) |> arr.f in
    Z3.Expr.mk_const_s env.ctx name sort
  | EVal v -> encode_value_z3 descr env arr v
  | EOp (op, es) -> (
      match (op, es) with
      | And, _ ->
        let f =
          if arr.lift then fun e1 e2 ->
            Z3Array.mk_map env.ctx (and_f env.ctx) [e1; e2]
          else fun e1 e2 -> Boolean.mk_and env.ctx [e1; e2]
        in
        encode_op_z3 descr env f arr es
      | Or, _ ->
        let f =
          if arr.lift then fun e1 e2 ->
            Z3Array.mk_map env.ctx (or_f env.ctx) [e1; e2]
          else fun e1 e2 -> Boolean.mk_or env.ctx [e1; e2]
        in
        encode_op_z3 descr env f arr es
      | Not, _ ->
        let ze = List.hd es |> encode_exp_z3 descr env arr in
        if arr.lift then Z3Array.mk_map env.ctx (not_f env.ctx) [ze]
        else Boolean.mk_not env.ctx ze
      | UAdd width, _ ->
        let f =
          if arr.lift then fun e1 e2 ->
            Z3Array.mk_map env.ctx (add_f env.ctx width) [e1; e2]
          else fun e1 e2 -> BitVector.mk_add env.ctx e1 e2
        in
        encode_op_z3 descr env f arr es
      | USub width, _ ->
        let f =
          if arr.lift then fun e1 e2 ->
            Z3Array.mk_map env.ctx (sub_f env.ctx width) [e1; e2]
          else fun e1 e2 -> BitVector.mk_sub env.ctx e1 e2
        in
        encode_op_z3 descr env f arr es
      | UEq, _ ->
        let f =
          if arr.lift then fun e1 e2 ->
            Z3Array.mk_map env.ctx
              (eq_f env.ctx (peel env.ctx e1))
              [e1; e2]
          else Boolean.mk_eq env.ctx
        in
        encode_op_z3 descr env f arr es
      | ULess width, _ ->
        let f =
          if arr.lift then fun e1 e2 ->
            Z3Array.mk_map env.ctx (lt_f env.ctx width) [e1; e2]
          else BitVector.mk_ult env.ctx
        in
        encode_op_z3 descr env f arr es
      | ULeq width, _ ->
        let f =
          if arr.lift then fun e1 e2 ->
            Z3Array.mk_map env.ctx (le_f env.ctx width) [e1; e2]
          else BitVector.mk_ule env.ctx
        in
        encode_op_z3 descr env f arr es
<<<<<<< HEAD
      | MCreate, [e1] ->
        if arr.lift then failwith "not supported yet" ;
        let e1 = encode_exp_z3 descr env arr e1 in
        let sort = Arithmetic.Integer.mk_sort env.ctx |> arr.f in
        Z3Array.mk_const_array env.ctx sort e1
      | MGet, [e1; e2] ->
=======
    | MCreate, [e1] ->
       if arr.lift then failwith "not supported yet" ;
       let kty =
         match get_inner_type (oget e.ety) with
         | TMap (kty, _) -> kty
         | _ -> failwith "runtime error: missing map key type"
       in
       let sort = ty_to_sort env.ctx kty |> arr.f in
       let e1 = encode_exp_z3 descr env arr e1 in
       Z3Array.mk_const_array env.ctx sort e1
    | MGet, [e1; e2] ->
>>>>>>> 0aec3313
        if arr.lift then failwith "not supported yet" ;
        let e1 = encode_exp_z3 descr env arr e1 in
        let e2 = encode_exp_z3 descr env arr e2 in
        Z3Array.mk_select env.ctx e1 e2
      | MSet, [e1; e2; e3] ->
        if arr.lift then failwith "not supported yet" ;
        let e1 = encode_exp_z3 descr env arr e1 in
        let e2 = encode_exp_z3 descr env arr e2 in
        let e3 = encode_exp_z3 descr env arr e3 in
        Z3Array.mk_store env.ctx e1 e2 e3
      | MMap, [{e= EFun {arg= x; argty= ty1; resty= ty2; body= e1}}; e2] ->
        let e, _ = make_map env descr arr x (e1, ty1) e2 in
        e
      | ( MMapFilter
        , [ {e= EFun {arg= k; argty= kty; resty= vty; body= ke}}
          ; {e= EFun {arg= x; argty= ty1; resty= ty2; body= e1}}
          ; e2 ] ) ->
        let e, eparam = make_map env descr arr x (e1, ty1) e2 in
        let name = Var.fresh "map-result" |> Var.to_string in
        let name = if descr = "" then name else descr ^ "-" ^ name in
        let result =
          Expr.mk_const_s env.ctx name (Expr.get_sort e)
        in
        add env.solver [Boolean.mk_eq env.ctx result e] ;
        let i = create_name descr k in
        let i = Symbol.mk_string env.ctx i in
        let iarg =
          Expr.mk_const env.ctx i (ty_to_sort env.ctx (oget kty))
        in
        let nname = Var.fresh "map-if-result" |> Var.to_string in
        let nname =
          if descr = "" then name else descr ^ "-" ^ nname
        in
        let nresult =
          Expr.mk_const_s env.ctx nname (Expr.get_sort e)
        in
        let cond = encode_exp_z3 descr env arr ke in
        let body =
          Boolean.mk_ite env.ctx cond
            (Boolean.mk_eq env.ctx
               (Z3Array.mk_select env.ctx nresult iarg)
               (Z3Array.mk_select env.ctx result iarg))
            (Boolean.mk_eq env.ctx
               (Z3Array.mk_select env.ctx nresult iarg)
               (Z3Array.mk_select env.ctx eparam iarg))
        in
        (* note: do not use mk_forall, appears to be broken *)
        let q =
          Quantifier.mk_forall_const env.ctx [iarg] body None [] []
            None None
          |> Quantifier.expr_of_quantifier
        in
        add env.solver [q] ;
        nresult
      | MMapFilter, _ -> failwith "non-closure in mapIf for SMT"
      | ( MMerge
        , { e=
              EFun
                { arg= x
                ; argty= ty1
                ; body= {e= EFun {arg= y; argty= ty2; body= e1}} } }
          :: e2 :: e3 :: _ ) ->

        let keysort =
          match get_inner_type (oget e2.ety) with
          | TMap (ty, _) -> ty_to_sort env.ctx ty
          | _ -> failwith "internal error (encode_exp_z3)"
        in
        let arr2 =
          { f= (fun s -> mk_array_sort env.ctx keysort (arr.f s))
          ; make= (fun e -> mk_array env.ctx keysort (arr.make e))
          ; lift= true }
        in
        let e1 = encode_exp_z3 descr env arr2 e1 in
        let e2 = encode_exp_z3 descr env arr e2 in
        let e3 = encode_exp_z3 descr env arr e3 in
        let x = create_name descr x in
        let xty = ty_to_sort env.ctx (oget ty1) |> arr2.f in
        let xarg = Expr.mk_const_s env.ctx x xty in
        let y = create_name descr y in
        let yty = ty_to_sort env.ctx (oget ty2) |> arr2.f in
        let yarg = Expr.mk_const_s env.ctx y yty in
        Solver.add env.solver [Boolean.mk_eq env.ctx xarg e2] ;
        Solver.add env.solver [Boolean.mk_eq env.ctx yarg e3] ;
        e1
      | _ -> failwith "internal error (encode_exp_z3)" )
  | EIf (e1, e2, e3) ->
    let ze1 = encode_exp_z3 descr env arr e1 in
    let ze2 = encode_exp_z3 descr env arr e2 in
    let ze3 = encode_exp_z3 descr env arr e3 in
    if arr.lift then
      Z3Array.mk_map env.ctx
        (ite_f env.ctx (peel env.ctx ze2) (peel env.ctx ze3))
        [ze1; ze2; ze3]
    else Boolean.mk_ite env.ctx ze1 ze2 ze3
  | ELet (x, e1, e2) ->
    let xstr = create_name descr x in
    let za =
      Expr.mk_const_s env.ctx xstr
        (oget e1.ety |> ty_to_sort env.ctx |> arr.f)
    in
    let ze1 = encode_exp_z3 descr env arr e1 in
    let ze2 = encode_exp_z3 descr env arr e2 in
    add env.solver [Boolean.mk_eq env.ctx za ze1] ;
    ze2
  | ETuple es -> (
      let ty = oget e.ety in
      match ty with
      | TTuple ts ->
        let pair_sort = ty_to_sort env.ctx ty in
        let zes = List.map (encode_exp_z3 descr env arr) es in
        let f = Datatype.get_constructors pair_sort |> List.hd in
        if arr.lift then Z3Array.mk_map env.ctx f zes
        else Expr.mk_app env.ctx f zes
      | _ -> failwith "internal error (encode_exp_z3)" )
  | ESome e1 ->
    let ty = oget e.ety |> ty_to_sort env.ctx in
    let f = List.nth (Datatype.get_constructors ty) 1 in
    let ze = encode_exp_z3 descr env arr e1 in
    if arr.lift then Z3Array.mk_map env.ctx f [ze]
    else Expr.mk_app env.ctx f [ze]
  | EMatch (e, bs) ->
    let name = create_fresh descr "match" in
    let za =
      Expr.mk_const_s env.ctx name
        (oget e.ety |> ty_to_sort env.ctx |> arr.f)
    in
    let ze1 = encode_exp_z3 descr env arr e in
    add env.solver [Boolean.mk_eq env.ctx za ze1] ;
    encode_branches_z3 descr env arr za bs (oget e.ety)
  | ETy (e, ty) -> encode_exp_z3 descr env arr e
  | EFun _ | EApp _ -> failwith "function in smt encoding"

and make_map env descr arr x (e1, ty1) e2 =
  let keysort =
    match get_inner_type (oget e2.ety) with
    | TMap (ty, _) -> ty_to_sort env.ctx ty
    | _ -> failwith "internal error (encode_exp_z3)"
  in
  let arr2 =
    { f= (fun s -> mk_array_sort env.ctx keysort (arr.f s))
    ; make= (fun e -> mk_array env.ctx keysort (arr.make e))
    ; lift= true }
  in
  let e1 = encode_exp_z3 descr env arr2 e1 in
  let e2 = encode_exp_z3 descr env arr e2 in
  let x = create_name descr x in
  let xty = ty_to_sort env.ctx (oget ty1) |> arr2.f in
  let xarg = Expr.mk_const_s env.ctx x xty in
  Solver.add env.solver [Boolean.mk_eq env.ctx xarg e2] ;
  (e1, xarg)

and encode_op_z3 descr env f arr es =
  match es with
  | [] -> failwith "internal error (encode_op)"
  | [e] -> encode_exp_z3 descr env arr e
  | e :: es ->
    let ze1 = encode_exp_z3 descr env arr e in
    let ze2 = encode_op_z3 descr env f arr es in
    f ze1 ze2

and encode_branches_z3 descr env arr name bs (t: ty) =
  match List.rev bs with
  | [] -> failwith "internal error (encode_branches)"
  | (p, e) :: bs ->
    let ze = encode_exp_z3 descr env arr e in
    (* we make the last branch fire no matter what *)
    let _ = encode_pattern_z3 descr env arr name p t in
    encode_branches_aux_z3 descr env arr name (List.rev bs) ze t

(* I'm assuming here that the cases are exhaustive *)
and encode_branches_aux_z3 descr env arr name bs accze (t: ty) =
  match bs with
  | [] -> accze
  | (p, e) :: bs ->
    let ze = encode_exp_z3 descr env arr e in
    let zp = encode_pattern_z3 descr env arr name p t in
    let ze =
      if arr.lift then
        Z3Array.mk_map env.ctx
          (ite_f env.ctx (peel env.ctx ze) (peel env.ctx accze))
          [zp; ze; accze]
      else Boolean.mk_ite env.ctx zp ze accze
    in
    encode_branches_aux_z3 descr env arr name bs ze t

and encode_pattern_z3 descr env arr zname p (t: ty) =
  let ty = get_inner_type t in
  match (p, ty) with
  | PWild, _ ->
    if arr.lift then arr.make (mk_bool env.ctx true)
    else Boolean.mk_true env.ctx
  | PVar x, t ->
    let local_name = create_name descr x in
    let za =
      Expr.mk_const_s env.ctx local_name
        (ty_to_sort env.ctx t |> arr.f)
    in
    add env.solver [Boolean.mk_eq env.ctx za zname] ;
    if arr.lift then arr.make (mk_bool env.ctx true)
    else Boolean.mk_true env.ctx
  | PBool b, TBool ->
    if arr.lift then
      let a = arr.make (mk_bool env.ctx b) in
      Z3Array.mk_map env.ctx
        (eq_f env.ctx (peel env.ctx zname))
        [zname; a]
    else Boolean.mk_eq env.ctx zname (Boolean.mk_val env.ctx b)
  | PInt i, TInt _ ->
    if arr.lift then
      let a = arr.make (mk_bv_sized env.ctx i) in
      Z3Array.mk_map env.ctx
        (eq_f env.ctx (peel env.ctx zname))
        [zname; a]
    else
      let const = mk_bv_sized env.ctx i in
      Boolean.mk_eq env.ctx zname const
  | PTuple ps, TTuple ts -> (
      match (ps, ts) with
      | [p], [t] -> encode_pattern_z3 descr env arr zname p t
      | ps, ts ->
        let znames =
          List.mapi
            (fun i t ->
               let sort = ty_to_sort env.ctx t |> arr.f in
               ( Expr.mk_const_s env.ctx
                   (Printf.sprintf "elem%d" i |> create_fresh descr)
                   sort
               , sort
               , t ) )
            ts
        in
        let tup_sort = ty_to_sort env.ctx ty in
        let fs = Datatype.get_accessors tup_sort |> List.concat in
        List.combine znames fs
        |> List.iter (fun ((elem, _, _), f) ->
            let e =
              if arr.lift then Z3Array.mk_map env.ctx f [zname]
              else Expr.mk_app env.ctx f [zname]
            in
            add env.solver [Boolean.mk_eq env.ctx elem e] ) ;
        let matches =
          List.map
            (fun (p, (zname, _, ty)) ->
               encode_pattern_z3 descr env arr zname p ty )
            (List.combine ps znames)
        in
        let f acc e =
          if arr.lift then
            Z3Array.mk_map env.ctx (and_f env.ctx) [acc; e]
          else Boolean.mk_and env.ctx [acc; e]
        in
        let b = mk_bool env.ctx true in
        let base = if arr.lift then arr.make b else b in
        List.fold_left f base matches )
  | POption None, TOption _ ->
    let opt_sort = ty_to_sort env.ctx t in
    let f = Datatype.get_recognizers opt_sort |> List.hd in
    if arr.lift then Z3Array.mk_map env.ctx f [zname]
    else Expr.mk_app env.ctx f [zname]
  | POption (Some p), TOption t ->
    let new_name = create_fresh descr "option" in
    let za =
      Expr.mk_const_s env.ctx new_name
        (ty_to_sort env.ctx t |> arr.f)
    in
    let opt_sort = ty_to_sort env.ctx ty in
    let get_val =
      Datatype.get_accessors opt_sort |> List.concat |> List.hd
    in
    let is_some = List.nth (Datatype.get_recognizers opt_sort) 1 in
    let e =
      if arr.lift then Z3Array.mk_map env.ctx get_val [zname]
      else Expr.mk_app env.ctx get_val [zname]
    in
    add env.solver [Boolean.mk_eq env.ctx za e] ;
    let zp = encode_pattern_z3 descr env arr za p t in
    if arr.lift then
      let e = Z3Array.mk_map env.ctx is_some [zname] in
      Z3Array.mk_map env.ctx (and_f env.ctx) [e; zp]
    else
      Boolean.mk_and env.ctx
        [Expr.mk_app env.ctx is_some [zname]; zp]
  | _ ->
    Console.error
      (Printf.sprintf "internal error (encode_pattern): (%s, %s)"
         (Printing.pattern_to_string p)
         (Printing.ty_to_string (get_inner_type t)))

and encode_value_z3 descr env arr (v: Syntax.value) =
  (* Printf.printf "value: %s\n" (Printing.value_to_string v) ; *)
  match v.v with
  | VBool b ->
    let b = mk_bool env.ctx b in
    if arr.lift then arr.make b else b
  | VInt i ->
    let i = mk_bv_sized env.ctx i in
    if arr.lift then arr.make i else i
  | VTuple vs -> (
      match oget v.vty with
      | TTuple ts ->
        let pair_sort = ty_to_sort env.ctx (oget v.vty) in
        let zes = List.map (encode_value_z3 descr env arr) vs in
        let f = Datatype.get_constructors pair_sort |> List.hd in
        if arr.lift then Z3Array.mk_map env.ctx f zes
        else Expr.mk_app env.ctx f zes
      | _ -> failwith "internal error (encode_value)" )
  | VOption None ->
    let opt_sort = ty_to_sort env.ctx (oget v.vty) in
    let f = Datatype.get_constructors opt_sort |> List.hd in
    let e = Expr.mk_app env.ctx f [] in
    if arr.lift then arr.make e else e
  | VOption (Some v1) ->
    let opt_sort = ty_to_sort env.ctx (oget v.vty) in
    let f = List.nth (Datatype.get_constructors opt_sort) 1 in
    let zv = encode_value_z3 descr env arr v1 in
    if arr.lift then Z3Array.mk_map env.ctx f [zv]
    else Expr.mk_app env.ctx f [zv]
  | VClosure _ -> failwith "internal error (closure in smt)"
  | VMap map ->
    if arr.lift then failwith "internal error (lifted vmap)" ;
    let bs, d = BddMap.bindings map in
    let zd = encode_value_z3 descr env arr d in
    let keysort =
      match get_inner_type (oget v.vty) with
      | TMap (ty, _) -> ty_to_sort env.ctx ty
      | _ -> failwith "internal error (encode_exp_value)"
    in
    let a = mk_array env.ctx keysort zd in
    List.fold_left
      (fun acc (kv, vv) ->
         let zk = encode_value_z3 descr env arr kv in
         let zv = encode_value_z3 descr env arr vv in
         Z3Array.mk_store env.ctx acc zk zv )
      a bs

let encode_exp_z3 env str e =
  Expr.simplify
    (encode_exp_z3 str env
       {f= (fun x -> x); make= (fun e -> e); lift= false}
       e)
    None

let exp_to_z3 = encode_exp_z3

let encode_z3_merge str env e =
  match e.e with
  | EFun
      { arg= node
      ; argty= nodety
      ; body=
          { e=
              EFun
                { arg= x
                ; argty= xty
                ; body= {e= EFun {arg= y; argty= yty; body= exp}} }
          } } ->
    let nodestr =
      Expr.mk_const_s env.ctx (create_name str node)
        (ty_to_sort env.ctx (oget nodety))
    in
    let xstr =
      Expr.mk_const_s env.ctx (create_name str x)
        (ty_to_sort env.ctx (oget xty))
    in
    let ystr =
      Expr.mk_const_s env.ctx (create_name str y)
        (ty_to_sort env.ctx (oget yty))
    in
    let name = Printf.sprintf "%s-result" str in
    let result =
      Expr.mk_const_s env.ctx name
        (oget exp.ety |> ty_to_sort env.ctx)
    in
    let e = encode_exp_z3 env str exp in
    add env.solver [Boolean.mk_eq env.ctx result e] ;
    (result, nodestr, xstr, ystr)
  | _ -> failwith "internal error (encode_z3_merge)"

let encode_z3_trans str env e =
  match e.e with
  | EFun
      { arg= edge
      ; argty= edgety
      ; body= {e= EFun {arg= x; argty= xty; body= exp}} } ->
    let edgestr =
      Expr.mk_const_s env.ctx (create_name str edge)
        (ty_to_sort env.ctx (oget edgety))
    in
    let xstr =
      Expr.mk_const_s env.ctx (create_name str x)
        (ty_to_sort env.ctx (oget xty))
    in
    let name = Printf.sprintf "%s-result" str in
    let result =
      Expr.mk_const_s env.ctx name
        (oget exp.ety |> ty_to_sort env.ctx)
    in
    let e = encode_exp_z3 env str exp in
    add env.solver [Boolean.mk_eq env.ctx result e] ;
    (result, edgestr, xstr)
  | _ -> failwith "internal error"

let encode_z3_init str env e =
  match e.e with
  | EFun {arg= node; argty= nodety; body= e} ->
    let nodestr =
      Expr.mk_const_s env.ctx (create_name str node)
        (ty_to_sort env.ctx (oget nodety))
    in
    let name = Printf.sprintf "%s-result" str in
    let result =
      Expr.mk_const_s env.ctx name
        (oget e.ety |> ty_to_sort env.ctx)
    in
    let e = encode_exp_z3 env str e in
    add env.solver [Boolean.mk_eq env.ctx result e] ;
    (result, nodestr)
  | _ -> failwith "internal error"

let encode_z3_assert = encode_z3_trans

module EdgeMap = Map.Make (struct
    type t = Integer.t * Integer.t

    let compare (a, b) (c, d) =
      let cmp = Integer.compare a c in
      if cmp <> 0 then cmp else Integer.compare b d
  end)

let cfg = [("model_compress", "false")]

let add_symbolic_constraints env requires sym_vars =
  List.iter
    (fun (v, e) ->
       let v =
         Expr.mk_const_s env.ctx (Var.to_string v)
           (ty_to_sort env.ctx (oget e.ety))
       in
       let e = encode_exp_z3 env "" e in
       Solver.add env.solver [Boolean.mk_eq env.ctx v e] )
    sym_vars ;
  (* add the require clauses *)
  List.iter
    (fun e ->
       let e = encode_exp_z3 env "" e in
       Solver.add env.solver [e] )
    requires

let init_solver ds =
  Var.reset () ;
  let ctx = Z3.mk_context cfg in
  let t1 = Tactic.mk_tactic ctx "simplify" in
  let t2 = Tactic.mk_tactic ctx "propagate-values" in
  let t3 = Tactic.mk_tactic ctx "bit-blast" in
  let t4 = Tactic.mk_tactic ctx "smt" in
  let t =
    Tactic.and_then ctx t1
      (Tactic.and_then ctx t2 (Tactic.and_then ctx t3 t4 []) [])
      []
  in
  let solver = Z3.Solver.mk_solver_t ctx t in
  (* let solver = Z3.Solver.mk_solver ctx None in *)
  let symbolics = get_symbolics ds in
  let env = {solver; ctx; symbolics} in
  env

let encode_z3 (ds: declarations) sym_vars : smt_env =
  let env = init_solver ds in
  let eassert = get_assert ds in
  let emerge, etrans, einit, nodes, edges, aty =
    match
      ( get_merge ds
      , get_trans ds
      , get_init ds
      , get_nodes ds
      , get_edges ds
      , get_attr_type ds )
    with
    | Some emerge, Some etrans, Some einit, Some n, Some es, Some aty ->
      (emerge, etrans, einit, n, es, aty)
    | _ ->
      Console.error
        "missing definition of nodes, edges, merge, trans or init"
  in
  (* map each node to the init result variable *)
  let init_map = ref Graph.VertexMap.empty in
  for i = 0 to Integer.to_int nodes - 1 do
    let init, n =
      encode_z3_init (Printf.sprintf "init-%d" i) env einit
    in
    add env.solver [Boolean.mk_eq env.ctx n (mk_bv_int env.ctx i)] ;
    init_map := Graph.VertexMap.add (Integer.of_int i) init !init_map
  done ;
  (* map each edge to transfer function result *)
  let incoming_map = ref Graph.VertexMap.empty in
  let trans_map = ref EdgeMap.empty in
  let trans_input_map = ref EdgeMap.empty in
  List.iter
    (fun (i, j) ->
       ( try
           let idxs = Graph.VertexMap.find j !incoming_map in
           incoming_map :=
             Graph.VertexMap.add j ((i, j) :: idxs) !incoming_map
         with _ ->
           incoming_map :=
             Graph.VertexMap.add j [(i, j)] !incoming_map ) ;
       let trans, e, x =
         encode_z3_trans
           (Printf.sprintf "trans-%d-%d" (Integer.to_int i)
              (Integer.to_int j))
           env etrans
       in
       trans_input_map := EdgeMap.add (i, j) x !trans_input_map ;
       let ie = mk_bv_sized env.ctx i in
       let je = mk_bv_sized env.ctx j in
       let pair_sort =
         (* Both should just be the type we use for nodes, which right now is TInt 32 *)
         ty_to_sort env.ctx (TTuple [TInt (Integer.size i); TInt (Integer.size j)])
       in
       let f = Datatype.get_constructors pair_sort |> List.hd in
       add env.solver
         [Boolean.mk_eq env.ctx e (Expr.mk_app env.ctx f [ie; je])] ;
       trans_map := EdgeMap.add (i, j) trans !trans_map )
    edges ;
  (* compute the labelling as the merge of all inputs *)
  let labelling = ref Graph.VertexMap.empty in
  for i = 0 to Integer.to_int nodes - 1 do
    let init = Graph.VertexMap.find (Integer.of_int i) !init_map in
    let in_edges =
      try Graph.VertexMap.find (Integer.of_int i) !incoming_map
      with Not_found -> []
    in
    let idx = ref 0 in
    let merged =
      List.fold_left
        (fun acc (x, y) ->
           incr idx ;
           let trans = EdgeMap.find (x, y) !trans_map in
           let str = Printf.sprintf "merge-%d-%d" i !idx in
           let merge_result, n, x, y =
             encode_z3_merge str env emerge
           in
           add env.solver [Boolean.mk_eq env.ctx trans x] ;
           add env.solver [Boolean.mk_eq env.ctx acc y] ;
           add env.solver [Boolean.mk_eq env.ctx n (mk_bv_int env.ctx i)] ;
           merge_result )
        init in_edges
    in
    let l =
      Expr.mk_const_s env.ctx
        (Printf.sprintf "label-%d" i)
        (ty_to_sort env.ctx aty)
    in
    add env.solver [Boolean.mk_eq env.ctx l merged] ;
    labelling := Graph.VertexMap.add (Integer.of_int i) l !labelling
  done ;
  (* Propagate labels across edges outputs *)
  EdgeMap.iter
    (fun (i, j) x ->
       let label = Graph.VertexMap.find i !labelling in
       add env.solver [Boolean.mk_eq env.ctx label x] )
    !trans_input_map ;
  (* add assertions at the end *)
  ( match eassert with
    | None -> ()
    | Some eassert ->
      let all_good = ref (mk_bool env.ctx true) in
      for i = 0 to Integer.to_int nodes - 1 do
        let label =
          Graph.VertexMap.find (Integer.of_int i) !labelling
        in
        let result, n, x =
          encode_z3_assert (Printf.sprintf "assert-%d" i) env eassert
        in
        add env.solver [Boolean.mk_eq env.ctx x label] ;
        add env.solver [Boolean.mk_eq env.ctx n (mk_bv_int env.ctx i)] ;
        let assertion_holds =
          Boolean.mk_eq env.ctx result (mk_bool env.ctx true)
        in
        all_good :=
          Boolean.mk_and env.ctx [!all_good; assertion_holds]
      done ;
      add env.solver [Boolean.mk_not env.ctx !all_good] ) ;
  (* add the symbolic variable constraints *)
  add_symbolic_constraints env (get_requires ds) sym_vars ;
  env

exception Model_conversion

let is_num (c: char) =
  c = '0' || c = '1' || c = '2' || c = '3' || c = '4' || c = '5'
  || c = '6' || c = '7' || c = '8' || c = '9'

let grab_int str : int * string =
  let len = String.length str in
  let idx = ref (-1) in
  for i = 0 to len - 1 do
    let c = str.[i] in
    if not (is_num c) && !idx < 0 then idx := i
  done ;
  let num = String.sub str 0 !idx in
  let remaining = String.sub str !idx (len - !idx) in
  (int_of_string num, remaining)

let starts_with s1 s2 =
  let len1 = String.length s1 in
  let len2 = String.length s2 in
  if len1 < len2 then false
  else
    let pfx = String.sub s1 0 len2 in
    pfx = s2

let rec parse_custom_type s : ty * string =
  let len = String.length s in
  if starts_with s "Option" then
    let remaining = String.sub s 6 (len - 6) in
    let ty, r = parse_custom_type remaining in
    (TOption ty, r)
  else if starts_with s "Pair" then
    let remaining = String.sub s 4 (len - 4) in
    let count, remaining = grab_int remaining in
    let tys, r = parse_list count remaining in
    (TTuple tys, r)
    (* else if starts_with s "Int" then
       let remaining =
        if len = 3 then "" else String.sub s 3 (len - 3)
       in
       (TInt 32, remaining) *)
  else if starts_with s "BitVec" then
    let bv_regex = Str.regexp "BitVec\\([0-9]+\\)" in
    let width_str =
      if (Str.string_match bv_regex s 0)
      then Str.matched_group 1 s
      else failwith @@ "parse_custom_type: bad bitvector sort string: " ^ s
    in
    let bv_len = 6 + (String.length width_str) in
    let remaining =
      if len = bv_len then "" else String.sub s bv_len (len - bv_len)
    in
    (TInt (int_of_string width_str), remaining)
  else if starts_with s "Bool" then
    let remaining =
      if len = 4 then "" else String.sub s 4 (len - 4)
    in
    (TBool, remaining)
  else failwith (Printf.sprintf "parse_custom_type: %s" s)

and parse_list n s =
  if n = 0 then ([], s)
  else
    let ty, s = parse_custom_type s in
    let rest, s = parse_list (n - 1) s in
    (ty :: rest, s)

let sort_to_ty s =
  let sanitize_str str =
    (* Replace bitvector sorts: e.g. (_ BitVec 5) -> BitVec5. Removes spaces, so
       later processing is easier.*)
    let bv_regex = Str.regexp "(_ BitVec \\([0-9]+\\))" in
    let str = Str.global_replace bv_regex "BitVec\\1" str in
    (* Remove outermost parens, if they exist *)
    let has_parens = String.sub str 0 1 = "(" in
    let str =
      if has_parens then String.sub str 1 (String.length str - 2)
      else str
    in
    str
  in
  let rec aux str =
    let str = sanitize_str str in
    let strs = String.split_on_char ' ' str in
    match strs with
    (* | ["Int"] -> TInt 32 *)
    | ["Bool"] -> TBool
    | ["Array"; k; v] -> TMap (aux k, aux v)
    | [x] ->
      let ty, _ = parse_custom_type x in
      ty
    | _ -> failwith @@ "cannot convert SMT sort to type: " ^ str
  in
  aux (Sort.to_string s)

let rec z3_to_value m (e: Expr.expr) : Syntax.value =
  try
    let i = Integer.of_bv_string (Expr.to_string e) in
    vint i
  with _ ->
    let f = Expr.get_func_decl e in
    let es = Expr.get_args e in
    let name = FuncDecl.get_name f |> Symbol.to_string in
    match (name, es) with
    | "true", _ -> vbool true
    | "false", _ -> vbool false
    | "some", [e1] -> voption (Some (z3_to_value m e1))
    | "none", _ -> voption None
    | "store", [e1; e2; e3] -> (
        let v1 = z3_to_value m e1 in
        let v2 = z3_to_value m e2 in
        let v3 = z3_to_value m e3 in
        match v1.v with
        | VMap m -> vmap (BddMap.update m v2 v3)
        | _ -> raise Model_conversion )
    | "const", [e1] -> (
        let sort = Z3.Expr.get_sort e in
        let ty = sort_to_ty sort in
        match get_inner_type ty with
        | TMap (kty, _) ->
          let e1 = z3_to_value m e1 in
          vmap (BddMap.create ~key_ty:kty e1)
        | _ -> failwith "internal error (z3_to_exp)" )
    | "as-array", _ -> (
        let x = FuncDecl.get_parameters f |> List.hd in
        let f = FuncDecl.Parameter.get_func_decl x in
        let y = Model.get_func_interp m f in
        match y with
        | None -> failwith "impossible"
        | Some x ->
          let e = Model.FuncInterp.get_else x in
          let e = z3_to_exp m e in
          let env = {ty= Env.empty; value= Env.empty} in
          let key = Var.create "key" in
          let func =
            {arg= key; argty= None; resty= None; body= e}
          in
          vclosure (env, func) )
    | _ ->
      if String.length name >= 7 && String.sub name 0 7 = "mk-pair"
      then
        let es = List.map (z3_to_value m) es in
        vtuple es
      else raise Model_conversion

and z3_to_exp m (e: Expr.expr) : Syntax.exp =
  try e_val (z3_to_value m e) with _ ->
  try
    let f = Expr.get_func_decl e in
    let es = Expr.get_args e in
    let name = FuncDecl.get_name f |> Symbol.to_string in
    match (name, es) with
    | "ite", [e1; e2; e3] ->
      eif (z3_to_exp m e1) (z3_to_exp m e2) (z3_to_exp m e3)
    | "not", [e1] -> eop Not [z3_to_exp m e1]
    | "and", e :: es ->
      let base = z3_to_exp m e in
      List.fold_left
        (fun e1 e2 -> eop And [e1; z3_to_exp m e2])
        base es
    | "or", e :: es ->
      let base = z3_to_exp m e in
      List.fold_left
        (fun e1 e2 -> eop Or [e1; z3_to_exp m e2])
        base es
    | "=", [e1; e2] -> eop UEq [z3_to_exp m e1; z3_to_exp m e2]
    | _ -> raise Model_conversion
  with _ -> evar (Var.create "key")

type smt_result = Unsat | Unknown | Sat of Solution.t

let eval env m str ty =
  let l = Expr.mk_const_s env.ctx str (ty_to_sort env.ctx ty) in
  let e = Model.eval m l true |> oget in
  z3_to_value m e

let build_symbolic_assignment env m =
  let sym_map = ref StringMap.empty in
  List.iter
    (fun (x, e) ->
       let ty = match e with Ty ty -> ty | Exp e -> oget e.ety in
       let name = Var.to_string x in
       let e = eval env m name ty in
       sym_map := StringMap.add name e !sym_map )
    env.symbolics ;
  !sym_map

let build_result m env aty num_nodes eassert =
  match m with
  | None -> failwith "internal error (encode)"
  | Some m ->
    (* print_endline (Model.to_string m) ; *)
    let map = ref Graph.VertexMap.empty in
    (* grab the model from z3 *)
    for i = 0 to Integer.to_int num_nodes - 1 do
      let e = eval env m (Printf.sprintf "label-%d" i) aty in
      map := Graph.VertexMap.add (Integer.of_int i) e !map
    done ;
    let assertions =
      match eassert with
      | None -> None
      | Some _ ->
        let assertions = ref Graph.VertexMap.empty in
        for i = 0 to Integer.to_int num_nodes - 1 do
          let e =
            eval env m
              (Printf.sprintf "assert-%d-result" i)
              TBool
          in
          match (e, eassert) with
          | {v= VBool b}, Some _ ->
            assertions :=
              Graph.VertexMap.add (Integer.of_int i) b
                !assertions
          | _ -> failwith "internal error (build_result)"
        done ;
        Some !assertions
    in
    let sym_map = build_symbolic_assignment env m in
    Sat {symbolics= sym_map; labels= !map; assertions}

let symvar_assign ds : value StringMap.t option =
  let env = init_solver ds in
  let requires = Syntax.get_requires ds in
  add_symbolic_constraints env requires [] ;
  let q = Solver.check env.solver [] in
  match q with
  | UNSATISFIABLE -> None
  | UNKNOWN -> None
  | SATISFIABLE ->
    let m = Solver.get_model env.solver in
    match m with
    | None -> failwith "internal error (find_sym_init)"
    | Some m -> Some (build_symbolic_assignment env m)

let solve ?symbolic_vars ds =
  let sym_vars =
    match symbolic_vars with None -> [] | Some ls -> ls
  in
  let num_nodes, aty =
    match (get_nodes ds, get_attr_type ds) with
    | Some n, Some aty -> (n, aty)
    | _ -> failwith "internal error (encode)"
  in
  let eassert = get_assert ds in
  let env = encode_z3 ds sym_vars in
  (* print_endline (Solver.to_string env.solver) ; *)
  let q = Solver.check env.solver [] in
  match q with
  | UNSATISFIABLE -> Unsat
  | UNKNOWN -> Unknown
  | SATISFIABLE ->
    let m = Solver.get_model env.solver in
    build_result m env aty num_nodes eassert<|MERGE_RESOLUTION|>--- conflicted
+++ resolved
@@ -57,16 +57,12 @@
   let tru = mk_bool ctx true in
   Boolean.mk_ite ctx tru e2 e3 |> Expr.get_func_decl
 
-<<<<<<< HEAD
-let peel ctx e = Z3Array.mk_select ctx e (mk_bv_int ctx 0)
-=======
 (* I think the intention of this is to take any value from a constant
    array, I am doing so using a constant of the right sort which is
    essentially thrown away afterwards *)
 let peel ctx e =
   let sort = Z3Array.get_domain (Expr.get_sort e) in
   Z3Array.mk_select ctx e (Expr.mk_const_s ctx (create_fresh "peel" "const") sort)
->>>>>>> 0aec3313
 
 let add solver args =
   (* List.iter (fun e -> Printf.printf "(assert %s)\n" (Expr.to_string e)) args; *)
@@ -217,14 +213,6 @@
           else BitVector.mk_ule env.ctx
         in
         encode_op_z3 descr env f arr es
-<<<<<<< HEAD
-      | MCreate, [e1] ->
-        if arr.lift then failwith "not supported yet" ;
-        let e1 = encode_exp_z3 descr env arr e1 in
-        let sort = Arithmetic.Integer.mk_sort env.ctx |> arr.f in
-        Z3Array.mk_const_array env.ctx sort e1
-      | MGet, [e1; e2] ->
-=======
     | MCreate, [e1] ->
        if arr.lift then failwith "not supported yet" ;
        let kty =
@@ -236,7 +224,6 @@
        let e1 = encode_exp_z3 descr env arr e1 in
        Z3Array.mk_const_array env.ctx sort e1
     | MGet, [e1; e2] ->
->>>>>>> 0aec3313
         if arr.lift then failwith "not supported yet" ;
         let e1 = encode_exp_z3 descr env arr e1 in
         let e2 = encode_exp_z3 descr env arr e2 in
