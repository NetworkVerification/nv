open Collections
open Unsigned
open Syntax
open Solution
open Z3

type smt_env =
  { solver: Z3.Solver.solver
  ; ctx: Z3.context
  ; symbolics: (Var.t * ty_or_exp) list }

let create_fresh descr s =
  Printf.sprintf "%s-%s" descr (Var.fresh s |> Var.to_string)

let create_name descr n =
  if descr = "" then Var.to_string n
  else Printf.sprintf "%s-%s" descr (Var.to_string n)

let mk_int_z ctx i =
  Expr.mk_numeral_string ctx (Z.to_string i)
    (Arithmetic.Integer.mk_sort ctx)

let mk_int ctx i = mk_int_z ctx (Z.of_int i)

let mk_bool ctx b = Boolean.mk_val ctx b

(* TODO: These are currently unsound, as they do not include the mod operation *)
let add_f ctx =
  let zero = mk_int ctx 0 in
  Arithmetic.mk_add ctx [zero; zero] |> Expr.get_func_decl

let sub_f ctx =
  let zero = mk_int ctx 0 in
  Arithmetic.mk_sub ctx [zero; zero] |> Expr.get_func_decl

let lt_f ctx =
  let zero = mk_int ctx 0 in
  Arithmetic.mk_lt ctx zero zero |> Expr.get_func_decl

let le_f ctx =
  let zero = mk_int ctx 0 in
  Arithmetic.mk_le ctx zero zero |> Expr.get_func_decl

let eq_f ctx e = Boolean.mk_eq ctx e e |> Expr.get_func_decl

let and_f ctx =
  let tru = mk_bool ctx true in
  Boolean.mk_and ctx [tru; tru] |> Expr.get_func_decl

let or_f ctx =
  let tru = mk_bool ctx true in
  Boolean.mk_or ctx [tru; tru] |> Expr.get_func_decl

let not_f ctx =
  let tru = mk_bool ctx true in
  Boolean.mk_not ctx tru |> Expr.get_func_decl

let ite_f ctx e2 e3 =
  let tru = mk_bool ctx true in
  Boolean.mk_ite ctx tru e2 e3 |> Expr.get_func_decl

let peel ctx e = Z3Array.mk_select ctx e (mk_int ctx 0)

let add solver args =
  (* List.iter (fun e -> Printf.printf "(assert %s)\n" (Expr.to_string e)) args; *)
  Solver.add solver args

let rec ty_to_smtlib (ty: ty) : string =
  match ty with
  | TVar {contents= Link t} -> ty_to_smtlib t
  | TBool -> "Bool"
  | TInt i -> Printf.sprintf "_ BitVec %s" (string_of_int i)
  | TTuple ts -> (
      match ts with
      | [] -> failwith "empty tuple"
      | [t] -> ty_to_smtlib t
      | t :: ts ->
        Printf.sprintf "Pair (%s) (%s)" (ty_to_smtlib t)
          (ty_to_smtlib (TTuple ts)) )
  | TOption ty -> Printf.sprintf "Option (%s)" (ty_to_smtlib ty)
  | TMap _ -> failwith "unimplemented"
  | TVar _ | QVar _ | TArrow _ ->
    failwith
      (Printf.sprintf "internal error (ty_to_smtlib): %s"
         (Printing.ty_to_string ty))

let mk_array_sort ctx sort1 sort2 = Z3Array.mk_sort ctx sort1 sort2

let rec ty_to_sort ctx (ty: ty) : Z3.Sort.sort =
  match ty with
  | TVar {contents= Link t} -> ty_to_sort ctx t
  | TInt _ -> Z3.Arithmetic.Integer.mk_sort ctx
  | TOption t ->
    let issome = Z3.Symbol.mk_string ctx "is-some" in
    let isnone = Z3.Symbol.mk_string ctx "is-none" in
    let v = Z3.Symbol.mk_string ctx "val" in
    let ty = ty_to_sort ctx t in
    let some =
      Z3.Datatype.mk_constructor_s ctx "some" issome [v] [Some ty]
        [0]
    in
    let none =
      Z3.Datatype.mk_constructor_s ctx "none" isnone [] [] []
    in
    let name = Printf.sprintf "Option%s" (Z3.Sort.to_string ty) in
    Z3.Datatype.mk_sort_s ctx name [none; some]
  | TBool -> Z3.Boolean.mk_sort ctx
  | TTuple ts ->
    let len = List.length ts in
    let istup = Z3.Symbol.mk_string ctx "is-pair" in
    let getters =
      List.mapi
        (fun i _ ->
           Z3.Symbol.mk_string ctx (Printf.sprintf "proj%d" i) )
        ts
    in
    let tys = List.map (ty_to_sort ctx) ts in
    let tyso = List.map (fun x -> Some x) tys in
    let is = List.map (fun _ -> 0) ts in
    let some =
      Z3.Datatype.mk_constructor_s ctx
        (Printf.sprintf "mk-pair%d" len)
        istup getters tyso is
    in
    let name =
      List.fold_left (fun acc ty -> acc ^ Sort.to_string ty) "" tys
    in
    let name = Printf.sprintf "Pair%d%s" (List.length ts) name in
    Z3.Datatype.mk_sort_s ctx name [some]
  | TMap (ty1, ty2) ->
    mk_array_sort ctx (ty_to_sort ctx ty1) (ty_to_sort ctx ty2)
  | TVar _ | QVar _ | TArrow _ ->
    failwith "internal error (ty_to_sort)"

let mk_array ctx sort value = Z3Array.mk_const_array ctx sort value

type array_info =
  { f: Sort.sort -> Sort.sort
  ; make: Expr.expr -> Expr.expr
  ; lift: bool }

let is_symbolic syms x =
  List.exists (fun (y, e) -> Var.equals x y) syms

let rec encode_exp_z3 descr env arr (e: exp) =
  (* Printf.printf "expr: %s\n" (Printing.exp_to_string e) ; *)
  match e.e with
  | EVar x ->
<<<<<<< HEAD
    let name =
      if is_symbolic env.symbolics x then Var.to_string x
      else create_name descr x
    in
    let sort = ty_to_sort env.ctx (oget e.ety) |> arr.f in
    Z3.Expr.mk_const_s env.ctx name sort
=======
      let name =
        if is_symbolic env.symbolics x then
          begin
            Printf.printf "var:%s\n" (Var.to_string x);
            Var.to_string x
            end
        else create_name descr x
      in
      let sort = ty_to_sort env.ctx (oget e.ety) |> arr.f in
      Z3.Expr.mk_const_s env.ctx name sort
>>>>>>> smt-alt
  | EVal v -> encode_value_z3 descr env arr v
  | EOp (op, es) -> (
      match (op, es) with
      | And, _ ->
        let f =
          if arr.lift then fun e1 e2 ->
            Z3Array.mk_map env.ctx (and_f env.ctx) [e1; e2]
          else fun e1 e2 -> Boolean.mk_and env.ctx [e1; e2]
        in
        encode_op_z3 descr env f arr es
      | Or, _ ->
        let f =
          if arr.lift then fun e1 e2 ->
            Z3Array.mk_map env.ctx (or_f env.ctx) [e1; e2]
          else fun e1 e2 -> Boolean.mk_or env.ctx [e1; e2]
        in
        encode_op_z3 descr env f arr es
      | Not, _ ->
        let ze = List.hd es |> encode_exp_z3 descr env arr in
        if arr.lift then Z3Array.mk_map env.ctx (not_f env.ctx) [ze]
        else Boolean.mk_not env.ctx ze
      | UAdd width, _ ->
        let f =
          if arr.lift then fun e1 e2 ->
            Z3Array.mk_map env.ctx (add_f env.ctx) [e1; e2]
          else fun e1 e2 ->
            Arithmetic.mk_add env.ctx [e1; e2]
        in
        encode_op_z3 descr env f arr es
      | USub width, _ ->
        let f =
          if arr.lift then fun e1 e2 ->
            Z3Array.mk_map env.ctx (sub_f env.ctx) [e1; e2]
          else fun e1 e2 ->
            Arithmetic.mk_sub env.ctx [e1; e2]
        in
        encode_op_z3 descr env f arr es
      (* TODO: This doesn't exactly match the semantics of nv, since it has no
         information about bitsizes *)
      | UEq, _ ->
        let f =
          if arr.lift then fun e1 e2 ->
            Z3Array.mk_map env.ctx
              (eq_f env.ctx (peel env.ctx e1))
              [e1; e2]
          else Boolean.mk_eq env.ctx
        in
        encode_op_z3 descr env f arr es
      | ULess _, _ ->
        let f =
          if arr.lift then fun e1 e2 ->
            Z3Array.mk_map env.ctx (lt_f env.ctx) [e1; e2]
          else Arithmetic.mk_lt env.ctx
        in
        encode_op_z3 descr env f arr es
      | ULeq _, _ ->
        let f =
          if arr.lift then fun e1 e2 ->
            Z3Array.mk_map env.ctx (le_f env.ctx) [e1; e2]
          else Arithmetic.mk_le env.ctx
        in
        encode_op_z3 descr env f arr es
      | MCreate, [e1] ->
        if arr.lift then failwith "not supported yet" ;
        let e1 = encode_exp_z3 descr env arr e1 in
        let sort = Arithmetic.Integer.mk_sort env.ctx |> arr.f in
        Z3Array.mk_const_array env.ctx sort e1
      | MGet, [e1; e2] ->
        if arr.lift then failwith "not supported yet" ;
        let e1 = encode_exp_z3 descr env arr e1 in
        let e2 = encode_exp_z3 descr env arr e2 in
        Z3Array.mk_select env.ctx e1 e2
      | MSet, [e1; e2; e3] ->
        if arr.lift then failwith "not supported yet" ;
        let e1 = encode_exp_z3 descr env arr e1 in
        let e2 = encode_exp_z3 descr env arr e2 in
        let e3 = encode_exp_z3 descr env arr e3 in
        Z3Array.mk_store env.ctx e1 e2 e3
      | MMap, [{e= EFun {arg= x; argty= ty1; resty= ty2; body= e1}}; e2] ->
        let e, _ = make_map env descr arr x (e1, ty1) e2 in
        e
      | ( MMapFilter
        , [ {e= EFun {arg= k; argty= kty; resty= vty; body= ke}}
          ; {e= EFun {arg= x; argty= ty1; resty= ty2; body= e1}}
          ; e2 ] ) ->
        let e, eparam = make_map env descr arr x (e1, ty1) e2 in
        let name = Var.fresh "map-result" |> Var.to_string in
        let name = if descr = "" then name else descr ^ "-" ^ name in
        let result =
          Expr.mk_const_s env.ctx name (Expr.get_sort e)
        in
        add env.solver [Boolean.mk_eq env.ctx result e] ;
        let i = create_name descr k in
        let i = Symbol.mk_string env.ctx i in
        let iarg =
          Expr.mk_const env.ctx i (ty_to_sort env.ctx (oget kty))
        in
        let nname = Var.fresh "map-if-result" |> Var.to_string in
        let nname =
          if descr = "" then name else descr ^ "-" ^ nname
        in
        let nresult =
          Expr.mk_const_s env.ctx nname (Expr.get_sort e)
        in
        let cond = encode_exp_z3 descr env arr ke in
        let body =
          Boolean.mk_ite env.ctx cond
            (Boolean.mk_eq env.ctx
               (Z3Array.mk_select env.ctx nresult iarg)
               (Z3Array.mk_select env.ctx result iarg))
            (Boolean.mk_eq env.ctx
               (Z3Array.mk_select env.ctx nresult iarg)
               (Z3Array.mk_select env.ctx eparam iarg))
        in
        (* note: do not use mk_forall, appears to be broken *)
        let q =
          Quantifier.mk_forall_const env.ctx [iarg] body None [] []
            None None
          |> Quantifier.expr_of_quantifier
        in
        add env.solver [q] ;
        nresult
      | MMapFilter, _ -> failwith "non-closure in mapIf for SMT"
      | ( MMerge
        , { e=
              EFun
                { arg= x
                ; argty= ty1
                ; body= {e= EFun {arg= y; argty= ty2; body= e1}} } }
          :: e2 :: e3 :: _ ) ->

        let keysort =
          match get_inner_type (oget e2.ety) with
          | TMap (ty, _) -> ty_to_sort env.ctx ty
          | _ -> failwith "internal error (encode_exp_z3)"
        in
        let arr2 =
          { f= (fun s -> mk_array_sort env.ctx keysort (arr.f s))
          ; make= (fun e -> mk_array env.ctx keysort (arr.make e))
          ; lift= true }
        in
        let e1 = encode_exp_z3 descr env arr2 e1 in
        let e2 = encode_exp_z3 descr env arr e2 in
        let e3 = encode_exp_z3 descr env arr e3 in
        let x = create_name descr x in
        let xty = ty_to_sort env.ctx (oget ty1) |> arr2.f in
        let xarg = Expr.mk_const_s env.ctx x xty in
        let y = create_name descr y in
        let yty = ty_to_sort env.ctx (oget ty2) |> arr2.f in
        let yarg = Expr.mk_const_s env.ctx y yty in
        Solver.add env.solver [Boolean.mk_eq env.ctx xarg e2] ;
        Solver.add env.solver [Boolean.mk_eq env.ctx yarg e3] ;
        e1
      | _ -> failwith "internal error (encode_exp_z3)" )
  | EIf (e1, e2, e3) ->
    let ze1 = encode_exp_z3 descr env arr e1 in
    let ze2 = encode_exp_z3 descr env arr e2 in
    let ze3 = encode_exp_z3 descr env arr e3 in
    if arr.lift then
      Z3Array.mk_map env.ctx
        (ite_f env.ctx (peel env.ctx ze2) (peel env.ctx ze3))
        [ze1; ze2; ze3]
    else Boolean.mk_ite env.ctx ze1 ze2 ze3
  | ELet (x, e1, e2) ->
    let xstr = create_name descr x in
    let za =
      Expr.mk_const_s env.ctx xstr
        (oget e1.ety |> ty_to_sort env.ctx |> arr.f)
    in
    let ze1 = encode_exp_z3 descr env arr e1 in
    let ze2 = encode_exp_z3 descr env arr e2 in
    add env.solver [Boolean.mk_eq env.ctx za ze1] ;
    ze2
  | ETuple es -> (
      let ty = oget e.ety in
      match ty with
      | TTuple ts ->
        let pair_sort = ty_to_sort env.ctx ty in
        let zes = List.map (encode_exp_z3 descr env arr) es in
        let f = Datatype.get_constructors pair_sort |> List.hd in
        if arr.lift then Z3Array.mk_map env.ctx f zes
        else Expr.mk_app env.ctx f zes
      | _ -> failwith "internal error (encode_exp_z3)" )
  | ESome e1 ->
    let ty = oget e.ety |> ty_to_sort env.ctx in
    let f = List.nth (Datatype.get_constructors ty) 1 in
    let ze = encode_exp_z3 descr env arr e1 in
    if arr.lift then Z3Array.mk_map env.ctx f [ze]
    else Expr.mk_app env.ctx f [ze]
  | EMatch (e, bs) ->
    let name = create_fresh descr "match" in
    let za =
      Expr.mk_const_s env.ctx name
        (oget e.ety |> ty_to_sort env.ctx |> arr.f)
    in
    let ze1 = encode_exp_z3 descr env arr e in
    add env.solver [Boolean.mk_eq env.ctx za ze1] ;
    encode_branches_z3 descr env arr za bs (oget e.ety)
  | ETy (e, ty) -> encode_exp_z3 descr env arr e
  | EFun _ | EApp _ -> failwith "function in smt encoding"

and make_map env descr arr x (e1, ty1) e2 =
  let keysort =
    match get_inner_type (oget e2.ety) with
    | TMap (ty, _) -> ty_to_sort env.ctx ty
    | _ -> failwith "internal error (encode_exp_z3)"
  in
  let arr2 =
    { f= (fun s -> mk_array_sort env.ctx keysort (arr.f s))
    ; make= (fun e -> mk_array env.ctx keysort (arr.make e))
    ; lift= true }
  in
  let e1 = encode_exp_z3 descr env arr2 e1 in
  let e2 = encode_exp_z3 descr env arr e2 in
  let x = create_name descr x in
  let xty = ty_to_sort env.ctx (oget ty1) |> arr2.f in
  let xarg = Expr.mk_const_s env.ctx x xty in
  Solver.add env.solver [Boolean.mk_eq env.ctx xarg e2] ;
  (e1, xarg)

and encode_op_z3 descr env f arr es =
  match es with
  | [] -> failwith "internal error (encode_op)"
  | [e] -> encode_exp_z3 descr env arr e
  | e :: es ->
    let ze1 = encode_exp_z3 descr env arr e in
    let ze2 = encode_op_z3 descr env f arr es in
    f ze1 ze2

and encode_branches_z3 descr env arr name bs (t: ty) =
  match List.rev bs with
  | [] -> failwith "internal error (encode_branches)"
  | (p, e) :: bs ->
    let ze = encode_exp_z3 descr env arr e in
    (* we make the last branch fire no matter what *)
    let _ = encode_pattern_z3 descr env arr name p t in
    encode_branches_aux_z3 descr env arr name (List.rev bs) ze t

(* I'm assuming here that the cases are exhaustive *)
and encode_branches_aux_z3 descr env arr name bs accze (t: ty) =
  match bs with
  | [] -> accze
  | (p, e) :: bs ->
    let ze = encode_exp_z3 descr env arr e in
    let zp = encode_pattern_z3 descr env arr name p t in
    let ze =
      if arr.lift then
        Z3Array.mk_map env.ctx
          (ite_f env.ctx (peel env.ctx ze) (peel env.ctx accze))
          [zp; ze; accze]
      else Boolean.mk_ite env.ctx zp ze accze
    in
    encode_branches_aux_z3 descr env arr name bs ze t

and encode_pattern_z3 descr env arr zname p (t: ty) =
  let ty = get_inner_type t in
  match (p, ty) with
  | PWild, _ ->
    if arr.lift then arr.make (mk_bool env.ctx true)
    else Boolean.mk_true env.ctx
  | PVar x, t ->
    let local_name = create_name descr x in
    let za =
      Expr.mk_const_s env.ctx local_name
        (ty_to_sort env.ctx t |> arr.f)
    in
    add env.solver [Boolean.mk_eq env.ctx za zname] ;
    if arr.lift then arr.make (mk_bool env.ctx true)
    else Boolean.mk_true env.ctx
  | PBool b, TBool ->
    if arr.lift then
      let a = arr.make (mk_bool env.ctx b) in
      Z3Array.mk_map env.ctx
        (eq_f env.ctx (peel env.ctx zname))
        [zname; a]
    else Boolean.mk_eq env.ctx zname (Boolean.mk_val env.ctx b)
  | PInt i, TInt _ ->
    if arr.lift then
      let a = arr.make (mk_int_z env.ctx (Integer.value i)) in
      Z3Array.mk_map env.ctx
        (eq_f env.ctx (peel env.ctx zname))
        [zname; a]
    else
      let const = mk_int_z env.ctx (Integer.value i) in
      Boolean.mk_eq env.ctx zname const
  | PTuple ps, TTuple ts -> (
      match (ps, ts) with
      | [p], [t] -> encode_pattern_z3 descr env arr zname p t
      | ps, ts ->
        let znames =
          List.mapi
            (fun i t ->
               let sort = ty_to_sort env.ctx t |> arr.f in
               ( Expr.mk_const_s env.ctx
                   (Printf.sprintf "elem%d" i |> create_fresh descr)
                   sort
               , sort
               , t ) )
            ts
        in
        let tup_sort = ty_to_sort env.ctx ty in
        let fs = Datatype.get_accessors tup_sort |> List.concat in
        List.combine znames fs
        |> List.iter (fun ((elem, _, _), f) ->
            let e =
              if arr.lift then Z3Array.mk_map env.ctx f [zname]
              else Expr.mk_app env.ctx f [zname]
            in
            add env.solver [Boolean.mk_eq env.ctx elem e] ) ;
        let matches =
          List.map
            (fun (p, (zname, _, ty)) ->
               encode_pattern_z3 descr env arr zname p ty )
            (List.combine ps znames)
        in
        let f acc e =
          if arr.lift then
            Z3Array.mk_map env.ctx (and_f env.ctx) [acc; e]
          else Boolean.mk_and env.ctx [acc; e]
        in
        let b = mk_bool env.ctx true in
        let base = if arr.lift then arr.make b else b in
        List.fold_left f base matches )
  | POption None, TOption _ ->
    let opt_sort = ty_to_sort env.ctx t in
    let f = Datatype.get_recognizers opt_sort |> List.hd in
    if arr.lift then Z3Array.mk_map env.ctx f [zname]
    else Expr.mk_app env.ctx f [zname]
  | POption (Some p), TOption t ->
    let new_name = create_fresh descr "option" in
    let za =
      Expr.mk_const_s env.ctx new_name
        (ty_to_sort env.ctx t |> arr.f)
    in
    let opt_sort = ty_to_sort env.ctx ty in
    let get_val =
      Datatype.get_accessors opt_sort |> List.concat |> List.hd
    in
    let is_some = List.nth (Datatype.get_recognizers opt_sort) 1 in
    let e =
      if arr.lift then Z3Array.mk_map env.ctx get_val [zname]
      else Expr.mk_app env.ctx get_val [zname]
    in
    add env.solver [Boolean.mk_eq env.ctx za e] ;
    let zp = encode_pattern_z3 descr env arr za p t in
    if arr.lift then
      let e = Z3Array.mk_map env.ctx is_some [zname] in
      Z3Array.mk_map env.ctx (and_f env.ctx) [e; zp]
    else
      Boolean.mk_and env.ctx
        [Expr.mk_app env.ctx is_some [zname]; zp]
  | _ ->
    Console.error
      (Printf.sprintf "internal error (encode_pattern): (%s, %s)"
         (Printing.pattern_to_string p)
         (Printing.ty_to_string (get_inner_type t)))

and encode_value_z3 descr env arr (v: Syntax.value) =
  (* Printf.printf "value: %s\n" (Printing.value_to_string v) ; *)
  match v.v with
  | VBool b ->
    let b = mk_bool env.ctx b in
    if arr.lift then arr.make b else b
  | VInt i ->
    let i = mk_int_z env.ctx (Integer.value i) in
    if arr.lift then arr.make i else i
  | VTuple vs -> (
      match oget v.vty with
      | TTuple ts ->
        let pair_sort = ty_to_sort env.ctx (oget v.vty) in
        let zes = List.map (encode_value_z3 descr env arr) vs in
        let f = Datatype.get_constructors pair_sort |> List.hd in
        if arr.lift then Z3Array.mk_map env.ctx f zes
        else Expr.mk_app env.ctx f zes
      | _ -> failwith "internal error (encode_value)" )
  | VOption None ->
    let opt_sort = ty_to_sort env.ctx (oget v.vty) in
    let f = Datatype.get_constructors opt_sort |> List.hd in
    let e = Expr.mk_app env.ctx f [] in
    if arr.lift then arr.make e else e
  | VOption (Some v1) ->
    let opt_sort = ty_to_sort env.ctx (oget v.vty) in
    let f = List.nth (Datatype.get_constructors opt_sort) 1 in
    let zv = encode_value_z3 descr env arr v1 in
    if arr.lift then Z3Array.mk_map env.ctx f [zv]
    else Expr.mk_app env.ctx f [zv]
  | VClosure _ -> failwith "internal error (closure in smt)"
  | VMap map ->
    if arr.lift then failwith "internal error (lifted vmap)" ;
    let bs, d = BddMap.bindings map in
    let zd = encode_value_z3 descr env arr d in
    let keysort =
      match get_inner_type (oget v.vty) with
      | TMap (ty, _) -> ty_to_sort env.ctx ty
      | _ -> failwith "internal error (encode_exp_value)"
    in
    let a = mk_array env.ctx keysort zd in
    List.fold_left
      (fun acc (kv, vv) ->
         let zk = encode_value_z3 descr env arr kv in
         let zv = encode_value_z3 descr env arr vv in
         Z3Array.mk_store env.ctx acc zk zv )
      a bs

let encode_exp_z3 env str e =
  Expr.simplify
    (encode_exp_z3 str env
       {f= (fun x -> x); make= (fun e -> e); lift= false}
       e)
    None

let exp_to_z3 = encode_exp_z3

let encode_z3_merge str env e =
  match e.e with
  | EFun
      { arg= node
      ; argty= nodety
      ; body=
          { e=
              EFun
                { arg= x
                ; argty= xty
                ; body= {e= EFun {arg= y; argty= yty; body= exp}} }
          } } ->
    let nodestr =
      Expr.mk_const_s env.ctx (create_name str node)
        (ty_to_sort env.ctx (oget nodety))
    in
    let xstr =
      Expr.mk_const_s env.ctx (create_name str x)
        (ty_to_sort env.ctx (oget xty))
    in
    let ystr =
      Expr.mk_const_s env.ctx (create_name str y)
        (ty_to_sort env.ctx (oget yty))
    in
    let name = Printf.sprintf "%s-result" str in
    let result =
      Expr.mk_const_s env.ctx name
        (oget exp.ety |> ty_to_sort env.ctx)
    in
    let e = encode_exp_z3 env str exp in
    add env.solver [Boolean.mk_eq env.ctx result e] ;
    (result, nodestr, xstr, ystr)
  | _ -> failwith "internal error (encode_z3_merge)"

let encode_z3_trans str env e =
  match e.e with
  | EFun
      { arg= edge
      ; argty= edgety
      ; body= {e= EFun {arg= x; argty= xty; body= exp}} } ->
    let edgestr =
      Expr.mk_const_s env.ctx (create_name str edge)
        (ty_to_sort env.ctx (oget edgety))
    in
    let xstr =
      Expr.mk_const_s env.ctx (create_name str x)
        (ty_to_sort env.ctx (oget xty))
    in
    let name = Printf.sprintf "%s-result" str in
    let result =
      Expr.mk_const_s env.ctx name
        (oget exp.ety |> ty_to_sort env.ctx)
    in
    let e = encode_exp_z3 env str exp in
    add env.solver [Boolean.mk_eq env.ctx result e] ;
    (result, edgestr, xstr)
  | _ -> failwith "internal error"

let encode_z3_init str env e =
  match e.e with
  | EFun {arg= node; argty= nodety; body= e} ->
    let nodestr =
      Expr.mk_const_s env.ctx (create_name str node)
        (ty_to_sort env.ctx (oget nodety))
    in
    let name = Printf.sprintf "%s-result" str in
    let result =
      Expr.mk_const_s env.ctx name
        (oget e.ety |> ty_to_sort env.ctx)
    in
    let e = encode_exp_z3 env str e in
    add env.solver [Boolean.mk_eq env.ctx result e] ;
    (result, nodestr)
  | _ -> failwith "internal error"

let encode_z3_assert = encode_z3_trans

module EdgeMap = Map.Make (struct
    type t = Integer.t * Integer.t

    let compare (a, b) (c, d) =
      let cmp = Integer.compare a c in
      if cmp <> 0 then cmp else Integer.compare b d
  end)

let cfg = [("model_compress", "false")]

let add_symbolic_constraints env requires sym_vars =
  List.iter
    (fun (v, e) ->
       let v =
         Expr.mk_const_s env.ctx (Var.to_string v)
           (ty_to_sort env.ctx (oget e.ety))
       in
       let e = encode_exp_z3 env "" e in
       Solver.add env.solver [Boolean.mk_eq env.ctx v e] )
    sym_vars ;
  (* add the require clauses *)
  List.iter
    (fun e ->
       let e = encode_exp_z3 env "" e in
       Solver.add env.solver [e] )
    requires

let init_solver ds =
  Var.reset () ;
  let ctx = Z3.mk_context cfg in
  let t1 = Tactic.mk_tactic ctx "simplify" in
  let t2 = Tactic.mk_tactic ctx "propagate-values" in
  let t3 = Tactic.mk_tactic ctx "bit-blast" in
  let t4 = Tactic.mk_tactic ctx "smt" in
  let t =
    Tactic.and_then ctx t1
      (Tactic.and_then ctx t2 (Tactic.and_then ctx t3 t4 []) [])
      []
  in
  let solver = Z3.Solver.mk_solver_t ctx t in
  (* let solver = Z3.Solver.mk_solver ctx None in *)
  let symbolics = get_symbolics ds in
  let env = {solver; ctx; symbolics} in
  env

let encode_z3 (ds: declarations) sym_vars : smt_env =
  let env = init_solver ds in
  let eassert = get_assert ds in
  let emerge, etrans, einit, nodes, edges, aty =
    match
      ( get_merge ds
      , get_trans ds
      , get_init ds
      , get_nodes ds
      , get_edges ds
      , get_attr_type ds )
    with
    | Some emerge, Some etrans, Some einit, Some n, Some es, Some aty ->
      (emerge, etrans, einit, n, es, aty)
    | _ ->
      Console.error
        "missing definition of nodes, edges, merge, trans or init"
  in
  (* map each node to the init result variable *)
  let init_map = ref AdjGraph.VertexMap.empty in
  for i = 0 to Integer.to_int nodes - 1 do
    let init, n =
      encode_z3_init (Printf.sprintf "init-%d" i) env einit
    in
    add env.solver [Boolean.mk_eq env.ctx n (mk_int env.ctx i)] ;
    init_map := AdjGraph.VertexMap.add (Integer.of_int i) init !init_map
  done ;
  (* map each edge to transfer function result *)
  let incoming_map = ref AdjGraph.VertexMap.empty in
  let trans_map = ref EdgeMap.empty in
  let trans_input_map = ref EdgeMap.empty in
  List.iter
    (fun (i, j) ->
       ( try
           let idxs = AdjGraph.VertexMap.find j !incoming_map in
           incoming_map :=
             AdjGraph.VertexMap.add j ((i, j) :: idxs) !incoming_map
         with _ ->
           incoming_map :=
             AdjGraph.VertexMap.add j [(i, j)] !incoming_map ) ;
       let trans, e, x =
         encode_z3_trans
           (Printf.sprintf "trans-%d-%d" (Integer.to_int i)
              (Integer.to_int j))
           env etrans
       in
       trans_input_map := EdgeMap.add (i, j) x !trans_input_map ;
       let ie = mk_int_z env.ctx (Integer.value i) in
       let je = mk_int_z env.ctx (Integer.value j) in
       let pair_sort =
         ty_to_sort env.ctx (TTuple [TInt (Integer.size i); TInt (Integer.size j)])
       in
       let f = Datatype.get_constructors pair_sort |> List.hd in
       add env.solver
         [Boolean.mk_eq env.ctx e (Expr.mk_app env.ctx f [ie; je])] ;
       trans_map := EdgeMap.add (i, j) trans !trans_map )
    edges ;
  (* compute the labelling as the merge of all inputs *)
  let labelling = ref AdjGraph.VertexMap.empty in
  for i = 0 to Integer.to_int nodes - 1 do
    (* FIXME: This and other calls to Integer.of_int rely on the fact that nodes
       are implicitly size 32. If that changes, this part of the code is likely
       to break. *)
    let init = AdjGraph.VertexMap.find (Integer.of_int i) !init_map in
    let in_edges =
      try AdjGraph.VertexMap.find (Integer.of_int i) !incoming_map
      with Not_found -> []
    in
    let idx = ref 0 in
    let merged =
      List.fold_left
        (fun acc (x, y) ->
           incr idx ;
           let trans = EdgeMap.find (x, y) !trans_map in
           let str = Printf.sprintf "merge-%d-%d" i !idx in
           let merge_result, n, x, y =
             encode_z3_merge str env emerge
           in
           add env.solver [Boolean.mk_eq env.ctx trans x] ;
           add env.solver [Boolean.mk_eq env.ctx acc y] ;
           add env.solver [Boolean.mk_eq env.ctx n (mk_int env.ctx i)] ;
           merge_result )
        init in_edges
    in
    let l =
      Expr.mk_const_s env.ctx
        (Printf.sprintf "label-%d" i)
        (ty_to_sort env.ctx aty)
    in
    add env.solver [Boolean.mk_eq env.ctx l merged] ;
    labelling := AdjGraph.VertexMap.add (Integer.of_int i) l !labelling
  done ;
  (* Propagate labels across edges outputs *)
  EdgeMap.iter
    (fun (i, j) x ->
       let label = AdjGraph.VertexMap.find i !labelling in
       add env.solver [Boolean.mk_eq env.ctx label x] )
    !trans_input_map ;
  (* add assertions at the end *)
  ( match eassert with
    | None -> ()
    | Some eassert ->
      let all_good = ref (mk_bool env.ctx true) in
      for i = 0 to Integer.to_int nodes - 1 do
        let label =
          AdjGraph.VertexMap.find (Integer.of_int i) !labelling
        in
        let result, n, x =
          encode_z3_assert (Printf.sprintf "assert-%d" i) env eassert
        in
        add env.solver [Boolean.mk_eq env.ctx x label] ;
        add env.solver [Boolean.mk_eq env.ctx n (mk_int env.ctx i)] ;
        let assertion_holds =
          Boolean.mk_eq env.ctx result (mk_bool env.ctx true)
        in
        all_good :=
          Boolean.mk_and env.ctx [!all_good; assertion_holds]
      done ;
      add env.solver [Boolean.mk_not env.ctx !all_good] ) ;
  (* add the symbolic variable constraints *)
  add_symbolic_constraints env (get_requires ds) sym_vars ;
  env

exception Model_conversion

let is_num (c: char) =
  c = '0' || c = '1' || c = '2' || c = '3' || c = '4' || c = '5'
  || c = '6' || c = '7' || c = '8' || c = '9'

let grab_int str : int * string =
  let len = String.length str in
  let idx = ref (-1) in
  for i = 0 to len - 1 do
    let c = str.[i] in
    if not (is_num c) && !idx < 0 then idx := i
  done ;
  let num = String.sub str 0 !idx in
  let remaining = String.sub str !idx (len - !idx) in
  (int_of_string num, remaining)

let starts_with s1 s2 =
  let len1 = String.length s1 in
  let len2 = String.length s2 in
  if len1 < len2 then false
  else
    let pfx = String.sub s1 0 len2 in
    pfx = s2

let rec parse_custom_type s : ty * string =
  let len = String.length s in
  if starts_with s "Option" then
    let remaining = String.sub s 6 (len - 6) in
    let ty, r = parse_custom_type remaining in
    (TOption ty, r)
  else if starts_with s "Pair" then
    let remaining = String.sub s 4 (len - 4) in
    let count, remaining = grab_int remaining in
    let tys, r = parse_list count remaining in
    (TTuple tys, r)
  else if starts_with s "Int" then
    (* TODO: Not sure how to do this yet *)
    let remaining =
      if len = 3 then "" else String.sub s 3 (len - 3)
    in
    (TInt 32, remaining)
  else if starts_with s "Bool" then
    let remaining =
      if len = 4 then "" else String.sub s 4 (len - 4)
    in
    (TBool, remaining)
  else failwith (Printf.sprintf "parse_custom_type: %s" s)

and parse_list n s =
  if n = 0 then ([], s)
  else
    let ty, s = parse_custom_type s in
    let rest, s = parse_list (n - 1) s in
    (ty :: rest, s)

let sort_to_ty s =
  let rec aux str =
    let has_parens = String.sub str 0 1 = "(" in
    let str =
      if has_parens then String.sub str 1 (String.length str - 2)
      else str
    in
    let strs = String.split_on_char ' ' str in
    (* TODO: Not sure how to do this yet *)
    match strs with
    | ["Int"] -> TInt 32
    | ["Bool"] -> TBool
    | ["Array"; k; v] -> TMap (aux k, aux v)
    | [x] ->
      let ty, _ = parse_custom_type x in
      ty
    | _ -> failwith "cannot convert SMT sort to type"
  in
  aux (Sort.to_string s)

let rec z3_to_value m (e: Expr.expr) : Syntax.value =
  try
    let i = Integer.of_string (Expr.to_string e) in
    vint i
  with _ ->
    let f = Expr.get_func_decl e in
    let es = Expr.get_args e in
    let name = FuncDecl.get_name f |> Symbol.to_string in
    match (name, es) with
    | "true", _ -> vbool true
    | "false", _ -> vbool false
    | "some", [e1] -> voption (Some (z3_to_value m e1))
    | "none", _ -> voption None
    | "store", [e1; e2; e3] -> (
        let v1 = z3_to_value m e1 in
        let v2 = z3_to_value m e2 in
        let v3 = z3_to_value m e3 in
        match v1.v with
        | VMap m -> vmap (BddMap.update m v2 v3)
        | _ -> raise Model_conversion )
    | "const", [e1] -> (
        let sort = Z3.Expr.get_sort e in
        let ty = sort_to_ty sort in
        match get_inner_type ty with
        | TMap (kty, _) ->
          let e1 = z3_to_value m e1 in
          vmap (BddMap.create ~key_ty:kty e1)
        | _ -> failwith "internal error (z3_to_exp)" )
    | "as-array", _ -> (
        let x = FuncDecl.get_parameters f |> List.hd in
        let f = FuncDecl.Parameter.get_func_decl x in
        let y = Model.get_func_interp m f in
        match y with
        | None -> failwith "impossible"
        | Some x ->
          let e = Model.FuncInterp.get_else x in
          let e = z3_to_exp m e in
          let env = {ty= Env.empty; value= Env.empty} in
          let key = Var.create "key" in
          let func =
            {arg= key; argty= None; resty= None; body= e}
          in
          vclosure (env, func) )
    | _ ->
      if String.length name >= 7 && String.sub name 0 7 = "mk-pair"
      then
        let es = List.map (z3_to_value m) es in
        vtuple es
      else raise Model_conversion

and z3_to_exp m (e: Expr.expr) : Syntax.exp =
  try e_val (z3_to_value m e) with _ ->
  try
    let f = Expr.get_func_decl e in
    let es = Expr.get_args e in
    let name = FuncDecl.get_name f |> Symbol.to_string in
    match (name, es) with
    | "ite", [e1; e2; e3] ->
      eif (z3_to_exp m e1) (z3_to_exp m e2) (z3_to_exp m e3)
    | "not", [e1] -> eop Not [z3_to_exp m e1]
    | "and", e :: es ->
      let base = z3_to_exp m e in
      List.fold_left
        (fun e1 e2 -> eop And [e1; z3_to_exp m e2])
        base es
    | "or", e :: es ->
      let base = z3_to_exp m e in
      List.fold_left
        (fun e1 e2 -> eop Or [e1; z3_to_exp m e2])
        base es
    | "=", [e1; e2] -> eop UEq [z3_to_exp m e1; z3_to_exp m e2]
    | _ -> raise Model_conversion
  with _ -> evar (Var.create "key")

type smt_result = Unsat | Unknown | Sat of Solution.t

let eval env m str ty =
  let l = Expr.mk_const_s env.ctx str (ty_to_sort env.ctx ty) in
  let e = Model.eval m l true |> oget in
  z3_to_value m e

let build_symbolic_assignment env m =
  let sym_map = ref StringMap.empty in
  List.iter
    (fun (x, e) ->
       let ty = match e with Ty ty -> ty | Exp e -> oget e.ety in
       let name = Var.to_string x in
       let e = eval env m name ty in
       sym_map := StringMap.add name e !sym_map )
    env.symbolics ;
  !sym_map

let build_result m env aty num_nodes eassert =
  match m with
  | None -> failwith "internal error (encode)"
  | Some m ->
    (* print_endline (Model.to_string m) ; *)
    let map = ref AdjGraph.VertexMap.empty in
    (* grab the model from z3 *)
    for i = 0 to Integer.to_int num_nodes - 1 do
      let e = eval env m (Printf.sprintf "label-%d" i) aty in
      map := AdjGraph.VertexMap.add (Integer.of_int i) e !map
    done ;
    let assertions =
      match eassert with
      | None -> None
      | Some _ ->
        let assertions = ref AdjGraph.VertexMap.empty in
        for i = 0 to Integer.to_int num_nodes - 1 do
          let e =
            eval env m
              (Printf.sprintf "assert-%d-result" i)
              TBool
          in
          match (e, eassert) with
          | {v= VBool b}, Some _ ->
            assertions :=
              AdjGraph.VertexMap.add (Integer.of_int i) b
                !assertions
          | _ -> failwith "internal error (build_result)"
        done ;
        Some !assertions
    in
    let sym_map = build_symbolic_assignment env m in
    Sat {symbolics= sym_map; labels= !map; assertions}

let symvar_assign ds : value StringMap.t option =
  let env = init_solver ds in
  let requires = Syntax.get_requires ds in
  add_symbolic_constraints env requires [] ;
  let q = Solver.check env.solver [] in
  match q with
  | UNSATISFIABLE -> None
  | UNKNOWN -> None
  | SATISFIABLE ->
    let m = Solver.get_model env.solver in
    match m with
    | None -> failwith "internal error (find_sym_init)"
    | Some m -> Some (build_symbolic_assignment env m)

let solve ?symbolic_vars ds =
  let sym_vars =
    match symbolic_vars with None -> [] | Some ls -> ls
  in
  let num_nodes, aty =
    match (get_nodes ds, get_attr_type ds) with
    | Some n, Some aty -> (n, aty)
    | _ -> failwith "internal error (encode)"
  in
  let eassert = get_assert ds in
  let env = encode_z3 ds sym_vars in
  print_endline (Solver.to_string env.solver) ;
  let q = Solver.check env.solver [] in
  match q with
  | UNSATISFIABLE -> Unsat
  | UNKNOWN -> Unknown
  | SATISFIABLE ->
    let m = Solver.get_model env.solver in
    build_result m env aty num_nodes eassert<|MERGE_RESOLUTION|>--- conflicted
+++ resolved
@@ -1,13 +1,385 @@
+(** * SMT encoding of network *)
+
 open Collections
 open Unsigned
 open Syntax
 open Solution
-open Z3
+open SmtUtil
+open Profile
+
+
+(* TODO:
+   * make everything an smt_command. i.e. assert, declarations, etc.?
+   * Make smt_term wrap around terms, print out more helpful
+   comments, include location of ocaml source file
+   * Have verbosity levels, we don't always need comments everywhere.
+   * Don't hardcode tactics, try psmt (preliminary results were bad),
+     consider par-and/par-or once we have multiple problems to solve.*)
+
+(* Classic encodes the SRP as an SMT expression, Functional encodes
+   the problem as an NV term which is then translated to SMT *)
+type encoding_style = Classic | Functional
+                              
+type smt_options =
+  { mutable verbose  : bool;
+    mutable optimize : bool;
+    mutable encoding : encoding_style;
+    mutable unboxing : bool;
+    mutable failures : int option
+  }
+
+let smt_config : smt_options =
+  { verbose = false;
+    optimize = true;
+    encoding = Classic;
+    unboxing = false;
+    failures = None
+  }
+
+let get_requires_no_failures ds =
+  List.filter (fun e -> match e.e with
+                        | EOp (AtMost _, _) -> false
+                        | _ -> true) (get_requires ds)
+  
+let get_requires_failures ds =
+  List.filter (fun e -> match e.e with
+                        | EOp (AtMost _, _) -> true
+                        | _ -> false) (get_requires ds)
+  |> List.hd
+  
+let printVerbose (msg: string) (descr: string) (span: Span.t) info =
+  let sl =
+    match Console.get_position_opt span.start info with
+    | Some (sl, _) -> sl
+    | _ -> -1
+  in
+  let fl =
+    match Console.get_position_opt span.finish info with
+    | Some (fl, _) -> fl
+    | _ -> -1
+  in
+  Printf.sprintf "; %s: %s on %d-%d\n" msg descr sl fl
+
+module SmtLang =
+  struct
+
+    type datatype_decl =
+      { name         : string;
+        params       : sort list;
+        constructors : (constructor_decl) list
+      }
+      
+    and constructor_decl =
+      { constr_name : string; (** name of constructor *)
+        constr_args : (string * sort) list (** projection functions
+                                              and their type *)
+      }
+      
+    and sort =
+      | BoolSort
+      | IntSort
+      | MapSort of sort * sort
+      | DataTypeSort of string * (sort list)
+      | VarSort of string
+                 
+    type smt_term =
+      | Int of string (** unbounded integers *)
+      | Bool of bool
+      | And of smt_term * smt_term
+      | Or of smt_term * smt_term
+      | Not of smt_term
+      | Add of smt_term * smt_term
+      | Sub of smt_term * smt_term
+      | Eq of smt_term * smt_term
+      | Lt of smt_term * smt_term
+      | Leq of smt_term * smt_term
+      | Ite of smt_term * smt_term * smt_term
+      | Var of string
+      | AtMost of (smt_term list) * smt_term
+      | Constructor of string * sort (** constructor name, instantiated sort*)
+      | App of smt_term * (smt_term list)
+             
+    type term =
+      { t      : smt_term;
+        tdescr : string;
+        tloc   : Span.t
+      }
+      
+    type constant =
+      { cname  : string;
+        csort  : sort;
+        cdescr : string;
+        cloc   : Span.t
+      }
+
+    (* NOTE: Do we want to have constants as commands? Ordering issues
+       must be considered. If we want to have all declarations on top. *)
+    type smt_command =
+      | Echo : string -> smt_command
+      | Eval : term -> smt_command
+      | Assert : term -> smt_command
+      | CheckSat : smt_command
+      | GetModel : smt_command
+      | Push : smt_command
+      | Pop : smt_command
+
+    type command =
+      { com      : smt_command;
+        comdescr : string;
+        comloc   : Span.t
+      }
+
+    (** ** Constructors for SMT terms *)
+      
+    let mk_int_u32 i =
+      Int (i |> Integer.to_int |> string_of_int)
+
+    let mk_int i = Int (string_of_int i)
+
+    let mk_bool b = Bool b
+
+    let mk_var s = Var s
+
+    let mk_constructor f ts = Constructor (f, ts)
+                            
+    let mk_app f args =
+      App (f, args)
+
+    let mk_and t1 t2 = And (t1, t2)
+
+    let mk_or t1 t2 = Or (t1, t2)
+
+    let mk_not t1 = Not t1
+
+    let mk_add t1 t2 = Add (t1, t2)
+
+    let mk_sub t1 t2 = Sub (t1, t2)
+
+    let mk_eq t1 t2 = Eq (t1, t2)
+
+    let mk_lt t1 t2 = Lt (t1, t2)
+
+    let mk_leq t1 t2 = Leq (t1, t2)
+
+    let mk_ite t1 t2 t3 = Ite (t1, t2, t3)
+
+    let mk_ite_fast t1 t2 t3 =
+      match t2,t3 with
+      | Bool true, Bool false -> t1
+      | Bool false, Bool true -> Not t1
+      | Bool true, Bool true -> Bool true
+      | Bool false, Bool false -> Bool false
+      | _, _ -> mk_ite t1 t2 t3
+
+    let mk_atMost t1 t2 = AtMost (t1, t2)
+
+    let mk_term ?(tdescr="") ?(tloc= Span.default) (t: smt_term) =
+      {t; tdescr; tloc}
+      
+    (** ** Constructors for SMT commands *)
+
+    let mk_echo s = Echo s
+
+    let mk_eval tm = Eval tm
+
+    let mk_assert tm = Assert tm
+
+    let mk_command ?(comdescr ="") ?(comloc=Span.default) (com : smt_command) =
+      {com; comdescr; comloc}
+      
+    (** ** Functions related to datatype constructors *)
+      
+    let get_constructors decl =
+      decl.constructors
+
+    let get_projections (constr: constructor_decl) =
+      constr.constr_args
+
+    let get_recognizer (constr : constructor_decl) =
+      "is-" ^ constr.constr_name
+
+    (** ** Compilation to SMT-LIB2 *)
+
+    let rec sort_to_smt (s : sort) : string =
+      match s with
+      | BoolSort -> "Bool"
+      | IntSort -> "Int"
+      | MapSort (s1, s2) ->
+         Printf.sprintf "((%s) %s)" (sort_to_smt s1) (sort_to_smt s2)
+      | DataTypeSort (name, ls) ->
+         let args = printList sort_to_smt ls "" " " "" in
+         Printf.sprintf "(%s %s)" name args
+      | VarSort s -> s
+                   
+    let rec smt_term_to_smt (tm : smt_term) : string =
+      match tm with
+      | Int s -> s
+      | Bool b -> if b then "true" else "false"
+      | And (b1, b2) ->
+         Printf.sprintf "(and %s %s)" (smt_term_to_smt b1) (smt_term_to_smt b2)
+      | Or (b1, b2) ->
+         Printf.sprintf "(or %s %s)" (smt_term_to_smt b1) (smt_term_to_smt b2)
+      | Not b ->
+         Printf.sprintf "(not %s)" (smt_term_to_smt b)
+      | Add (n, m) ->
+         Printf.sprintf "(+ %s %s)" (smt_term_to_smt n) (smt_term_to_smt m)
+      | Sub (n, m) ->
+         Printf.sprintf "(- %s %s)" (smt_term_to_smt n) (smt_term_to_smt m)
+      | Eq (n, m) ->
+         Printf.sprintf "(= %s %s)" (smt_term_to_smt n) (smt_term_to_smt m)
+      | Lt (n, m) ->
+         Printf.sprintf "(< %s %s)" (smt_term_to_smt n) (smt_term_to_smt m)
+      | Leq (n, m) ->
+         Printf.sprintf "(<= %s %s)" (smt_term_to_smt n) (smt_term_to_smt m)         
+      | Ite (t1, t2, t3) ->
+         Printf.sprintf "(ite %s %s %s)" (smt_term_to_smt t1) (smt_term_to_smt t2)
+                        (smt_term_to_smt t3)
+      | Var s -> s
+      | AtMost (ts, t1) ->
+         Printf.sprintf "((_ pble %s %s) %s)"
+                        (smt_term_to_smt t1)
+                        (printList (fun _ -> "1") ts "" " " "")
+                        (printList (fun x -> smt_term_to_smt x) ts "" " " "")
+      | Constructor (name, sort) -> name
+      | App (Constructor (name, sort), ts) when ts = [] ->
+         Printf.sprintf "(as %s %s)" name (sort_to_smt sort) 
+      | App (t, ts) ->
+         let args = printList smt_term_to_smt ts "" " " "" in 
+         Printf.sprintf "(%s %s)" (smt_term_to_smt t) args
+
+    let term_to_smt verbose info (tm : term) =
+        smt_term_to_smt tm.t
+
+    let term_to_smt_meta verbose info (tm : term) =
+      (if verbose then
+         printVerbose "Translating expression:" tm.tdescr tm.tloc info
+       else "") ^
+        smt_term_to_smt tm.t
+
+    let constructor_to_smt (c: constructor_decl) : string =
+      match c.constr_args with
+      | [] -> c.constr_name
+      | (p :: ps) ->
+         let constrArgs =
+           printList (fun (p,s) ->
+               Printf.sprintf "(%s %s)" p (sort_to_smt s)) (p :: ps) "" " " ""
+         in
+         Printf.sprintf "(%s %s)" c.constr_name constrArgs
+         
+    let rec type_decl_to_smt (dt: datatype_decl) : string =
+      Printf.sprintf "(declare-datatypes %s ((%s %s)))"
+                     (printList sort_to_smt dt.params "(" " " ")")
+                     dt.name
+                     (printList constructor_to_smt dt.constructors "" " " "")
+      
+    let const_decl_to_smt ?(verbose=false) info const : string =
+      (if verbose then
+         printVerbose "Constant declared about:" const.cdescr const.cloc info
+       else
+         "") ^
+        Printf.sprintf "(declare-const %s %s)\n" const.cname
+                       (sort_to_smt const.csort)
+
+    let smt_command_to_smt info (comm : smt_command) : string =
+      match comm with
+      | Echo s ->
+         Printf.sprintf "(echo %s)\n" s
+      | Eval tm ->
+         Printf.sprintf "(eval %s)\n" (term_to_smt false info tm)
+      | Assert tm ->
+         Printf.sprintf "(assert %s)\n" (term_to_smt false info tm)
+      | CheckSat ->
+         (* for now i am hardcoding the tactics here. *)
+         Printf.sprintf "(check-sat-using (then propagate-values simplify \
+                         solve-eqs psmt))\n"
+      | GetModel ->
+         Printf.sprintf "(get-model)\n"
+      | Push ->
+         Printf.sprintf "(push)\n"
+      | Pop ->
+         Printf.sprintf "(pop)\n"
+
+    (* NOTE: this currently ignores the comment/loc of the term inside
+       the command. Perhaps we would like to combine them in some way
+     *)
+
+    let command_of_term_meta info (comm : command) : string =
+      match comm.com with
+      | Eval tm | Assert tm ->
+         (printVerbose "Translating command:" comm.comdescr comm.comloc info) ^
+           printVerbose "Translating command:" tm.tdescr tm.tloc info
+      | _ ->
+         printVerbose "Translating command:" comm.comdescr comm.comloc info
+        
+        
+    let command_to_smt (verbose : bool) info (com : command) : string =
+        smt_command_to_smt info com.com
+
+    let command_to_smt_meta (verbose : bool) info (com : command) : string =
+      (if verbose then
+         command_of_term_meta info com
+       else "") ^ 
+        smt_command_to_smt info com.com
+
+    let commands_to_smt (verbose : bool) info (coms : command list) : string =
+      printList (fun c -> command_to_smt verbose info c) coms "\n" "\n" "\n"
+
+    type smt_answer =
+      UNSAT | SAT | UNKNOWN
+      | MODEL of (string, string) BatMap.t
+      | OTHER of string
+
+    (* parses the initial reply of the solver *)
+    let rec parse_reply (solver: solver_proc) =
+      let r = get_reply solver in
+      match r with
+      | Some "sat" -> SAT
+      | Some "unsat" -> UNSAT
+      | Some "unknown" -> UNKNOWN
+      | None -> OTHER "EOF"
+      | Some r -> parse_reply solver
+
+    let rec parse_model (solver: solver_proc) =
+      let rs = get_reply_until "end_of_model" solver in
+      let rec loop rs model =
+        match rs with
+        | [] -> MODEL model
+        | [v] when v = "end_of_model" ->  MODEL model
+        | vname :: rs when (BatString.starts_with vname "Var:") ->
+           let vname = BatString.lchop ~n:4 vname in
+           let rec grab_vals rs acc =
+             match rs with
+             | [] -> failwith "expected string"
+             | v :: _ when (BatString.starts_with v "Var:") || v = "end_of_model" ->
+                (acc, rs)
+             | v :: rs' ->
+                grab_vals rs' (acc ^ v)
+           in
+           let vval, rs' = grab_vals rs "" in
+           loop rs' (BatMap.add vname vval model)
+        | _ ->
+           failwith "wrong format"
+      in loop rs BatMap.empty
+       
+  end
+
+
+open SmtLang
+
+module Constant =
+struct
+  type t = constant
+
+  let compare x y = compare x.cname y.cname
+end
+
+module ConstantSet = BatSet.Make(Constant)
 
 type smt_env =
-  { solver: Z3.Solver.solver
-  ; ctx: Z3.context
-  ; symbolics: (Var.t * ty_or_exp) list }
+  { ctx: command list
+  ; const_decls: ConstantSet.t (** named constant and its sort *)
+  ; type_decls: datatype_decl StringMap.t
+  ; symbolics: Syntax.ty_or_exp VarMap.t }
 
 let create_fresh descr s =
   Printf.sprintf "%s-%s" descr (Var.fresh s |> Var.to_string)
@@ -16,1045 +388,1219 @@
   if descr = "" then Var.to_string n
   else Printf.sprintf "%s-%s" descr (Var.to_string n)
 
-let mk_int_z ctx i =
-  Expr.mk_numeral_string ctx (Z.to_string i)
-    (Arithmetic.Integer.mk_sort ctx)
-
-let mk_int ctx i = mk_int_z ctx (Z.of_int i)
-
-let mk_bool ctx b = Boolean.mk_val ctx b
-
-(* TODO: These are currently unsound, as they do not include the mod operation *)
-let add_f ctx =
-  let zero = mk_int ctx 0 in
-  Arithmetic.mk_add ctx [zero; zero] |> Expr.get_func_decl
-
-let sub_f ctx =
-  let zero = mk_int ctx 0 in
-  Arithmetic.mk_sub ctx [zero; zero] |> Expr.get_func_decl
-
-let lt_f ctx =
-  let zero = mk_int ctx 0 in
-  Arithmetic.mk_lt ctx zero zero |> Expr.get_func_decl
-
-let le_f ctx =
-  let zero = mk_int ctx 0 in
-  Arithmetic.mk_le ctx zero zero |> Expr.get_func_decl
-
-let eq_f ctx e = Boolean.mk_eq ctx e e |> Expr.get_func_decl
-
-let and_f ctx =
-  let tru = mk_bool ctx true in
-  Boolean.mk_and ctx [tru; tru] |> Expr.get_func_decl
-
-let or_f ctx =
-  let tru = mk_bool ctx true in
-  Boolean.mk_or ctx [tru; tru] |> Expr.get_func_decl
-
-let not_f ctx =
-  let tru = mk_bool ctx true in
-  Boolean.mk_not ctx tru |> Expr.get_func_decl
-
-let ite_f ctx e2 e3 =
-  let tru = mk_bool ctx true in
-  Boolean.mk_ite ctx tru e2 e3 |> Expr.get_func_decl
-
-let peel ctx e = Z3Array.mk_select ctx e (mk_int ctx 0)
-
-let add solver args =
-  (* List.iter (fun e -> Printf.printf "(assert %s)\n" (Expr.to_string e)) args; *)
-  Solver.add solver args
-
-let rec ty_to_smtlib (ty: ty) : string =
+(** * Returns the SMT name of a datatype *)
+let rec datatype_name (ty : ty) : string option =
   match ty with
-  | TVar {contents= Link t} -> ty_to_smtlib t
-  | TBool -> "Bool"
-  | TInt i -> Printf.sprintf "_ BitVec %s" (string_of_int i)
+  | TVar {contents= Link t} -> datatype_name t
   | TTuple ts -> (
       match ts with
-      | [] -> failwith "empty tuple"
-      | [t] -> ty_to_smtlib t
-      | t :: ts ->
-        Printf.sprintf "Pair (%s) (%s)" (ty_to_smtlib t)
-          (ty_to_smtlib (TTuple ts)) )
-  | TOption ty -> Printf.sprintf "Option (%s)" (ty_to_smtlib ty)
+      | [t] -> datatype_name t
+      | ts ->
+        let len = List.length ts in
+        Some (Printf.sprintf "Pair%d" len))
+  | TOption ty -> Some "Option"
+  | _ -> None
+
+(** Returns the SMT name of any type *)
+let rec type_name (ty : ty) : string =
+  match ty with
+  | TVar {contents= Link t} -> type_name t
+  | TTuple ts -> (
+      match ts with
+      | [t] -> type_name t
+      | ts ->
+        let len = List.length ts in
+        Printf.sprintf "Pair%d" len)
+  | TOption ty -> "Option"
+  | TBool -> "Bool"
+  | TInt _ -> "Int"
+  | TMap _ -> failwith "no maps yet"
+  | TArrow _ | TVar _ | QVar _ -> failwith "unsupported type in SMT"
+
+let add_constant (env : smt_env) ?(cdescr = "") ?(cloc = Span.default) cname csort =
+  {env with const_decls = ConstantSet.add {cname; csort; cdescr; cloc} env.const_decls}
+
+let mk_constant (env : smt_env) ?(cdescr = "") ?(cloc = Span.default) cname csort =
+  let env = add_constant env ~cdescr:cdescr ~cloc:cloc cname csort in
+  ((mk_var cname) |> (mk_term ~tdescr:cdescr ~tloc:cloc), env)
+  
+let add_constraint (env : smt_env) (c : term) =
+  {env with ctx = (mk_assert c |> mk_command) :: env.ctx}
+
+let is_symbolic syms x =
+  VarMap.mem x syms
+  
+let is_var (tm: SmtLang.term) =
+  match tm.t with
+  | Var _ -> true
+  | _ -> false
+
+let rec ty_to_sort (ty: ty) : sort =
+  match ty with
+  | TVar {contents= Link t} -> ty_to_sort t
+  | TBool -> BoolSort
+  | TInt _ -> IntSort
+  | TTuple ts -> (
+      match ts with
+      | [t] -> ty_to_sort t
+      | ts ->
+        let name = oget (datatype_name ty) in
+        DataTypeSort (name, List.map ty_to_sort ts))
+  | TOption ty' ->
+    let name = oget (datatype_name ty) in
+    DataTypeSort (name, [ty_to_sort ty'])
   | TMap _ -> failwith "unimplemented"
+  (*       mk_array_sort ctx (ty_to_sort ctx ty1) (ty_to_sort ctx ty2)*)
   | TVar _ | QVar _ | TArrow _ ->
-    failwith
-      (Printf.sprintf "internal error (ty_to_smtlib): %s"
-         (Printing.ty_to_string ty))
-
-let mk_array_sort ctx sort1 sort2 = Z3Array.mk_sort ctx sort1 sort2
-
-let rec ty_to_sort ctx (ty: ty) : Z3.Sort.sort =
-  match ty with
-  | TVar {contents= Link t} -> ty_to_sort ctx t
-  | TInt _ -> Z3.Arithmetic.Integer.mk_sort ctx
-  | TOption t ->
-    let issome = Z3.Symbol.mk_string ctx "is-some" in
-    let isnone = Z3.Symbol.mk_string ctx "is-none" in
-    let v = Z3.Symbol.mk_string ctx "val" in
-    let ty = ty_to_sort ctx t in
-    let some =
-      Z3.Datatype.mk_constructor_s ctx "some" issome [v] [Some ty]
-        [0]
-    in
-    let none =
-      Z3.Datatype.mk_constructor_s ctx "none" isnone [] [] []
-    in
-    let name = Printf.sprintf "Option%s" (Z3.Sort.to_string ty) in
-    Z3.Datatype.mk_sort_s ctx name [none; some]
-  | TBool -> Z3.Boolean.mk_sort ctx
-  | TTuple ts ->
-    let len = List.length ts in
-    let istup = Z3.Symbol.mk_string ctx "is-pair" in
-    let getters =
-      List.mapi
-        (fun i _ ->
-           Z3.Symbol.mk_string ctx (Printf.sprintf "proj%d" i) )
-        ts
-    in
-    let tys = List.map (ty_to_sort ctx) ts in
-    let tyso = List.map (fun x -> Some x) tys in
-    let is = List.map (fun _ -> 0) ts in
-    let some =
-      Z3.Datatype.mk_constructor_s ctx
-        (Printf.sprintf "mk-pair%d" len)
-        istup getters tyso is
-    in
-    let name =
-      List.fold_left (fun acc ty -> acc ^ Sort.to_string ty) "" tys
-    in
-    let name = Printf.sprintf "Pair%d%s" (List.length ts) name in
-    Z3.Datatype.mk_sort_s ctx name [some]
-  | TMap (ty1, ty2) ->
-    mk_array_sort ctx (ty_to_sort ctx ty1) (ty_to_sort ctx ty2)
-  | TVar _ | QVar _ | TArrow _ ->
-    failwith "internal error (ty_to_sort)"
-
-let mk_array ctx sort value = Z3Array.mk_const_array ctx sort value
-
-type array_info =
-  { f: Sort.sort -> Sort.sort
-  ; make: Expr.expr -> Expr.expr
-  ; lift: bool }
-
-let is_symbolic syms x =
-  List.exists (fun (y, e) -> Var.equals x y) syms
-
-let rec encode_exp_z3 descr env arr (e: exp) =
-  (* Printf.printf "expr: %s\n" (Printing.exp_to_string e) ; *)
-  match e.e with
-  | EVar x ->
-<<<<<<< HEAD
-    let name =
-      if is_symbolic env.symbolics x then Var.to_string x
-      else create_name descr x
-    in
-    let sort = ty_to_sort env.ctx (oget e.ety) |> arr.f in
-    Z3.Expr.mk_const_s env.ctx name sort
-=======
+     failwith
+       (Printf.sprintf "internal error (ty_to_sort): %s"
+                       (Printing.ty_to_string ty))
+
+module type ExprEncoding =
+  sig
+    type 'a t
+
+    (** Translates a [Syntax.ty] to an SMT sort *)
+    val ty_to_sorts : ty -> sort t
+    val encode_exp_z3 : string -> smt_env -> Syntax.exp -> term t  * smt_env
+    val create_strings : string -> Syntax.ty -> string t
+    val create_vars : smt_env -> string -> Syntax.var -> string
+    val add_symbolic: smt_env -> Var.t t -> Syntax.ty -> smt_env
+    val lift1: ('a -> 'b) -> 'a t -> 'b t
+    val lift2: ('a -> 'b -> 'c) -> 'a t -> 'b t -> 'c t
+    val to_list : 'a t -> 'a list
+    val of_list : 'a list -> 'a t
+    val reduce: ('a -> 'b -> 'b) -> 'a t -> 'b -> 'b
+    val reduce2: ('a -> 'b -> 'c -> 'c) -> 'a t -> 'b t -> 'c -> 'c
+    val combine_term: term t -> term
+  end
+
+(** * SMT encoding without SMT-datatypes *)  
+module Unboxed : ExprEncoding =
+  struct
+
+    type 'a t = 'a list
+              
+    let proj (i: int) (name: string) =
+      Printf.sprintf "%s-proj-%d" name i
+
+    let lift1 (f: 'a -> 'b) (zes1 : 'a list) : 'b list =
+      BatList.map (fun ze1 -> f ze1) zes1
+      
+    let lift2 (f: 'a -> 'b -> 'c) (zes1 : 'a list) (zes2: 'b list) =
+      BatList.map2 (fun ze1 ze2 -> f ze1 ze2) zes1 zes2
+
+    let reduce (f: 'a -> 'b -> 'b) (zes1 : 'a list) (base: 'b) : 'b =
+      BatList.fold_right (fun ze1 b -> f ze1 b) zes1 base
+
+    let reduce2 (f: 'a -> 'b -> 'c -> 'c) (zes1 : 'a list)
+                (zes2 : 'b list) (base: 'c) : 'c =
+      BatList.fold_right2 (fun ze1 ze2 b -> f ze1 ze2 b) zes1 zes2 base
+      
+    exception False
+            
+    let combine_term l =
+      match l with
+      | [] -> failwith "empty term"
+      | e1 :: l -> 
+         let e = try BatList.fold_left
+                       (fun acc ze1 ->
+                         match ze1.t with
+                         | Bool true -> acc
+                         | Bool false -> raise False
+                         | _ -> mk_and ze1.t acc) e1.t l
+                 with False -> mk_bool false
+      in
+      mk_term e
+
+    let create_strings (str: string) (ty: Syntax.ty) =
+      match ty with
+      | TTuple ts ->
+         BatList.mapi (fun i _ -> proj i str) ts
+      | _ -> [str]
+
+    let to_list x = x
+
+    let of_list x = x
+                  
+    let add_symbolic (env : smt_env) (b: Var.t list) (ty: Syntax.ty) =
+      match ty with
+      | TTuple ts ->
+         BatList.fold_left2 (fun env b ty ->
+             {env with symbolics=VarMap.add b (Syntax.Ty ty) env.symbolics}) env b ts
+      | _ ->
+         {env with symbolics=VarMap.add (List.hd b) (Syntax.Ty ty) env.symbolics}
+
+    (** Translates a [Syntax.ty] to a list of SMT sorts *)
+    let rec ty_to_sorts (ty: ty) : sort list =
+      match ty with
+      | TVar {contents= Link t} ->
+         ty_to_sorts t
+      | TBool -> [BoolSort]
+      | TInt _ -> [IntSort]
+      | TTuple ts -> (
+        match ts with
+        | [] -> failwith "empty tuple"
+        | [t] -> ty_to_sorts t
+        | ts -> BatList.map ty_to_sorts ts |> List.concat)
+      | TOption _ -> failwith "options should be unboxed"
+      | TMap _ -> failwith "unimplemented"
+      | TVar _ | QVar _ | TArrow _ ->
+         failwith
+           (Printf.sprintf "internal error (ty_to_sort): %s"
+                           (Printing.ty_to_string ty))
+              
+    let create_vars (env: smt_env) descr (x: Syntax.var) =
       let name =
         if is_symbolic env.symbolics x then
           begin
-            Printf.printf "var:%s\n" (Var.to_string x);
-            Var.to_string x
-            end
+            Var.name x
+          end
         else create_name descr x
       in
-      let sort = ty_to_sort env.ctx (oget e.ety) |> arr.f in
-      Z3.Expr.mk_const_s env.ctx name sort
->>>>>>> smt-alt
-  | EVal v -> encode_value_z3 descr env arr v
-  | EOp (op, es) -> (
-      match (op, es) with
-      | And, _ ->
-        let f =
-          if arr.lift then fun e1 e2 ->
-            Z3Array.mk_map env.ctx (and_f env.ctx) [e1; e2]
-          else fun e1 e2 -> Boolean.mk_and env.ctx [e1; e2]
-        in
-        encode_op_z3 descr env f arr es
-      | Or, _ ->
-        let f =
-          if arr.lift then fun e1 e2 ->
-            Z3Array.mk_map env.ctx (or_f env.ctx) [e1; e2]
-          else fun e1 e2 -> Boolean.mk_or env.ctx [e1; e2]
-        in
-        encode_op_z3 descr env f arr es
-      | Not, _ ->
-        let ze = List.hd es |> encode_exp_z3 descr env arr in
-        if arr.lift then Z3Array.mk_map env.ctx (not_f env.ctx) [ze]
-        else Boolean.mk_not env.ctx ze
-      | UAdd width, _ ->
-        let f =
-          if arr.lift then fun e1 e2 ->
-            Z3Array.mk_map env.ctx (add_f env.ctx) [e1; e2]
-          else fun e1 e2 ->
-            Arithmetic.mk_add env.ctx [e1; e2]
-        in
-        encode_op_z3 descr env f arr es
-      | USub width, _ ->
-        let f =
-          if arr.lift then fun e1 e2 ->
-            Z3Array.mk_map env.ctx (sub_f env.ctx) [e1; e2]
-          else fun e1 e2 ->
-            Arithmetic.mk_sub env.ctx [e1; e2]
-        in
-        encode_op_z3 descr env f arr es
-      (* TODO: This doesn't exactly match the semantics of nv, since it has no
-         information about bitsizes *)
-      | UEq, _ ->
-        let f =
-          if arr.lift then fun e1 e2 ->
-            Z3Array.mk_map env.ctx
-              (eq_f env.ctx (peel env.ctx e1))
-              [e1; e2]
-          else Boolean.mk_eq env.ctx
-        in
-        encode_op_z3 descr env f arr es
-      | ULess _, _ ->
-        let f =
-          if arr.lift then fun e1 e2 ->
-            Z3Array.mk_map env.ctx (lt_f env.ctx) [e1; e2]
-          else Arithmetic.mk_lt env.ctx
-        in
-        encode_op_z3 descr env f arr es
-      | ULeq _, _ ->
-        let f =
-          if arr.lift then fun e1 e2 ->
-            Z3Array.mk_map env.ctx (le_f env.ctx) [e1; e2]
-          else Arithmetic.mk_le env.ctx
-        in
-        encode_op_z3 descr env f arr es
-      | MCreate, [e1] ->
-        if arr.lift then failwith "not supported yet" ;
-        let e1 = encode_exp_z3 descr env arr e1 in
-        let sort = Arithmetic.Integer.mk_sort env.ctx |> arr.f in
-        Z3Array.mk_const_array env.ctx sort e1
-      | MGet, [e1; e2] ->
-        if arr.lift then failwith "not supported yet" ;
-        let e1 = encode_exp_z3 descr env arr e1 in
-        let e2 = encode_exp_z3 descr env arr e2 in
-        Z3Array.mk_select env.ctx e1 e2
-      | MSet, [e1; e2; e3] ->
-        if arr.lift then failwith "not supported yet" ;
-        let e1 = encode_exp_z3 descr env arr e1 in
-        let e2 = encode_exp_z3 descr env arr e2 in
-        let e3 = encode_exp_z3 descr env arr e3 in
-        Z3Array.mk_store env.ctx e1 e2 e3
-      | MMap, [{e= EFun {arg= x; argty= ty1; resty= ty2; body= e1}}; e2] ->
-        let e, _ = make_map env descr arr x (e1, ty1) e2 in
-        e
-      | ( MMapFilter
-        , [ {e= EFun {arg= k; argty= kty; resty= vty; body= ke}}
-          ; {e= EFun {arg= x; argty= ty1; resty= ty2; body= e1}}
-          ; e2 ] ) ->
-        let e, eparam = make_map env descr arr x (e1, ty1) e2 in
-        let name = Var.fresh "map-result" |> Var.to_string in
-        let name = if descr = "" then name else descr ^ "-" ^ name in
-        let result =
-          Expr.mk_const_s env.ctx name (Expr.get_sort e)
-        in
-        add env.solver [Boolean.mk_eq env.ctx result e] ;
-        let i = create_name descr k in
-        let i = Symbol.mk_string env.ctx i in
-        let iarg =
-          Expr.mk_const env.ctx i (ty_to_sort env.ctx (oget kty))
-        in
-        let nname = Var.fresh "map-if-result" |> Var.to_string in
-        let nname =
-          if descr = "" then name else descr ^ "-" ^ nname
-        in
-        let nresult =
-          Expr.mk_const_s env.ctx nname (Expr.get_sort e)
-        in
-        let cond = encode_exp_z3 descr env arr ke in
-        let body =
-          Boolean.mk_ite env.ctx cond
-            (Boolean.mk_eq env.ctx
-               (Z3Array.mk_select env.ctx nresult iarg)
-               (Z3Array.mk_select env.ctx result iarg))
-            (Boolean.mk_eq env.ctx
-               (Z3Array.mk_select env.ctx nresult iarg)
-               (Z3Array.mk_select env.ctx eparam iarg))
-        in
-        (* note: do not use mk_forall, appears to be broken *)
-        let q =
-          Quantifier.mk_forall_const env.ctx [iarg] body None [] []
-            None None
-          |> Quantifier.expr_of_quantifier
-        in
-        add env.solver [q] ;
-        nresult
-      | MMapFilter, _ -> failwith "non-closure in mapIf for SMT"
-      | ( MMerge
-        , { e=
-              EFun
-                { arg= x
-                ; argty= ty1
-                ; body= {e= EFun {arg= y; argty= ty2; body= e1}} } }
-          :: e2 :: e3 :: _ ) ->
-
-        let keysort =
-          match get_inner_type (oget e2.ety) with
-          | TMap (ty, _) -> ty_to_sort env.ctx ty
-          | _ -> failwith "internal error (encode_exp_z3)"
-        in
-        let arr2 =
-          { f= (fun s -> mk_array_sort env.ctx keysort (arr.f s))
-          ; make= (fun e -> mk_array env.ctx keysort (arr.make e))
-          ; lift= true }
-        in
-        let e1 = encode_exp_z3 descr env arr2 e1 in
-        let e2 = encode_exp_z3 descr env arr e2 in
-        let e3 = encode_exp_z3 descr env arr e3 in
-        let x = create_name descr x in
-        let xty = ty_to_sort env.ctx (oget ty1) |> arr2.f in
-        let xarg = Expr.mk_const_s env.ctx x xty in
-        let y = create_name descr y in
-        let yty = ty_to_sort env.ctx (oget ty2) |> arr2.f in
-        let yarg = Expr.mk_const_s env.ctx y yty in
-        Solver.add env.solver [Boolean.mk_eq env.ctx xarg e2] ;
-        Solver.add env.solver [Boolean.mk_eq env.ctx yarg e3] ;
-        e1
-      | _ -> failwith "internal error (encode_exp_z3)" )
-  | EIf (e1, e2, e3) ->
-    let ze1 = encode_exp_z3 descr env arr e1 in
-    let ze2 = encode_exp_z3 descr env arr e2 in
-    let ze3 = encode_exp_z3 descr env arr e3 in
-    if arr.lift then
-      Z3Array.mk_map env.ctx
-        (ite_f env.ctx (peel env.ctx ze2) (peel env.ctx ze3))
-        [ze1; ze2; ze3]
-    else Boolean.mk_ite env.ctx ze1 ze2 ze3
-  | ELet (x, e1, e2) ->
-    let xstr = create_name descr x in
-    let za =
-      Expr.mk_const_s env.ctx xstr
-        (oget e1.ety |> ty_to_sort env.ctx |> arr.f)
-    in
-    let ze1 = encode_exp_z3 descr env arr e1 in
-    let ze2 = encode_exp_z3 descr env arr e2 in
-    add env.solver [Boolean.mk_eq env.ctx za ze1] ;
-    ze2
-  | ETuple es -> (
-      let ty = oget e.ety in
-      match ty with
-      | TTuple ts ->
-        let pair_sort = ty_to_sort env.ctx ty in
-        let zes = List.map (encode_exp_z3 descr env arr) es in
-        let f = Datatype.get_constructors pair_sort |> List.hd in
-        if arr.lift then Z3Array.mk_map env.ctx f zes
-        else Expr.mk_app env.ctx f zes
-      | _ -> failwith "internal error (encode_exp_z3)" )
-  | ESome e1 ->
-    let ty = oget e.ety |> ty_to_sort env.ctx in
-    let f = List.nth (Datatype.get_constructors ty) 1 in
-    let ze = encode_exp_z3 descr env arr e1 in
-    if arr.lift then Z3Array.mk_map env.ctx f [ze]
-    else Expr.mk_app env.ctx f [ze]
-  | EMatch (e, bs) ->
-    let name = create_fresh descr "match" in
-    let za =
-      Expr.mk_const_s env.ctx name
-        (oget e.ety |> ty_to_sort env.ctx |> arr.f)
-    in
-    let ze1 = encode_exp_z3 descr env arr e in
-    add env.solver [Boolean.mk_eq env.ctx za ze1] ;
-    encode_branches_z3 descr env arr za bs (oget e.ety)
-  | ETy (e, ty) -> encode_exp_z3 descr env arr e
-  | EFun _ | EApp _ -> failwith "function in smt encoding"
-
-and make_map env descr arr x (e1, ty1) e2 =
-  let keysort =
-    match get_inner_type (oget e2.ety) with
-    | TMap (ty, _) -> ty_to_sort env.ctx ty
-    | _ -> failwith "internal error (encode_exp_z3)"
-  in
-  let arr2 =
-    { f= (fun s -> mk_array_sort env.ctx keysort (arr.f s))
-    ; make= (fun e -> mk_array env.ctx keysort (arr.make e))
-    ; lift= true }
-  in
-  let e1 = encode_exp_z3 descr env arr2 e1 in
-  let e2 = encode_exp_z3 descr env arr e2 in
-  let x = create_name descr x in
-  let xty = ty_to_sort env.ctx (oget ty1) |> arr2.f in
-  let xarg = Expr.mk_const_s env.ctx x xty in
-  Solver.add env.solver [Boolean.mk_eq env.ctx xarg e2] ;
-  (e1, xarg)
-
-and encode_op_z3 descr env f arr es =
-  match es with
-  | [] -> failwith "internal error (encode_op)"
-  | [e] -> encode_exp_z3 descr env arr e
-  | e :: es ->
-    let ze1 = encode_exp_z3 descr env arr e in
-    let ze2 = encode_op_z3 descr env f arr es in
-    f ze1 ze2
-
-and encode_branches_z3 descr env arr name bs (t: ty) =
-  match List.rev bs with
-  | [] -> failwith "internal error (encode_branches)"
-  | (p, e) :: bs ->
-    let ze = encode_exp_z3 descr env arr e in
-    (* we make the last branch fire no matter what *)
-    let _ = encode_pattern_z3 descr env arr name p t in
-    encode_branches_aux_z3 descr env arr name (List.rev bs) ze t
-
-(* I'm assuming here that the cases are exhaustive *)
-and encode_branches_aux_z3 descr env arr name bs accze (t: ty) =
-  match bs with
-  | [] -> accze
-  | (p, e) :: bs ->
-    let ze = encode_exp_z3 descr env arr e in
-    let zp = encode_pattern_z3 descr env arr name p t in
-    let ze =
-      if arr.lift then
-        Z3Array.mk_map env.ctx
-          (ite_f env.ctx (peel env.ctx ze) (peel env.ctx accze))
-          [zp; ze; accze]
-      else Boolean.mk_ite env.ctx zp ze accze
-    in
-    encode_branches_aux_z3 descr env arr name bs ze t
-
-and encode_pattern_z3 descr env arr zname p (t: ty) =
-  let ty = get_inner_type t in
-  match (p, ty) with
-  | PWild, _ ->
-    if arr.lift then arr.make (mk_bool env.ctx true)
-    else Boolean.mk_true env.ctx
-  | PVar x, t ->
-    let local_name = create_name descr x in
-    let za =
-      Expr.mk_const_s env.ctx local_name
-        (ty_to_sort env.ctx t |> arr.f)
-    in
-    add env.solver [Boolean.mk_eq env.ctx za zname] ;
-    if arr.lift then arr.make (mk_bool env.ctx true)
-    else Boolean.mk_true env.ctx
-  | PBool b, TBool ->
-    if arr.lift then
-      let a = arr.make (mk_bool env.ctx b) in
-      Z3Array.mk_map env.ctx
-        (eq_f env.ctx (peel env.ctx zname))
-        [zname; a]
-    else Boolean.mk_eq env.ctx zname (Boolean.mk_val env.ctx b)
-  | PInt i, TInt _ ->
-    if arr.lift then
-      let a = arr.make (mk_int_z env.ctx (Integer.value i)) in
-      Z3Array.mk_map env.ctx
-        (eq_f env.ctx (peel env.ctx zname))
-        [zname; a]
-    else
-      let const = mk_int_z env.ctx (Integer.value i) in
-      Boolean.mk_eq env.ctx zname const
-  | PTuple ps, TTuple ts -> (
-      match (ps, ts) with
-      | [p], [t] -> encode_pattern_z3 descr env arr zname p t
-      | ps, ts ->
-        let znames =
-          List.mapi
-            (fun i t ->
-               let sort = ty_to_sort env.ctx t |> arr.f in
-               ( Expr.mk_const_s env.ctx
-                   (Printf.sprintf "elem%d" i |> create_fresh descr)
-                   sort
-               , sort
-               , t ) )
-            ts
-        in
-        let tup_sort = ty_to_sort env.ctx ty in
-        let fs = Datatype.get_accessors tup_sort |> List.concat in
-        List.combine znames fs
-        |> List.iter (fun ((elem, _, _), f) ->
-            let e =
-              if arr.lift then Z3Array.mk_map env.ctx f [zname]
-              else Expr.mk_app env.ctx f [zname]
-            in
-            add env.solver [Boolean.mk_eq env.ctx elem e] ) ;
-        let matches =
-          List.map
-            (fun (p, (zname, _, ty)) ->
-               encode_pattern_z3 descr env arr zname p ty )
-            (List.combine ps znames)
-        in
-        let f acc e =
-          if arr.lift then
-            Z3Array.mk_map env.ctx (and_f env.ctx) [acc; e]
-          else Boolean.mk_and env.ctx [acc; e]
-        in
-        let b = mk_bool env.ctx true in
-        let base = if arr.lift then arr.make b else b in
-        List.fold_left f base matches )
-  | POption None, TOption _ ->
-    let opt_sort = ty_to_sort env.ctx t in
-    let f = Datatype.get_recognizers opt_sort |> List.hd in
-    if arr.lift then Z3Array.mk_map env.ctx f [zname]
-    else Expr.mk_app env.ctx f [zname]
-  | POption (Some p), TOption t ->
-    let new_name = create_fresh descr "option" in
-    let za =
-      Expr.mk_const_s env.ctx new_name
-        (ty_to_sort env.ctx t |> arr.f)
-    in
-    let opt_sort = ty_to_sort env.ctx ty in
-    let get_val =
-      Datatype.get_accessors opt_sort |> List.concat |> List.hd
-    in
-    let is_some = List.nth (Datatype.get_recognizers opt_sort) 1 in
-    let e =
-      if arr.lift then Z3Array.mk_map env.ctx get_val [zname]
-      else Expr.mk_app env.ctx get_val [zname]
-    in
-    add env.solver [Boolean.mk_eq env.ctx za e] ;
-    let zp = encode_pattern_z3 descr env arr za p t in
-    if arr.lift then
-      let e = Z3Array.mk_map env.ctx is_some [zname] in
-      Z3Array.mk_map env.ctx (and_f env.ctx) [e; zp]
-    else
-      Boolean.mk_and env.ctx
-        [Expr.mk_app env.ctx is_some [zname]; zp]
-  | _ ->
-    Console.error
-      (Printf.sprintf "internal error (encode_pattern): (%s, %s)"
-         (Printing.pattern_to_string p)
-         (Printing.ty_to_string (get_inner_type t)))
-
-and encode_value_z3 descr env arr (v: Syntax.value) =
-  (* Printf.printf "value: %s\n" (Printing.value_to_string v) ; *)
-  match v.v with
-  | VBool b ->
-    let b = mk_bool env.ctx b in
-    if arr.lift then arr.make b else b
-  | VInt i ->
-    let i = mk_int_z env.ctx (Integer.value i) in
-    if arr.lift then arr.make i else i
-  | VTuple vs -> (
-      match oget v.vty with
-      | TTuple ts ->
-        let pair_sort = ty_to_sort env.ctx (oget v.vty) in
-        let zes = List.map (encode_value_z3 descr env arr) vs in
-        let f = Datatype.get_constructors pair_sort |> List.hd in
-        if arr.lift then Z3Array.mk_map env.ctx f zes
-        else Expr.mk_app env.ctx f zes
-      | _ -> failwith "internal error (encode_value)" )
-  | VOption None ->
-    let opt_sort = ty_to_sort env.ctx (oget v.vty) in
-    let f = Datatype.get_constructors opt_sort |> List.hd in
-    let e = Expr.mk_app env.ctx f [] in
-    if arr.lift then arr.make e else e
-  | VOption (Some v1) ->
-    let opt_sort = ty_to_sort env.ctx (oget v.vty) in
-    let f = List.nth (Datatype.get_constructors opt_sort) 1 in
-    let zv = encode_value_z3 descr env arr v1 in
-    if arr.lift then Z3Array.mk_map env.ctx f [zv]
-    else Expr.mk_app env.ctx f [zv]
-  | VClosure _ -> failwith "internal error (closure in smt)"
-  | VMap map ->
-    if arr.lift then failwith "internal error (lifted vmap)" ;
-    let bs, d = BddMap.bindings map in
-    let zd = encode_value_z3 descr env arr d in
-    let keysort =
-      match get_inner_type (oget v.vty) with
-      | TMap (ty, _) -> ty_to_sort env.ctx ty
-      | _ -> failwith "internal error (encode_exp_value)"
-    in
-    let a = mk_array env.ctx keysort zd in
-    List.fold_left
-      (fun acc (kv, vv) ->
-         let zk = encode_value_z3 descr env arr kv in
-         let zv = encode_value_z3 descr env arr vv in
-         Z3Array.mk_store env.ctx acc zk zv )
-      a bs
-
-let encode_exp_z3 env str e =
-  Expr.simplify
-    (encode_exp_z3 str env
-       {f= (fun x -> x); make= (fun e -> e); lift= false}
-       e)
-    None
-
-let exp_to_z3 = encode_exp_z3
-
-let encode_z3_merge str env e =
-  match e.e with
-  | EFun
-      { arg= node
-      ; argty= nodety
-      ; body=
-          { e=
-              EFun
-                { arg= x
-                ; argty= xty
-                ; body= {e= EFun {arg= y; argty= yty; body= exp}} }
-          } } ->
-    let nodestr =
-      Expr.mk_const_s env.ctx (create_name str node)
-        (ty_to_sort env.ctx (oget nodety))
-    in
-    let xstr =
-      Expr.mk_const_s env.ctx (create_name str x)
-        (ty_to_sort env.ctx (oget xty))
-    in
-    let ystr =
-      Expr.mk_const_s env.ctx (create_name str y)
-        (ty_to_sort env.ctx (oget yty))
-    in
-    let name = Printf.sprintf "%s-result" str in
-    let result =
-      Expr.mk_const_s env.ctx name
-        (oget exp.ety |> ty_to_sort env.ctx)
-    in
-    let e = encode_exp_z3 env str exp in
-    add env.solver [Boolean.mk_eq env.ctx result e] ;
-    (result, nodestr, xstr, ystr)
-  | _ -> failwith "internal error (encode_z3_merge)"
-
-let encode_z3_trans str env e =
-  match e.e with
-  | EFun
-      { arg= edge
-      ; argty= edgety
-      ; body= {e= EFun {arg= x; argty= xty; body= exp}} } ->
-    let edgestr =
-      Expr.mk_const_s env.ctx (create_name str edge)
-        (ty_to_sort env.ctx (oget edgety))
-    in
-    let xstr =
-      Expr.mk_const_s env.ctx (create_name str x)
-        (ty_to_sort env.ctx (oget xty))
-    in
-    let name = Printf.sprintf "%s-result" str in
-    let result =
-      Expr.mk_const_s env.ctx name
-        (oget exp.ety |> ty_to_sort env.ctx)
-    in
-    let e = encode_exp_z3 env str exp in
-    add env.solver [Boolean.mk_eq env.ctx result e] ;
-    (result, edgestr, xstr)
-  | _ -> failwith "internal error"
-
-let encode_z3_init str env e =
-  match e.e with
-  | EFun {arg= node; argty= nodety; body= e} ->
-    let nodestr =
-      Expr.mk_const_s env.ctx (create_name str node)
-        (ty_to_sort env.ctx (oget nodety))
-    in
-    let name = Printf.sprintf "%s-result" str in
-    let result =
-      Expr.mk_const_s env.ctx name
-        (oget e.ety |> ty_to_sort env.ctx)
-    in
-    let e = encode_exp_z3 env str e in
-    add env.solver [Boolean.mk_eq env.ctx result e] ;
-    (result, nodestr)
-  | _ -> failwith "internal error"
-
-let encode_z3_assert = encode_z3_trans
-
-module EdgeMap = Map.Make (struct
-    type t = Integer.t * Integer.t
-
-    let compare (a, b) (c, d) =
-      let cmp = Integer.compare a c in
-      if cmp <> 0 then cmp else Integer.compare b d
-  end)
-
-let cfg = [("model_compress", "false")]
-
-let add_symbolic_constraints env requires sym_vars =
-  List.iter
-    (fun (v, e) ->
-       let v =
-         Expr.mk_const_s env.ctx (Var.to_string v)
-           (ty_to_sort env.ctx (oget e.ety))
-       in
-       let e = encode_exp_z3 env "" e in
-       Solver.add env.solver [Boolean.mk_eq env.ctx v e] )
-    sym_vars ;
-  (* add the require clauses *)
-  List.iter
-    (fun e ->
-       let e = encode_exp_z3 env "" e in
-       Solver.add env.solver [e] )
-    requires
-
+      name
+      (* match ty with *)
+      (* | TTuple ts -> *)
+      (*    List.mapi (fun i _ -> proj i name) ts *)
+      (* | _ -> *)
+      (*    [name] *)
+
+    let rec map3 f l1 l2 l3 =
+      match (l1, l2, l3) with
+        ([], [], []) -> []
+      | (a1::l1, a2::l2, a3::l3) -> let r = f a1 a2 a3 in r :: map3 f l1 l2 l3
+      | (_, _, _) -> invalid_arg "map3"
+
+    let rec fold_right3 f l1 l2 l3 accu =
+      match (l1, l2, l3) with
+        ([], [], []) -> accu
+      | (a1::l1, a2::l2, a3::l3) -> f a1 a2 a3 (fold_right3 f l1 l2 l3 accu)
+      | (_, _, _) -> invalid_arg "fold_right3"
+                   
+   let rec encode_exp_z3_single descr env (e: exp) : term * smt_env =
+      match e.e with
+      | EVar x ->
+         (create_vars env descr x
+          |> mk_var
+          |> (mk_term ~tloc:e.espan), env)
+      | EVal v -> encode_value_z3_single descr env v, env
+      | EOp (op, es) -> (
+        match (op, es) with
+        | Syntax.And, [e1;e2] when is_value e1 ->
+           (match (to_value e1).v with
+            | VBool true ->
+               encode_exp_z3_single descr env e2
+            | VBool false ->
+               mk_bool false |> mk_term ~tloc:e.espan, env
+            | _ -> failwith "must be a boolean value")
+        | Syntax.And, [e1;e2] when is_value e2 ->
+           (match (to_value e2).v with
+            | VBool true ->
+               encode_exp_z3_single descr env e1
+            | VBool false ->
+               mk_bool false |> mk_term ~tloc:e.espan, env
+            | _ -> failwith "must be a boolean value")
+        | Syntax.And, [e1;e2] ->
+           let ze1, env1 = encode_exp_z3_single descr env e1 in
+           let ze2, env2 = encode_exp_z3_single descr env1 e2 in
+           mk_and ze1.t ze2.t |> mk_term ~tloc:e.espan, env2
+        | Syntax.Or, [e1;e2] ->
+           let ze1, env1 = encode_exp_z3_single descr env e1 in
+           let ze2, env2 = encode_exp_z3_single descr env1 e2 in
+           mk_or ze1.t ze2.t |> mk_term ~tloc:e.espan, env2
+        | Not, [e1] ->
+           let ze, env1 = encode_exp_z3_single descr env e1 in
+           mk_not ze.t |> mk_term ~tloc:e.espan, env1
+        | Syntax.UAdd _, [e1;e2] ->
+           let ze1, env1 = encode_exp_z3_single descr env e1 in
+           let ze2, env2 = encode_exp_z3_single descr env1 e2 in
+           mk_add ze1.t ze2.t |> mk_term ~tloc:e.espan, env2
+        | Syntax.USub _, [e1;e2] ->
+           let ze1, env1 = encode_exp_z3_single descr env e1 in
+           let ze2, env2 = encode_exp_z3_single descr env1 e2 in
+           mk_sub ze1.t ze2.t |> mk_term ~tloc:e.espan, env2
+        | UEq, [e1;e2] ->
+           let ze1, env1 = encode_exp_z3_single descr env e1 in
+           let ze2, env2 = encode_exp_z3_single descr env1 e2 in
+           mk_eq ze1.t ze2.t |> mk_term ~tloc:e.espan, env2
+        | ULess _, [e1;e2] ->
+           let ze1, env1 = encode_exp_z3_single descr env e1 in
+           let ze2, env2 = encode_exp_z3_single descr env1 e2 in
+           mk_lt ze1.t ze2.t |> mk_term ~tloc:e.espan, env2
+        | ULeq _, [e1;e2] ->
+           let ze1, env1 = encode_exp_z3_single descr env e1 in
+           let ze2, env2 = encode_exp_z3_single descr env1 e2 in
+           mk_leq ze1.t ze2.t |> mk_term ~tloc:e.espan, env2
+        | AtMost _, [e1;e2] ->
+           (match e1.e with
+            | ETuple es ->
+               let zes, env1 =
+                 List.fold_right
+                   (fun e (zes, env) ->
+                     let e1, env1 = encode_exp_z3_single descr env e in
+                     (e1.t :: zes, env1)) es ([], env) in
+               let ze2 = encode_value_z3_single descr env1 (Syntax.to_value e2) in
+               mk_atMost zes ze2.t |>
+               mk_term ~tloc:e.espan, env1
+            | _ -> failwith "AtMost operator requires a list of boolean variables")
+        | MCreate, _  ->
+           failwith "not implemented"
+        | MGet, _ ->
+           failwith "not implemented"
+        | MSet, _ ->
+           failwith "not implemented"
+        | MMap, _ ->
+           failwith "not implemented yet"
+        | MMapFilter, _ 
+          | MMerge, _
+          | _ -> failwith "internal error (encode_exp_z3)")
+      | ETy (e, ty) -> encode_exp_z3_single descr env e
+      | _ ->
+         (* we always know this is going to be a singleton list *)
+         let es, env1 = encode_exp_z3 descr env e in
+         List.hd es, env1
+
+    and encode_exp_z3 descr env (e: exp) : term list * smt_env =
+      match e.e with
+      | EOp (op, es) ->
+         (match op, es with
+          | UEq, [e1;e2] ->
+             let ze1, env1 = encode_exp_z3 descr env e1 in
+             let ze2, env2 = encode_exp_z3 descr env1 e2 in
+             lift2 (fun ze1 ze2 -> mk_eq ze1.t ze2.t |> mk_term ~tloc:e.espan) ze1 ze2,
+             env2
+          | _ -> let ze, env1 = encode_exp_z3_single descr env e in
+                 [ze], env1)
+      | EVal v when (match v.vty with | Some (TTuple _) -> true | _ -> false) ->
+         encode_value_z3 descr env v, env
+      | EIf (e1, e2, e3) ->
+         let zes1, env1 = encode_exp_z3 descr env e1 in
+         let zes2, env2 = encode_exp_z3 descr env1 e2 in
+         let zes3, env3 = encode_exp_z3 descr env2 e3 in
+         let guard = combine_term zes1 in
+         lift2 (fun ze2 ze3 -> mk_ite_fast guard.t ze2.t ze3.t |>
+                                 mk_term ~tloc:e.espan) zes2 zes3, env3
+      | ELet (x, e1, e2) ->
+         let ty = (oget e1.ety) in
+         let sorts = ty |> ty_to_sort in
+         let xs = create_vars env descr x in
+         let za, env = mk_constant env xs sorts ~cloc:e.espan ~cdescr: (descr ^ "-let") in
+         let ze1, env1 = encode_exp_z3_single descr env e1 in
+         let zes2, env2 = encode_exp_z3 descr env1 e2 in
+         let env3 = add_constraint env2 (mk_term (mk_eq za.t ze1.t)) in
+         zes2, env3
+      | ETuple es ->
+         BatList.fold_right (fun e (zes, env) ->
+             let ze, env1 = encode_exp_z3 descr env e in
+             (BatList.append ze zes, env1)) es ([], env)
+      | ESome e1 ->
+         failwith "Some should be unboxed"
+      | EMatch (e1, bs) ->
+         let zes1, env1 = encode_exp_z3 descr env e1 in
+         (* intermediate variables no longer help here, probably
+            because the expressions are pretty simple in this encoding *)
+         encode_branches_z3 descr env1 zes1 bs (oget e1.ety)
+      | ETy (e, ty) -> encode_exp_z3 descr env e
+      | EFun _ | EApp _ -> failwith "function in smt encoding"
+      | _ ->
+         (* Printf.printf "expr: %s\n" (Syntax.show_exp ~show_meta:false e); *)
+         let ze, env = encode_exp_z3_single descr env e in
+         [ze], env
+        
+    and encode_branches_z3 descr env names bs (t: ty) =
+      match List.rev bs with
+      | [] -> failwith "internal error (encode_branches)"
+      | (p, e) :: _ ->
+         let zes, env1 = encode_exp_z3 descr env e in
+         (* we make the last branch fire no matter what *)
+         let _, env2 = encode_pattern_z3 descr env1 names p t in
+         encode_branches_aux_z3 descr env2 names bs zes t
+
+    (* I'm assuming here that the cases are exhaustive *)
+    and encode_branches_aux_z3 descr env names bs acczes (t: ty) =
+      match bs with
+      | [] -> failwith "empty branch list"
+      | [(p,e)] -> acczes, env (* already included*)
+      | (p, e) :: bs ->
+         let zes, env1 = encode_exp_z3 descr env e in
+         let zps, env2 = encode_pattern_z3 descr env1 names p t in
+         let guard = combine_term zps in
+         let acczes = lift2 (fun ze accze ->
+                          mk_ite_fast guard.t ze.t accze.t |>
+                                               mk_term ~tloc:e.espan) zes acczes
+         in
+         encode_branches_aux_z3 descr env2 names bs acczes t
+
+    and encode_pattern_z3 descr env znames p (t: ty) =
+      let ty = get_inner_type t in
+      match (p, ty) with
+      | PWild, _ ->
+         [mk_bool true |> mk_term], env
+      | PVar x, t ->
+         let local_name = create_vars env descr x in
+         let sort = ty_to_sort t in
+         let zas, env1 = mk_constant env local_name sort in
+         [mk_bool true |> mk_term],
+         add_constraint env1 (mk_term (mk_eq zas.t (List.hd znames).t))
+      | PBool b, TBool ->
+         [mk_eq (List.hd znames).t (mk_bool b) |> mk_term], env
+      | PInt i, TInt _ ->
+         let const = mk_int_u32 i in
+         [mk_eq (List.hd znames).t const |> mk_term], env
+      | PTuple ps, TTuple ts -> (
+        match (ps, ts) with
+        | [p], [t] -> encode_pattern_z3 descr env znames p t
+        | ps, ts ->
+           fold_right3 
+             (fun p ty zname (pts, env) ->
+               let pt, env = encode_pattern_z3 descr env [zname] p ty in
+               (* pt should be singleton *)
+               ((List.hd pt) :: pts, env))  ps ts znames ([], env))
+      | _ ->
+         Console.error
+           (Printf.sprintf "internal error (encode_pattern): (%s, %s)"
+                           (Printing.pattern_to_string p)
+                           (Printing.ty_to_string (get_inner_type t)))
+
+    and encode_value_z3 descr env (v: Syntax.value) : term list =
+      match v.v with
+      | VTuple vs ->
+         List.map (fun v -> encode_value_z3_single descr env v) vs
+      | _ -> [encode_value_z3_single descr env v]
+           
+    and encode_value_z3_single descr env (v: Syntax.value) : term =
+      match v.v with
+      | VBool b ->
+         mk_bool b |>
+           mk_term ~tloc:v.vspan
+      | VInt i ->
+         mk_int_u32 i |>
+           mk_term ~tloc:v.vspan       
+      | VOption _ -> failwith "options should have been unboxed"
+      | VTuple _ -> failwith "internal error (check that tuples are flat)"
+      | VClosure _ -> failwith "internal error (closure in smt)"
+      | VMap map -> failwith "not doing maps yet"
+  end
+
+(** * Utilities *)
+(** ** Naming convention of useful variables *)
+let label_var i =
+  Printf.sprintf "label-%d" (Integer.to_int i)
+
+let node_of_label_var s =
+  Integer.of_string
+    (List.nth (BatString.split_on_char '-' s) 1)
+
+let proj_of_var s =
+  try
+    let _, s2 = BatString.split s "proj" in
+    Some (int_of_string
+            (List.nth (BatString.split_on_char '-' s2) 1))
+  with Not_found -> None
+                  
+
+let assert_var i =
+  Printf.sprintf "assert-%d" (Integer.to_int i)
+
+(* this is flaky, the variable name used by SMT will be
+   assert-n-result, we need to chop both ends *)
+let node_of_assert_var s =
+  Integer.of_string (BatString.lchop ~n:7 s |> BatString.rchop ~n:7)
+
+let symbolic_var (s: Var.t) =
+  Var.name s
+  
 let init_solver ds =
   Var.reset () ;
-  let ctx = Z3.mk_context cfg in
-  let t1 = Tactic.mk_tactic ctx "simplify" in
-  let t2 = Tactic.mk_tactic ctx "propagate-values" in
-  let t3 = Tactic.mk_tactic ctx "bit-blast" in
-  let t4 = Tactic.mk_tactic ctx "smt" in
-  let t =
-    Tactic.and_then ctx t1
-      (Tactic.and_then ctx t2 (Tactic.and_then ctx t3 t4 []) [])
-      []
-  in
-  let solver = Z3.Solver.mk_solver_t ctx t in
-  (* let solver = Z3.Solver.mk_solver ctx None in *)
   let symbolics = get_symbolics ds in
-  let env = {solver; ctx; symbolics} in
-  env
-
-let encode_z3 (ds: declarations) sym_vars : smt_env =
-  let env = init_solver ds in
-  let eassert = get_assert ds in
-  let emerge, etrans, einit, nodes, edges, aty =
-    match
-      ( get_merge ds
-      , get_trans ds
-      , get_init ds
-      , get_nodes ds
-      , get_edges ds
-      , get_attr_type ds )
-    with
-    | Some emerge, Some etrans, Some einit, Some n, Some es, Some aty ->
-      (emerge, etrans, einit, n, es, aty)
-    | _ ->
-      Console.error
-        "missing definition of nodes, edges, merge, trans or init"
-  in
-  (* map each node to the init result variable *)
-  let init_map = ref AdjGraph.VertexMap.empty in
-  for i = 0 to Integer.to_int nodes - 1 do
-    let init, n =
-      encode_z3_init (Printf.sprintf "init-%d" i) env einit
-    in
-    add env.solver [Boolean.mk_eq env.ctx n (mk_int env.ctx i)] ;
-    init_map := AdjGraph.VertexMap.add (Integer.of_int i) init !init_map
-  done ;
-  (* map each edge to transfer function result *)
-  let incoming_map = ref AdjGraph.VertexMap.empty in
-  let trans_map = ref EdgeMap.empty in
-  let trans_input_map = ref EdgeMap.empty in
-  List.iter
-    (fun (i, j) ->
-       ( try
-           let idxs = AdjGraph.VertexMap.find j !incoming_map in
-           incoming_map :=
-             AdjGraph.VertexMap.add j ((i, j) :: idxs) !incoming_map
-         with _ ->
-           incoming_map :=
-             AdjGraph.VertexMap.add j [(i, j)] !incoming_map ) ;
-       let trans, e, x =
-         encode_z3_trans
-           (Printf.sprintf "trans-%d-%d" (Integer.to_int i)
-              (Integer.to_int j))
-           env etrans
-       in
-       trans_input_map := EdgeMap.add (i, j) x !trans_input_map ;
-       let ie = mk_int_z env.ctx (Integer.value i) in
-       let je = mk_int_z env.ctx (Integer.value j) in
-       let pair_sort =
-         ty_to_sort env.ctx (TTuple [TInt (Integer.size i); TInt (Integer.size j)])
-       in
-       let f = Datatype.get_constructors pair_sort |> List.hd in
-       add env.solver
-         [Boolean.mk_eq env.ctx e (Expr.mk_app env.ctx f [ie; je])] ;
-       trans_map := EdgeMap.add (i, j) trans !trans_map )
-    edges ;
-  (* compute the labelling as the merge of all inputs *)
-  let labelling = ref AdjGraph.VertexMap.empty in
-  for i = 0 to Integer.to_int nodes - 1 do
-    (* FIXME: This and other calls to Integer.of_int rely on the fact that nodes
-       are implicitly size 32. If that changes, this part of the code is likely
-       to break. *)
-    let init = AdjGraph.VertexMap.find (Integer.of_int i) !init_map in
-    let in_edges =
-      try AdjGraph.VertexMap.find (Integer.of_int i) !incoming_map
-      with Not_found -> []
-    in
-    let idx = ref 0 in
-    let merged =
-      List.fold_left
-        (fun acc (x, y) ->
-           incr idx ;
-           let trans = EdgeMap.find (x, y) !trans_map in
-           let str = Printf.sprintf "merge-%d-%d" i !idx in
-           let merge_result, n, x, y =
-             encode_z3_merge str env emerge
+  { ctx = [];
+    const_decls = ConstantSet.empty;
+    type_decls = StringMap.empty;
+    symbolics =
+      List.fold_left (fun acc (v,e) -> VarMap.add v e acc) VarMap.empty symbolics }
+
+module type Encoding =
+  sig
+    val encode_z3: declarations -> 'a list -> smt_env
+  end
+  
+module ClassicEncoding (E: ExprEncoding): Encoding =
+  struct
+    open E
+
+    let add_symbolic_constraints env requires sym_vars : smt_env =
+      (* Declare the symbolic variables: ignore the expression in case of SMT *)
+      let env1 =
+        VarMap.fold
+          (fun v e env ->
+            let names = create_vars env "" v in
+            let _, env = mk_constant env names (ty_to_sort (Syntax.get_ty_from_tyexp e))
+                                     ~cdescr:"Symbolic variable decl"
+            in env) sym_vars env
+      in
+      (* add the require clauses *)
+      BatList.fold_left
+        (fun env e ->
+          let es, env = encode_exp_z3 "" env e in
+          reduce (fun e env -> add_constraint env e) es env) env1 requires
+
+    let encode_z3_merge str env merge =
+      let rec loop merge acc =
+        match merge.e with
+        | EFun {arg= x; argty= Some xty; body= exp} ->
+           (match exp.e with
+            | EFun _ ->
+               loop exp ((x,xty) :: acc)
+            | _ ->
+               let xstr, env1 =
+                 BatList.fold_right (fun (x,xty) (xstrs, env) ->
+                     let xstr, env1 = mk_constant env (create_vars env str x) (ty_to_sort xty)
+                                                  ~cdescr:"" ~cloc:merge.espan
+                     in
+                   (xstr :: xstrs, env1)) ((x,xty) :: acc) ([], env) in
+               let names = create_strings (Printf.sprintf "%s-result" str) (oget exp.ety) in
+               let results, env =
+                 reduce2 (fun name sort (results, env) ->
+                     let res, env = mk_constant env name sort in
+                     (res :: results, env)) names (oget exp.ety |> ty_to_sorts) ([], env1)
+               in     
+               let es, env = encode_exp_z3 str env exp in
+               let env =
+                 BatList.fold_right2 (fun e result env ->
+                     add_constraint env (mk_term (mk_eq result.t e.t)))
+                                     (to_list es) results env in
+               (results, xstr, env))
+        | _ -> failwith "internal error"
+      in
+      loop merge []
+
+    let encode_z3_trans str env trans =
+      let rec loop trans acc =
+        match trans.e with
+        | EFun {arg= x; argty= Some xty; body= exp} ->
+         (match exp.e with
+          | EFun _ ->
+             loop exp ((x,xty) :: acc)
+          | _ ->
+             let xstr, env1 =
+               BatList.fold_right (fun (x,xty) (xstrs, env) ->
+                   let xstr, env = mk_constant env (create_vars env str x) (ty_to_sort xty)
+                                               ~cdescr:"transfer x argument" ~cloc:trans.espan
+                   in
+                   (xstr :: xstrs, env)) ((x,xty) :: acc) ([], env) in
+             let names = create_strings (Printf.sprintf "%s-result" str) (oget exp.ety) in
+             let results, env =
+               reduce2 (fun name sort (results, env) ->
+                   let res, env = mk_constant env name sort in
+                   (res :: results, env)) names (oget exp.ety |> ty_to_sorts) ([], env1)
+             in
+             let es, env = encode_exp_z3 str env exp in
+             let env =
+               BatList.fold_right2 (fun e result env ->
+                   add_constraint env (mk_term (mk_eq result.t e.t)))
+                                   (to_list es) results env in
+             (results, xstr, env))
+        | _ -> failwith "internal error"
+      in
+      loop trans []
+
+    let encode_z3_init str env e =
+      let names = create_strings (Printf.sprintf "%s-result" str) (oget e.ety) in
+      let results, env =
+        reduce2 (fun name sort (results, env) ->
+            let res, env = mk_constant env name sort in
+            (res :: results, env)) names (oget e.ety |> ty_to_sorts) ([], env)
+      in     
+      let es, env = encode_exp_z3 str env e in
+      let env =
+        BatList.fold_right2 (fun e result env ->
+            add_constraint env (mk_term (mk_eq result.t e.t)))
+                            (to_list es) results env in
+      (results, env)
+
+    let encode_z3_assert str env node assertion =
+      let rec loop assertion acc =
+        match assertion.e with
+        | EFun {arg= x; argty= Some xty; body= exp} ->
+         (match exp.e with
+          | EFun _ ->
+             loop exp ((x,xty) :: acc)
+          | _ ->
+             let xstr, env1 =
+               BatList.fold_right (fun (x,xty) (xstrs, env) ->
+                   let xstr, env = mk_constant env (create_vars env str x) (ty_to_sort xty)
+                                               ~cdescr:"assert x argument" ~cloc:assertion.espan
+                   in
+                   (xstr :: xstrs, env)) ((x,xty) :: acc) ([], env) in
+             let names = create_strings (Printf.sprintf "%s-result" str) (oget exp.ety) in
+             let results, env =
+               reduce2 (fun name sort (results, env) ->
+                   let res, env = mk_constant env name sort in
+                   (res :: results, env)) names (oget exp.ety |> ty_to_sorts) ([], env1)
+             in
+             let es, env = encode_exp_z3 str env exp in
+             let env =
+               BatList.fold_right2 (fun e result env ->
+                   add_constraint env (mk_term (mk_eq result.t e.t)))
+                                   (to_list es) results env in
+             (results, xstr, env))
+        | _ -> failwith "internal error"
+      in
+      loop assertion []
+
+    let encode_z3 (ds: declarations) sym_vars : smt_env =
+      let env = init_solver ds in
+      let eassert = get_assert ds in
+      let emerge, etrans, einit, nodes, edges, aty =
+        match
+          ( get_merge ds
+          , get_trans ds
+          , get_init ds
+          , get_nodes ds
+          , get_edges ds
+          , get_attr_type ds )
+        with
+        | Some emerge, Some etrans, Some einit, Some n, Some es, Some aty ->
+           (emerge, etrans, einit, n, es, aty)
+        | _ ->
+           Console.error
+             "missing definition of nodes, edges, merge, trans or init"
+      in
+      (* map each node to the init result variable *)
+      let init_map, env =
+        AdjGraph.fold_vertices
+          (fun i (init_map, env) ->
+            let einit_i = Interp.interp_partial_fun einit [vint i] in
+            let init, env =
+              encode_z3_init (Printf.sprintf "init-%d" (Integer.to_int i)) env einit_i in
+            (AdjGraph.VertexMap.add i init init_map, env))
+          nodes (AdjGraph.VertexMap.empty, env)
+      in
+      (* Map each edge to transfer function result *)
+      (* incoming_map is a map from vertices to list of incoming edges *)
+      let incoming_map = AdjGraph.VertexMap.empty in
+      (* trans_map maps each edge to the variable that holds the result *)
+      let trans_map = AdjGraph.EdgeMap.empty in
+      (* trans_input_map maps each edge to the incoming message variable *)
+      let trans_input_map = AdjGraph.EdgeMap.empty in
+      let (incoming_map, trans_map, trans_input_map) =
+        BatList.fold_left (fun (incoming_map, trans_map, trans_input_map) (i,j) ->
+            let incoming_map = 
+              match AdjGraph.VertexMap.Exceptionless.find j incoming_map with
+              | None ->
+                 AdjGraph.VertexMap.add j [(i, j)] incoming_map
+              | Some idxs ->
+                 AdjGraph.VertexMap.add j ((i, j) :: idxs) incoming_map
+            in
+            let edge =
+              if smt_config.unboxing then
+                [avalue ((vint i), Some Typing.node_ty, Span.default);
+                 avalue ((vint j), Some Typing.node_ty, Span.default)]
+              else
+                [avalue (vtuple [vint i; vint j],
+                         Some Typing.edge_ty, Span.default)] in
+            let etrans_uv = Interp.interp_partial_fun etrans edge in
+            let trans, x, env =
+              encode_z3_trans
+                (Printf.sprintf "trans-%d-%d" (Integer.to_int i)
+                                (Integer.to_int j)) 
+                env etrans_uv
+            in
+            let trans_input_map = AdjGraph.EdgeMap.add (i, j) x trans_input_map in
+            let trans_map = AdjGraph.EdgeMap.add (i, j) trans trans_map in
+            (incoming_map, trans_input_map, trans_map))
+                          (incoming_map, trans_map, trans_input_map) edges
+      in
+      (* Compute the labelling as the merge of all inputs *)
+      let labelling, env =
+        AdjGraph.fold_vertices (fun i (labelling, env) ->
+            let init = AdjGraph.VertexMap.find i init_map in
+            let in_edges =
+              match AdjGraph.VertexMap.Exceptionless.find i incoming_map with
+              | None -> []
+              | Some es -> es
+            in
+            let node = avalue (vint i, Some Typing.node_ty, Span.default) in
+            let emerge_i = Interp.interp_partial_fun emerge [node] in
+            let idx = ref 0 in
+            let merged, env =
+              BatList.fold_left
+                (fun (acc, env) (x, y) ->
+                  incr idx ;
+                  let trans = AdjGraph.EdgeMap.find (x, y) trans_map in
+                  let str = Printf.sprintf "merge-%d-%d" (Integer.to_int i) !idx in
+                  let merge_result, x, env = encode_z3_merge str env emerge_i in
+                  let env = BatList.fold_left2 (fun env y x -> 
+                                add_constraint env (mk_term (mk_eq y.t x.t)))
+                                               env (trans @ acc) x
+                  in
+                  merge_result, env) (init, env) in_edges
+            in
+            let lbl_i_name = label_var i in
+            let lbl_i = create_strings lbl_i_name aty in
+            let lbl_iv = lift1 Var.create lbl_i in
+            let env = add_symbolic env lbl_iv aty in
+            let l, env = reduce2
+                           (fun lbl s (ls, env) ->
+                             let l, env = mk_constant env (create_vars env "" lbl) s in
+                             (l :: ls, env)) lbl_iv (ty_to_sorts aty) ([], env)
+            in
+            let env =
+              BatList.fold_right2 (fun l merged env ->
+                  add_constraint env (mk_term (mk_eq l.t merged.t)))
+                                  l merged env
+            in
+            (AdjGraph.VertexMap.add i l labelling, env))
+                               nodes (AdjGraph.VertexMap.empty, env)
+      in
+      
+      (* Propagate labels across edges outputs *)
+      let env = AdjGraph.EdgeMap.fold
+                  (fun (i, j) x env ->
+                    let label = AdjGraph.VertexMap.find i labelling in
+                    BatList.fold_left2 (fun env label x ->
+                        add_constraint env (mk_term (mk_eq label.t x.t))) env label x)
+                  trans_input_map env
+      in
+      (* add assertions at the end *)
+      let env = 
+        match eassert with
+        | None -> env
+        | Some eassert ->
+           let all_good = mk_bool true in
+           let all_good, env =
+             AdjGraph.fold_vertices
+               (fun i (all_good, env) ->
+                 let label = AdjGraph.VertexMap.find i labelling in
+                 let node = avalue (vint i, Some Typing.node_ty, Span.default) in
+                 let eassert_i = Interp.interp_partial_fun eassert [node] in
+                 let result, x, env = encode_z3_assert (assert_var i) env i eassert_i in
+                 let env =
+                   BatList.fold_left2 (fun env x label ->
+                       add_constraint env (mk_term (mk_eq x.t label.t)))
+                                      env x label
+                 in
+                 let assertion_holds =
+                   BatList.map (fun result -> mk_eq result.t (mk_bool true) |> mk_term) result
+               |> of_list |> combine_term in
+                 mk_and all_good assertion_holds.t, env
+               ) nodes (all_good, env)
            in
-           add env.solver [Boolean.mk_eq env.ctx trans x] ;
-           add env.solver [Boolean.mk_eq env.ctx acc y] ;
-           add env.solver [Boolean.mk_eq env.ctx n (mk_int env.ctx i)] ;
-           merge_result )
-        init in_edges
-    in
-    let l =
-      Expr.mk_const_s env.ctx
-        (Printf.sprintf "label-%d" i)
-        (ty_to_sort env.ctx aty)
-    in
-    add env.solver [Boolean.mk_eq env.ctx l merged] ;
-    labelling := AdjGraph.VertexMap.add (Integer.of_int i) l !labelling
-  done ;
-  (* Propagate labels across edges outputs *)
-  EdgeMap.iter
-    (fun (i, j) x ->
-       let label = AdjGraph.VertexMap.find i !labelling in
-       add env.solver [Boolean.mk_eq env.ctx label x] )
-    !trans_input_map ;
-  (* add assertions at the end *)
-  ( match eassert with
-    | None -> ()
-    | Some eassert ->
-      let all_good = ref (mk_bool env.ctx true) in
-      for i = 0 to Integer.to_int nodes - 1 do
-        let label =
-          AdjGraph.VertexMap.find (Integer.of_int i) !labelling
-        in
-        let result, n, x =
-          encode_z3_assert (Printf.sprintf "assert-%d" i) env eassert
-        in
-        add env.solver [Boolean.mk_eq env.ctx x label] ;
-        add env.solver [Boolean.mk_eq env.ctx n (mk_int env.ctx i)] ;
-        let assertion_holds =
-          Boolean.mk_eq env.ctx result (mk_bool env.ctx true)
-        in
-        all_good :=
-          Boolean.mk_and env.ctx [!all_good; assertion_holds]
-      done ;
-      add env.solver [Boolean.mk_not env.ctx !all_good] ) ;
-  (* add the symbolic variable constraints *)
-  add_symbolic_constraints env (get_requires ds) sym_vars ;
-  env
-
-exception Model_conversion
-
-let is_num (c: char) =
-  c = '0' || c = '1' || c = '2' || c = '3' || c = '4' || c = '5'
-  || c = '6' || c = '7' || c = '8' || c = '9'
-
-let grab_int str : int * string =
-  let len = String.length str in
-  let idx = ref (-1) in
-  for i = 0 to len - 1 do
-    let c = str.[i] in
-    if not (is_num c) && !idx < 0 then idx := i
-  done ;
-  let num = String.sub str 0 !idx in
-  let remaining = String.sub str !idx (len - !idx) in
-  (int_of_string num, remaining)
-
-let starts_with s1 s2 =
-  let len1 = String.length s1 in
-  let len2 = String.length s2 in
-  if len1 < len2 then false
-  else
-    let pfx = String.sub s1 0 len2 in
-    pfx = s2
-
-let rec parse_custom_type s : ty * string =
-  let len = String.length s in
-  if starts_with s "Option" then
-    let remaining = String.sub s 6 (len - 6) in
-    let ty, r = parse_custom_type remaining in
-    (TOption ty, r)
-  else if starts_with s "Pair" then
-    let remaining = String.sub s 4 (len - 4) in
-    let count, remaining = grab_int remaining in
-    let tys, r = parse_list count remaining in
-    (TTuple tys, r)
-  else if starts_with s "Int" then
-    (* TODO: Not sure how to do this yet *)
-    let remaining =
-      if len = 3 then "" else String.sub s 3 (len - 3)
-    in
-    (TInt 32, remaining)
-  else if starts_with s "Bool" then
-    let remaining =
-      if len = 4 then "" else String.sub s 4 (len - 4)
-    in
-    (TBool, remaining)
-  else failwith (Printf.sprintf "parse_custom_type: %s" s)
-
-and parse_list n s =
-  if n = 0 then ([], s)
-  else
-    let ty, s = parse_custom_type s in
-    let rest, s = parse_list (n - 1) s in
-    (ty :: rest, s)
-
-let sort_to_ty s =
-  let rec aux str =
-    let has_parens = String.sub str 0 1 = "(" in
-    let str =
-      if has_parens then String.sub str 1 (String.length str - 2)
-      else str
-    in
-    let strs = String.split_on_char ' ' str in
-    (* TODO: Not sure how to do this yet *)
-    match strs with
-    | ["Int"] -> TInt 32
-    | ["Bool"] -> TBool
-    | ["Array"; k; v] -> TMap (aux k, aux v)
-    | [x] ->
-      let ty, _ = parse_custom_type x in
-      ty
-    | _ -> failwith "cannot convert SMT sort to type"
-  in
-  aux (Sort.to_string s)
-
-let rec z3_to_value m (e: Expr.expr) : Syntax.value =
-  try
-    let i = Integer.of_string (Expr.to_string e) in
-    vint i
-  with _ ->
-    let f = Expr.get_func_decl e in
-    let es = Expr.get_args e in
-    let name = FuncDecl.get_name f |> Symbol.to_string in
-    match (name, es) with
-    | "true", _ -> vbool true
-    | "false", _ -> vbool false
-    | "some", [e1] -> voption (Some (z3_to_value m e1))
-    | "none", _ -> voption None
-    | "store", [e1; e2; e3] -> (
-        let v1 = z3_to_value m e1 in
-        let v2 = z3_to_value m e2 in
-        let v3 = z3_to_value m e3 in
-        match v1.v with
-        | VMap m -> vmap (BddMap.update m v2 v3)
-        | _ -> raise Model_conversion )
-    | "const", [e1] -> (
-        let sort = Z3.Expr.get_sort e in
-        let ty = sort_to_ty sort in
-        match get_inner_type ty with
-        | TMap (kty, _) ->
-          let e1 = z3_to_value m e1 in
-          vmap (BddMap.create ~key_ty:kty e1)
-        | _ -> failwith "internal error (z3_to_exp)" )
-    | "as-array", _ -> (
-        let x = FuncDecl.get_parameters f |> List.hd in
-        let f = FuncDecl.Parameter.get_func_decl x in
-        let y = Model.get_func_interp m f in
-        match y with
-        | None -> failwith "impossible"
-        | Some x ->
-          let e = Model.FuncInterp.get_else x in
-          let e = z3_to_exp m e in
-          let env = {ty= Env.empty; value= Env.empty} in
-          let key = Var.create "key" in
-          let func =
-            {arg= key; argty= None; resty= None; body= e}
-          in
-          vclosure (env, func) )
-    | _ ->
-      if String.length name >= 7 && String.sub name 0 7 = "mk-pair"
-      then
-        let es = List.map (z3_to_value m) es in
-        vtuple es
-      else raise Model_conversion
-
-and z3_to_exp m (e: Expr.expr) : Syntax.exp =
-  try e_val (z3_to_value m e) with _ ->
-  try
-    let f = Expr.get_func_decl e in
-    let es = Expr.get_args e in
-    let name = FuncDecl.get_name f |> Symbol.to_string in
-    match (name, es) with
-    | "ite", [e1; e2; e3] ->
-      eif (z3_to_exp m e1) (z3_to_exp m e2) (z3_to_exp m e3)
-    | "not", [e1] -> eop Not [z3_to_exp m e1]
-    | "and", e :: es ->
-      let base = z3_to_exp m e in
-      List.fold_left
-        (fun e1 e2 -> eop And [e1; z3_to_exp m e2])
-        base es
-    | "or", e :: es ->
-      let base = z3_to_exp m e in
-      List.fold_left
-        (fun e1 e2 -> eop Or [e1; z3_to_exp m e2])
-        base es
-    | "=", [e1; e2] -> eop UEq [z3_to_exp m e1; z3_to_exp m e2]
-    | _ -> raise Model_conversion
-  with _ -> evar (Var.create "key")
-
-type smt_result = Unsat | Unknown | Sat of Solution.t
-
-let eval env m str ty =
-  let l = Expr.mk_const_s env.ctx str (ty_to_sort env.ctx ty) in
-  let e = Model.eval m l true |> oget in
-  z3_to_value m e
-
-let build_symbolic_assignment env m =
-  let sym_map = ref StringMap.empty in
-  List.iter
-    (fun (x, e) ->
-       let ty = match e with Ty ty -> ty | Exp e -> oget e.ety in
-       let name = Var.to_string x in
-       let e = eval env m name ty in
-       sym_map := StringMap.add name e !sym_map )
-    env.symbolics ;
-  !sym_map
-
-let build_result m env aty num_nodes eassert =
-  match m with
-  | None -> failwith "internal error (encode)"
-  | Some m ->
-    (* print_endline (Model.to_string m) ; *)
-    let map = ref AdjGraph.VertexMap.empty in
-    (* grab the model from z3 *)
-    for i = 0 to Integer.to_int num_nodes - 1 do
-      let e = eval env m (Printf.sprintf "label-%d" i) aty in
-      map := AdjGraph.VertexMap.add (Integer.of_int i) e !map
-    done ;
-    let assertions =
-      match eassert with
-      | None -> None
-      | Some _ ->
-        let assertions = ref AdjGraph.VertexMap.empty in
-        for i = 0 to Integer.to_int num_nodes - 1 do
-          let e =
-            eval env m
-              (Printf.sprintf "assert-%d-result" i)
-              TBool
-          in
-          match (e, eassert) with
-          | {v= VBool b}, Some _ ->
-            assertions :=
-              AdjGraph.VertexMap.add (Integer.of_int i) b
-                !assertions
-          | _ -> failwith "internal error (build_result)"
-        done ;
-        Some !assertions
-    in
-    let sym_map = build_symbolic_assignment env m in
-    Sat {symbolics= sym_map; labels= !map; assertions}
-
-let symvar_assign ds : value StringMap.t option =
-  let env = init_solver ds in
-  let requires = Syntax.get_requires ds in
-  add_symbolic_constraints env requires [] ;
-  let q = Solver.check env.solver [] in
-  match q with
-  | UNSATISFIABLE -> None
-  | UNKNOWN -> None
-  | SATISFIABLE ->
-    let m = Solver.get_model env.solver in
-    match m with
-    | None -> failwith "internal error (find_sym_init)"
-    | Some m -> Some (build_symbolic_assignment env m)
-
-let solve ?symbolic_vars ds =
-  let sym_vars =
-    match symbolic_vars with None -> [] | Some ls -> ls
-  in
-  let num_nodes, aty =
-    match (get_nodes ds, get_attr_type ds) with
-    | Some n, Some aty -> (n, aty)
-    | _ -> failwith "internal error (encode)"
-  in
-  let eassert = get_assert ds in
-  let env = encode_z3 ds sym_vars in
-  print_endline (Solver.to_string env.solver) ;
-  let q = Solver.check env.solver [] in
-  match q with
-  | UNSATISFIABLE -> Unsat
-  | UNKNOWN -> Unknown
-  | SATISFIABLE ->
-    let m = Solver.get_model env.solver in
-    build_result m env aty num_nodes eassert+           add_constraint env (mk_term (mk_not all_good))
+      in
+      (* add the symbolic variable constraints *)
+      add_symbolic_constraints env (get_requires_no_failures ds) (env.symbolics (*@ sym_vars*))
+  end
+
+(* (\** * Alternative SMT encoding *\) *)
+(* module FunctionalEncoding (E: ExprEncoding) : Encoding = *)
+(*   struct *)
+(*     open E *)
+
+(*     let add_symbolic_constraints env requires sym_vars = *)
+(*       (\* Declare the symbolic variables: ignore the expression in case of SMT *\) *)
+(*       VarMap.iter *)
+(*         (fun v e -> *)
+(*           let names = create_vars env "" v in *)
+(*           mk_constant env names (ty_to_sort (Syntax.get_ty_from_tyexp e)) *)
+(*                       ~cdescr:"Symbolic variable decl" *)
+(*           |> ignore ) sym_vars ; *)
+(*       (\* add the require clauses *\) *)
+(*       List.iter *)
+(*         (fun e -> *)
+(*           let es = encode_exp_z3 "" env e in *)
+(*           ignore (lift1 (fun e -> add_constraint env e) es)) requires *)
+      
+(*  let encode_z3_assert str env node assertion = *)
+(*       let rec loop assertion acc = *)
+(*         match assertion.e with *)
+(*         | EFun {arg= x; argty= Some xty; body= exp} -> *)
+(*          (match exp.e with *)
+(*           | EFun _ -> *)
+(*              loop exp ((x,xty) :: acc) *)
+(*           | _ -> *)
+(*              let acc = List.rev acc in *)
+(*              let xs = List.map (fun (x,xty) -> create_vars env str x) acc in *)
+(*              let xstr = List.map (fun x -> mk_constant env x (ty_to_sort xty) *)
+(*                                     ~cdescr:"assert x argument" ~cloc:assertion.espan ) xs *)
+(*              in *)
+(*              let names = create_strings (Printf.sprintf "%s-result" str) (oget exp.ety) in *)
+(*              let results = *)
+(*                lift2 (mk_constant env) names (oget exp.ety |> ty_to_sorts) in      *)
+(*              let es = encode_exp_z3 str env exp in *)
+(*              ignore(lift2 (fun e result -> *)
+(*                         add_constraint env (mk_term (mk_eq result.t e.t))) es results); *)
+(*              (results, xstr)) *)
+(*         | _ -> failwith "internal error" *)
+(*       in *)
+(*       loop assertion [] *)
+      
+(*     let node_exp (u: Integer.t) : Syntax.exp = *)
+(*       aexp(e_val (vint u), Some Typing.node_ty, Span.default) *)
+
+(*     let edge_exp (u: Integer.t) (v: Integer.t) : Syntax.exp = *)
+(*       aexp(e_val (vtuple [vint u; vint v]), *)
+(*            Some Typing.edge_ty, Span.default) *)
+      
+(*     (\** An alternative SMT encoding, where we build an NV expression for *)
+(*    each label, partially evaluate it and then encode it *\) *)
+(*     let encode_z3 (ds: declarations) sym_vars : smt_env = *)
+(*       let env = init_solver ds in *)
+(*       let eassert = get_assert ds in *)
+(*       let emerge, etrans, einit, nodes, edges, aty = *)
+(*         match *)
+(*           ( get_merge ds *)
+(*           , get_trans ds *)
+(*           , get_init ds *)
+(*           , get_nodes ds *)
+(*           , get_edges ds *)
+(*           , get_attr_type ds ) *)
+(*         with *)
+(*         | Some emerge, Some etrans, Some einit, Some n, Some es, Some aty -> *)
+(*            (emerge, etrans, einit, n, es, aty) *)
+(*         | _ -> *)
+(*            Console.error *)
+(*              "missing definition of nodes, edges, merge, trans or init" *)
+(*       in *)
+(*       (\* Create a map from nodes to smt variables denoting the label of the node*\) *)
+(*       let labelling = *)
+(*         AdjGraph.fold_vertices (fun u acc -> *)
+(*             let lbl_u_name = label_var u in *)
+(*             let lbl_u = create_strings lbl_u_name aty in *)
+(*             let lblt = *)
+(*               lift2 (mk_constant env) lbl_u (ty_to_sorts aty) in             *)
+(*             add_symbolic env (lift1 Var.create lbl_u) aty; *)
+(*             AdjGraph.VertexMap.add u lblt acc) *)
+(*                                nodes AdjGraph.VertexMap.empty *)
+(*       in *)
+
+(*       let init_exp u = eapp einit (node_exp u) in *)
+(*       let trans_exp u v x = eapp (eapp etrans (edge_exp u v)) x in *)
+(*       let merge_exp u x y = eapp (eapp (eapp emerge (node_exp u)) x) y in *)
+
+(*       (\* map from nodes to incoming messages*\) *)
+(*       let incoming_messages_map = *)
+(*         List.fold_left (fun acc (u,v) ->  *)
+(*             let lblu = aexp (evar (label_var u |> Var.create), Some aty, Span.default) in *)
+(*             let transuv = trans_exp u v lblu in *)
+(*             AdjGraph.VertexMap.modify_def [] v (fun us -> transuv :: us) acc) *)
+(*                        AdjGraph.VertexMap.empty edges *)
+(*       in *)
+
+(*       (\* map from nodes to the merged messages *\) *)
+(*       let merged_messages_map = *)
+(*         AdjGraph.fold_vertices (fun u acc -> *)
+(*             let messages = AdjGraph.VertexMap.find_default [] u incoming_messages_map in *)
+(*             let best = List.fold_left (fun accm m -> merge_exp u m accm) *)
+(*                                       (init_exp u) messages *)
+(*             in *)
+(*             let str = Printf.sprintf "merge-%d" (Integer.to_int u) in *)
+(*             let best_smt = Interp.Full.interp_partial best |> encode_exp_z3 str env in *)
+(*             AdjGraph.VertexMap.add u best_smt acc) nodes AdjGraph.VertexMap.empty *)
+(*       in *)
+
+(*       AdjGraph.fold_vertices (fun u () -> *)
+(*           let lblu = try AdjGraph.VertexMap.find u labelling *)
+(*                      with Not_found -> failwith "label variable not found" *)
+(*           in *)
+(*           let merged = try AdjGraph.VertexMap.find u merged_messages_map *)
+(*                        with Not_found -> failwith "merged variable not found" *)
+(*           in *)
+(*           ignore(lift2 (fun lblu merged -> *)
+(*                      add_constraint env (mk_term (mk_eq lblu.t merged.t))) lblu merged)) *)
+(*                              nodes (); *)
+(*       (\* add assertions at the end *\) *)
+(*       (\* TODO: same as other encoding make it a function *\) *)
+(*       ( match eassert with *)
+(*         | None -> () *)
+(*         | Some eassert -> *)
+(*            let all_good = ref (mk_bool true) in *)
+(*            for i = 0 to Integer.to_int nodes - 1 do *)
+(*              let label = *)
+(*                AdjGraph.VertexMap.find (Integer.of_int i) labelling *)
+(*              in *)
+(*              let result, x = *)
+(*                encode_z3_assert (assert_var (Integer.of_int i)) env (Integer.of_int i) eassert *)
+(*              in *)
+(*              List.iter2 (fun x label -> *)
+(*                  add_constraint env (mk_term (mk_eq x.t label.t))) x (to_list label); *)
+(*              let assertion_holds = *)
+(*                lift1 (fun result -> mk_eq result.t (mk_bool true) |> mk_term) result *)
+(*                |> combine_term in *)
+(*              all_good := *)
+(*                mk_and !all_good assertion_holds.t *)
+(*            done ; *)
+(*            add_constraint env (mk_term (mk_not !all_good))) ; *)
+(*       (\* add the symbolic variable constraints *\) *)
+(*       add_symbolic_constraints env (get_requires_no_failures ds) (env.symbolics (\*@ sym_vars*\)); *)
+(*       env *)
+(*   end *)
+      
+    (** ** SMT query optimization *)
+    let rec alpha_rename_smt_term (renaming: string StringMap.t) (tm: smt_term) =
+      match tm with
+      | Int _ | Bool _ | Constructor _ -> tm
+      | And (tm1, tm2) ->
+         And (alpha_rename_smt_term renaming tm1, alpha_rename_smt_term renaming tm2)
+      | Or (tm1, tm2) ->
+         Or (alpha_rename_smt_term renaming tm1, alpha_rename_smt_term renaming tm2)
+      | Not tm1 ->
+         Not (alpha_rename_smt_term renaming tm1)
+      | Add (tm1, tm2) ->
+         Add (alpha_rename_smt_term renaming tm1, alpha_rename_smt_term renaming tm2)
+      | Sub (tm1, tm2) ->
+         Sub (alpha_rename_smt_term renaming tm1, alpha_rename_smt_term renaming tm2)
+      | Eq (tm1, tm2) ->
+         Eq (alpha_rename_smt_term renaming tm1, alpha_rename_smt_term renaming tm2)
+      | Lt (tm1, tm2) ->
+         Lt (alpha_rename_smt_term renaming tm1, alpha_rename_smt_term renaming tm2)
+      | Leq (tm1, tm2) ->
+         Leq (alpha_rename_smt_term renaming tm1, alpha_rename_smt_term renaming tm2)
+      | Ite (tm1, tm2, tm3) ->
+         Ite (alpha_rename_smt_term renaming tm1,
+              alpha_rename_smt_term renaming tm2,
+              alpha_rename_smt_term renaming tm3)
+      | AtMost (tm1, tm2) ->
+         AtMost (List.map (alpha_rename_smt_term renaming) tm1,
+                 alpha_rename_smt_term renaming tm2)
+      | Var s ->
+         (match StringMap.Exceptionless.find s renaming with
+          | None -> tm
+          | Some x -> Var x)
+      | App (tm1, tms) ->
+         App (alpha_rename_smt_term renaming tm1,
+              List.map (alpha_rename_smt_term renaming) tms)
+        
+    let alpha_rename_term (renaming: string StringMap.t) (tm: term) =
+      {tm with t = alpha_rename_smt_term renaming tm.t}
+      
+    (** Removes all variable equalities *)
+    let propagate_eqs (env : smt_env) =
+      let updateUnionFind eqSets s =
+        try
+          StringMap.find s eqSets, eqSets
+        with Not_found ->
+          let r = BatUref.uref s in
+          r, StringMap.add s r eqSets
+      in
+      (* compute equality classes of variables and remove equalities between variables *)
+      let (eqSets, new_ctx) = BatList.fold_left (fun (eqSets, acc) c ->
+                                  match c.com with
+                                  | Assert tm ->
+                                     (match tm.t with
+                                      | Eq (tm1, tm2) ->
+                                         (match tm1, tm2 with
+                                          | Var s1, Var s2 ->
+                                             let r1, eqSets = updateUnionFind eqSets s1 in
+                                             let r2, eqSets = updateUnionFind eqSets s2 in
+                                             BatUref.unite r1 r2;
+                                             (eqSets, acc)
+                                          | _ -> (eqSets, c :: acc))
+                                      | _ -> (eqSets, c :: acc))
+                                  | _ -> (eqSets, c :: acc)) (StringMap.empty, []) env.ctx
+      in
+
+      let renaming = StringMap.map (fun r -> BatUref.uget r) eqSets in
+      (* apply the computed renaming *)
+      let env =
+        {env with ctx = BatList.rev_map (fun c ->
+                            match c.com with
+                            | Assert tm -> {c with com = Assert (alpha_rename_term renaming tm)}
+                            | Eval tm -> {c with com = Eval (alpha_rename_term renaming tm)}
+                            | _  -> c) new_ctx}
+      in
+      (* remove unnecessary declarations *)
+      (* had to increase stack size to avoid overflow here..
+         consider better implementations of this function*)
+      let env =
+        {env with const_decls =
+                    ConstantSet.filter (fun cdecl ->
+                        try
+                          let repr = StringMap.find cdecl.cname renaming in
+                          if repr = cdecl.cname then true else false
+                        with Not_found -> true) env.const_decls}
+      in
+      renaming, env
+      
+    type smt_result = Unsat | Unknown | Sat of Solution.t
+
+    (** Emits the code that evaluates the model returned by Z3. *)  
+    let eval_model (symbolics: Syntax.ty_or_exp VarMap.t)
+                   (num_nodes: Integer.t)
+                   (eassert: Syntax.exp option)
+                   (renaming: string StringMap.t) : command list =
+      let var x = "Var:" ^ x in
+      (* Compute eval statements for labels *)
+      (* let labels = *)
+      (*   AdjGraph.fold_vertices (fun u acc -> *)
+      (*       let lblu = label_var u in *)
+      (*       let tm = mk_var (StringMap.find_default lblu lblu renaming) |> mk_term in *)
+      (*       let ev = mk_eval tm |> mk_command in *)
+      (*       let ec = mk_echo ("\"" ^ (var lblu) ^ "\"") |> mk_command in *)
+      (*       ec :: ev :: acc) num_nodes [(mk_echo ("\"end_of_model\"") |> mk_command)] in *)
+      let base = [(mk_echo ("\"end_of_model\"") |> mk_command)] in
+      (* Compute eval statements for assertions *)
+      let assertions =
+        match eassert with
+        | None -> base
+        | Some _ ->
+           AdjGraph.fold_vertices (fun u acc ->
+               let assu = (assert_var u) ^ "-result" in
+               let tm = mk_var (StringMap.find_default assu assu renaming) |> mk_term in
+               let ev = mk_eval tm |> mk_command in
+               let ec = mk_echo ("\"" ^ (var assu) ^ "\"")
+                        |> mk_command in
+               ec :: ev :: acc) num_nodes base
+      in
+      (* Compute eval statements for symbolic variables *)
+      let symbols =
+        VarMap.fold (fun sv _ acc ->
+            let sv = symbolic_var sv in
+            let tm = mk_var (StringMap.find_default sv sv renaming) |> mk_term in
+            let ev = mk_eval tm |> mk_command in
+            let ec = mk_echo ("\"" ^ (var sv) ^ "\"") |> mk_command in
+            ec :: ev :: acc) symbolics assertions in
+      symbols
+
+    let parse_val (s : string) : Syntax.value =
+      let lexbuf = Lexing.from_string s
+      in 
+      try SMTParser.smtlib SMTLexer.token lexbuf
+      with exn ->
+        begin
+          let tok = Lexing.lexeme lexbuf in
+          failwith ("failed: " ^ tok)
+        end
+           
+    let translate_model (m : (string, string) BatMap.t) : Solution.t =
+      BatMap.foldi (fun k v sol ->
+          let nvval = parse_val v in
+          match k with
+          | k when BatString.starts_with k "label" ->
+             {sol with labels= AdjGraph.VertexMap.add (node_of_label_var k) nvval sol.labels}
+          | k when BatString.starts_with k "assert-" ->
+             {sol with assertions=
+                         match sol.assertions with
+                         | None ->
+                            Some (AdjGraph.VertexMap.add (node_of_assert_var k)
+                                                         (nvval |> Syntax.bool_of_val |> oget)
+                                                         AdjGraph.VertexMap.empty)
+                         | Some m ->
+                            Some (AdjGraph.VertexMap.add (node_of_assert_var k)
+                                                         (nvval |> Syntax.bool_of_val |> oget) m)
+             }
+          | k ->
+             {sol with symbolics= Collections.StringMap.add k nvval sol.symbolics}) m
+                   {symbolics = StringMap.empty;
+                    labels = AdjGraph.VertexMap.empty;
+                    assertions= None}
+
+    let box_vals (xs : (int * Syntax.value) list) =
+      match xs with
+      | [(_,v)] -> v
+      | _ ->
+         vtuple (BatList.sort (fun (x1,x2) (y1,y2) -> compare x1 y1) xs
+                 |> BatList.map (fun (x,y) -> y))
+
+    (* TODO: boxing for symbolic variables as well *)
+    let translate_model_unboxed (m : (string, string) BatMap.t) : Solution.t =
+      let (symbolics, labels, assertions) =
+        BatMap.foldi (fun k v (symbolics, labels, assertions) ->
+            let nvval = parse_val v in
+            match k with
+            | k when BatString.starts_with k "label" ->
+               (match proj_of_var k with
+                | None ->
+                   ( symbolics,
+                     AdjGraph.VertexMap.add (node_of_label_var k) [(0,nvval)] labels,
+                     assertions )
+                  
+                | Some i ->
+                   ( symbolics,
+                     AdjGraph.VertexMap.modify_def
+                       [] (node_of_label_var k) (fun xs -> (i,nvval) :: xs) labels,
+                     assertions ))
+          | k when BatString.starts_with k "assert-" ->
+             ( symbolics,
+               labels,
+               match assertions with
+               | None ->
+                  Some (AdjGraph.VertexMap.add (node_of_assert_var k)
+                                               (nvval |> Syntax.bool_of_val |> oget)
+                                               AdjGraph.VertexMap.empty)
+               | Some m ->
+                  Some (AdjGraph.VertexMap.add (node_of_assert_var k)
+                                               (nvval |> Syntax.bool_of_val |> oget) m) )
+          | k ->
+             (Collections.StringMap.add k nvval symbolics, labels, assertions)) m
+                     (StringMap.empty,AdjGraph.VertexMap.empty, None)
+      in
+      { symbolics = symbolics;
+        labels = AdjGraph.VertexMap.map (box_vals) labels;
+        assertions = assertions }
+      
+    (** ** Translate the environment to SMT-LIB2 *)
+      
+    let env_to_smt ?(verbose=false) info (env : smt_env) =
+      let buf = Buffer.create 8000000 in
+      (* Emit context *)
+      Buffer.add_string buf "(set-option :model_evaluator.completion true)\n";
+      (* Emit constant declarations *)
+      ConstantSet.iter (fun c ->
+          Buffer.add_string buf (const_decl_to_smt ~verbose:verbose info c)) env.const_decls;
+      (* Emit assertions *)
+      BatList.iter (fun c -> Buffer.add_string buf (command_to_smt verbose info c)) env.ctx;
+      Buffer.add_char buf '\n';
+      Buffer.contents buf
+          
+      (* let context = time_profile "compute context" *)
+      (*                            (fun () -> List.rev_map (fun c -> command_to_smt verbose info c) env.ctx) in *)
+      (* let context = time_profile "concat context" (fun () -> BatString.concat "\n" context) in *)
+
+      (* (\* Emit constants *\) *)
+      (* let constants = ConstantSet.to_list env.const_decls in *)
+      (* let constants = *)
+      (*   BatString.concat "\n" *)
+      (*                    (List.map (fun c -> const_decl_to_smt ~verbose:verbose info c) *)
+      (*                              constants) *)
+      (* in *)
+      (* (\* let constants = ConstantSet.fold (fun c ls -> *\) *)
+      (* (\*                     (const_decl_to_smt ~verbose:verbose info c) :: ls) env.const_decls [] *\) *)
+      (* (\* in *\) *)
+      (* (\* let constants = *\) *)
+      (* (\*   BatString.concat "\n" constants *\) *)
+      (* (\* in *\) *)
+      (* (\* Emit type declarations *\) *)
+      (* let decls = StringMap.bindings env.type_decls in *)
+      (* let decls = String.concat "\n" *)
+      (*                           (List.map (fun (_,typ) -> type_decl_to_smt typ) decls) in *)
+      (* Printf.bprintf buf "(set-option :model_evaluator.completion true) *)
+      (*                     \n %s\n %s\n %s\n" decls constants context; *)
+      (* Buffer.contents buf *)
+    (* this new line is super important otherwise we don't get a reply
+      from Z3.. not understanding why*)
+
+    let check_sat info =
+      Printf.sprintf "%s\n"
+                     ((CheckSat |> mk_command) |> command_to_smt smt_config.verbose info)
+
+    (* Emits the query to a file in the disk *)
+    let printQuery (chan: out_channel Lazy.t) (msg: string) =
+      let chan = Lazy.force chan in
+      Printf.fprintf chan "%s\n%!" msg
+
+    let expr_encoding smt_config =
+      match smt_config.unboxing with
+      | true -> (module Unboxed : ExprEncoding)
+      | false -> failwith "boxed not implemented yet" (*(module Boxed : ExprEncoding)*)
+
+    let solve info query chan ?symbolic_vars ?(params=[]) ds =
+      let sym_vars =
+        match symbolic_vars with None -> [] | Some ls -> ls
+      in
+      let module ExprEnc = (val expr_encoding smt_config) in
+      let module Enc =
+        (val (if smt_config.encoding = Classic then
+                (module ClassicEncoding(ExprEnc) : Encoding)
+              else
+                failwith "functional encoding not implemented yet"))
+                (* (module FunctionalEncoding(ExprEnc) : Encoding) *)
+      in
+      
+      (* compute the encoding of the network *)
+      let renaming, env =
+        time_profile "Encoding network"
+                     (fun () -> let env = Enc.encode_z3 ds sym_vars in
+                                if smt_config.optimize then propagate_eqs env
+                                else StringMap.empty, env)
+      in
+      (* compile the encoding to SMT-LIB *)
+      let smt_encoding =
+        time_profile "Compiling query"
+                     (fun () -> env_to_smt ~verbose:smt_config.verbose info env) in
+      (* print query to a file if asked to *)
+      if query then
+        printQuery chan smt_encoding;
+      (* Printf.printf "communicating with solver"; *)
+      (* start communication with solver process *)
+      let solver = start_solver params in
+      ask_solver solver smt_encoding;
+      let get_sat reply =
+        match reply with
+        | UNSAT -> Unsat
+        | SAT ->
+           (* build a counterexample based on the model provided by Z3 *)
+           let num_nodes =
+             match get_nodes ds with
+             | Some n -> n
+             | _ -> failwith "internal error (encode)"
+           in
+           let eassert = get_assert ds in
+           let model = eval_model env.symbolics num_nodes eassert renaming in
+           let model_question = commands_to_smt smt_config.verbose info model in
+           if query then
+             printQuery chan model_question;
+           ask_solver solver model_question;
+           let model = solver |> parse_model in
+           (match model with
+            | MODEL m ->
+               if smt_config.unboxing then
+                 Sat (translate_model_unboxed m)
+               else
+                 Sat (translate_model m)
+            | OTHER s ->
+               Printf.printf "%s\n" s;
+               failwith "failed to parse a model"
+            | _ -> failwith "failed to parse a model")
+        | UNKNOWN ->
+           Unknown
+        | _ -> failwith "unexpected answer from solver\n"
+      in
+      match smt_config.failures with
+      | None ->
+         let q = check_sat info in
+         if query then
+           printQuery chan q;
+         ask_solver solver q;
+         let reply = solver |> parse_reply in
+         get_sat reply
+      | Some k ->
+         let rec loop i =
+           match (get_requires_failures ds).e with
+           | EOp(AtMost n, [e1;_]) ->
+              let arg2 = aexp (e_val (vint (Integer.of_int i)), Some (TInt 32), Span.default) in
+              let new_req = aexp (eop (AtMost n) [e1; arg2], Some TBool, Span.default) in
+              let zes, env = ExprEnc.encode_exp_z3 "" env new_req in
+              let zes_smt =
+                ExprEnc.(to_list (lift1 (fun ze -> mk_assert ze |> mk_command) zes))
+              in
+              let q =
+                ((Push |> mk_command) :: (zes_smt @ [CheckSat |> mk_command])) |>
+                  commands_to_smt smt_config.verbose info
+              in
+              if query then
+                printQuery chan q;
+              Printf.printf "printed the query\n";
+              ask_solver solver q;
+              let reply = solver |> parse_reply in
+              (* check satisfiability and get model if required *)
+              let isSat = get_sat reply in
+              (* pop current context *)
+              let pop =
+                Printf.sprintf "%s\n" ((Pop |> mk_command) |>
+                                         command_to_smt smt_config.verbose info)
+              in
+              if query then
+                printQuery chan pop;
+              ask_solver solver pop;
+              (match isSat with
+              | Unsat ->
+                 if i = k then Unsat
+                 else
+                   loop k
+              | Sat m -> Sat m
+              | Unknown -> Unknown)
+           | _ -> failwith "expected failure clause of the form AtMost n"
+         in
+         loop k
+           