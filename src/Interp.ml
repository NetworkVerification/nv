--- conflicted
+++ resolved
@@ -143,22 +143,14 @@
       interp_exp (update_value env x v1) e2
   | ETuple es -> vtuple (List.map (interp_exp env) es)
   | ESome e -> voption (Some (interp_exp env e))
-  | EMatch (e1, branches) ->
-<<<<<<< HEAD
-    let v = interp_exp env e1 in
-    begin
-      match match_branches branches v with
-      | Some (env2, e) -> interp_exp (update_values env env2) e
-=======
-      let v = interp_exp env e1 in 
+  | EMatch (e1, branches) -> (
+    let v = interp_exp env e1 in 
       match match_branches branches v env.value with
       | Some (env2, e) -> interp_exp {env with value=env2} e
->>>>>>> 375c3254
       | None ->
           failwith
             ( "value " ^ value_to_string v
-              ^ " did not match any pattern in match statement" )
-    end
+              ^ " did not match any pattern in match statement" ))
   | ERecord _ | EProject _ -> failwith "Record found during interpretation"
 
 and interp_op env ty op es =
@@ -251,9 +243,6 @@
 let interp_closure cl (args: value list) =
   interp (Syntax.apply_closure cl args)
 
-
-<<<<<<< HEAD
-=======
 (** * Simplifications *)
 let simplify_and v1 e2 =
   match v1.v with
@@ -309,7 +298,6 @@
       | _ -> e)
   | _ -> e
         
->>>>>>> 375c3254
 (** * Partial Interpreter *)
 
 let isMapOp op =
@@ -384,103 +372,16 @@
              ( "value " ^ value_to_string (to_value pe1)
                ^ " did not match any pattern in match statement"))
      else
-<<<<<<< HEAD
-       aexp (ematch pe1 (List.map (fun (p,eb) ->
-                             (p, interp_exp_partial false env eb)) branches),
-             e.ety, e.espan)
-  | ERecord _ | EProject _ -> failwith "Record found during partial interpretation"
-
-=======
        aexp (ematch pe1 (mapBranches (fun (p,e) ->
                              (p, interp_exp_partial false env e)) branches),
                e.ety, e.espan) (* |> simplify_match *)
-     
->>>>>>> 375c3254
+  | ERecord _ | EProject _ -> failwith "Record found during partial interpretation"
+
 and interp_op_partial env ty op es =
   let pes = BatList.map (interp_exp_partial false env) es in
   if BatList.exists (fun pe -> not (is_value pe)) pes then
     simplify_logic op pes
   else
-<<<<<<< HEAD
-    begin
-      exp_of_value @@
-      match (op, List.map to_value pes) with
-      | And, [{v= VBool b1}; {v= VBool b2}] -> vbool (b1 && b2)
-      | Or, [{v= VBool b1}; {v= VBool b2}] -> vbool (b1 || b2)
-      | Not, [{v= VBool b1}] -> vbool (not b1)
-      | UAdd _, [{v= VInt i1}; {v= VInt i2}] ->
-         vint (Integer.add i1 i2)
-      | UEq, [v1; v2] ->
-         if equal_values ~cmp_meta:false v1 v2 then vbool true
-         else vbool false
-      | ULess _, [{v= VInt i1}; {v= VInt i2}] ->
-         if Integer.lt i1 i2 then vbool true else vbool false
-      | ULeq _, [{v= VInt i1}; {v= VInt i2}] ->
-         if Integer.leq i1 i2 then vbool true else vbool false
-      | MCreate, [v] -> (
-        match get_inner_type ty with
-        | TMap (kty, _) -> vmap (BddMap.create ~key_ty:kty v)
-        | _ -> failwith "runtime error: missing map key type" )
-      | MGet, [{v= VMap m}; v] -> BddMap.find m v
-      | MSet, [{v= VMap m}; vkey; vval] ->
-         vmap (BddMap.update m vkey vval)
-      | MMap, [{v= VClosure (c_env, f)}; {v= VMap m}] ->
-         let seen = BatSet.PSet.singleton ~cmp:Var.compare f.arg in
-         let free = Syntax.free seen f.body in
-         let env = build_env c_env free in
-         vmap
-           (BddMap.map ~op_key:(f.body, env)
-                       (fun v -> apply c_env f v)
-                       m)
-      | ( MMerge
-        , {v= VClosure (c_env, f)}
-          :: {v= VMap m1} :: {v= VMap m2} :: rest )
-        -> (
-        let seen = BatSet.PSet.singleton ~cmp:Var.compare f.arg in
-        let env = build_env c_env (Syntax.free seen f.body) in
-        (* TO DO:  Need to preserve types in VOptions here ? *)
-        let f_lifted v1 v2 =
-          match apply c_env f v1 with
-          | {v= VClosure (c_env, f)} -> apply c_env f v2
-          | _ -> failwith "internal error (interp_op)"
-        in
-        match rest with
-        | [el0; el1; er0; er1] ->
-           let opt = (el0, el1, er0, er1) in
-           vmap
-             (BddMap.merge ~opt ~op_key:(f.body, env) f_lifted m1 m2)
-        | _ -> vmap (BddMap.merge ~op_key:(f.body, env) f_lifted m1 m2)
-      )
-      | ( MMapFilter
-        , [ {v= VClosure (c_env1, f1)}
-          ; {v= VClosure (c_env2, f2)}
-          ; {v= VMap m} ] ) ->
-         let seen = BatSet.PSet.singleton ~cmp:Var.compare f2.arg in
-         let env = build_env c_env2 (Syntax.free seen f2.body) in
-         let mtbdd =
-           match ExpMap.find_opt f1.body !bddfunc_cache with
-           | None -> (
-             let bddf = BddFunc.create_value (oget f1.argty) in
-             let env = Env.update Env.empty f1.arg bddf in
-             let bddf = BddFunc.eval env f1.body in
-             match bddf with
-             | BBool bdd ->
-                let mtbdd = BddFunc.wrap_mtbdd bdd in
-                bddfunc_cache :=
-                  ExpMap.add f1.body mtbdd !bddfunc_cache ;
-                mtbdd
-             | _ -> failwith "impossible" )
-           | Some bddf -> bddf
-         in
-         let f v = apply c_env2 f2 v in
-         vmap (BddMap.map_when ~op_key:(f2.body, env) mtbdd f m)
-      | _, _ ->
-         failwith
-           (Printf.sprintf "bad operator application: %s"
-                           (Printing.op_to_string op))
-    end
-
-=======
     if isMapOp op then
       eop op pes
     else
@@ -504,8 +405,7 @@
                (Printf.sprintf "bad operator application: %s"
                                (Printing.op_to_string op))
       end
-    
->>>>>>> 375c3254
+
 let interp_partial = fun e -> interp_exp_partial false empty_env e
 
 (* let interp_partial_closure cl (args: value list) = *)
