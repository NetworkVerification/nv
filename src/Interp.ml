open Syntax
open Printing
open Printf

(* Interpreter Errors *)
(* Interpreter Environments *)

let empty_env = {ty= Env.empty; value= Env.empty}

let update_value env x v = {env with value= Env.update env.value x v}

let update_values env venv =
  {env with value= Env.updates env.value venv}

let update_ty env x t = {env with ty= Env.update env.ty x t}

let update_tys env tvs tys =
  let rec loop tenv tvs tys =
    match (tvs, tys) with
    | [], [] -> tenv
    | tv :: tvs, ty :: tys -> loop (Env.update tenv tv ty) tvs tys
    | _, _ -> failwith "wrong arity in type application"
  in
  {env with ty= loop env.ty tvs tys}

(* Equality of values *)
(* ignores type annotations when checking for equality *)
let rec equal_val v1 v2 =
  match (v1.v, v2.v) with
  | VBool b1, VBool b2 -> b1 = b2
  | VInt i1, VInt i2 -> Integer.equal i1 i2
  | VMap m1, VMap m2 -> BddMap.equal m1 m2
  | VTuple vs1, VTuple vs2 -> equal_vals vs1 vs2
  | VOption None, VOption None -> true
  | VOption (Some v1), VOption (Some v2) -> equal_val v1 v2
  | VClosure _, _ -> failwith "internal error (equal_val)"
  | _, VClosure _ -> failwith "internal error (equal_val)"
  | _, _ -> false

and equal_vals vs1 vs2 =
  match (vs1, vs2) with
  | [], [] -> true
  | v1 :: rest1, v2 :: rest2 ->
    equal_val v1 v2 && equal_vals rest1 rest2
  | _, _ -> false

(* Expression and operator interpreters *)
(* matches p b is Some env if v matches p and None otherwise; assumes
   no repeated variables in pattern *)
let rec matches p (v: Syntax.value) env : Syntax.value Env.t option =
  match (p, v.v) with
  | PWild, v -> Some env
  | PVar x, _ -> Some (Env.update env x v)
  | PUnit, VUnit -> Some env
  | PBool true, VBool true
  | PBool false, VBool false -> Some env
  | PInt i1, VInt i2 ->
    if Integer.equal i1 i2 then Some env else None
  | PTuple ps, VTuple vs -> (* matches_list ps vs *)
    (match ps, vs with
     | [], []-> Some env
     | p :: ps, v :: vs ->
       (match matches p v env with
        | None -> None
        | Some env -> matches (PTuple ps) (vtuple vs) env)
     | _, _ -> None)
  | POption None, VOption None -> Some env
  | POption (Some p), VOption (Some v) -> matches p v env
  | (PUnit | PBool _ | PInt _ | PTuple _ | POption _), _ -> None
  | PRecord _, _ -> failwith "Record found during interpretation"


let rec match_branches_lst branches v env =
  match branches with
  | [] -> None
  | (p, e) :: branches ->
    match matches p v env with
    | Some env' -> Some (env', e)
    | None -> match_branches_lst branches v env

let rec val_to_pat v =
  match v.v with
  | VInt i -> PInt i
  | VBool b -> PBool b
  | VOption (Some v) -> POption (Some (val_to_pat v))
  | VOption None -> POption None
  | VTuple vs ->
    PTuple (BatList.map val_to_pat vs)
  | _ -> PWild

let rec match_branches branches v env =
  (* iterBranches (fun (p,e) ->  Printf.printf "%s\n" (Printing.pattern_to_string p)) branches;
   * Printf.printf "val: %s\n" (Printing.value_to_string v); *)
  match lookUpPat (val_to_pat v) branches with
  | Found e -> Some (env, e)
  | Rest ls -> match_branches_lst ls v env

module ExpMap = Map.Make (struct
    type t = exp

    let compare = Pervasives.compare
  end)

let build_env (env: env) (free_vars: Var.t BatSet.PSet.t) :
  value BatSet.PSet.t =
  let base = BatSet.PSet.create compare_values in
  BatSet.PSet.fold
    (fun v acc ->
       match Env.lookup_opt env.value v with
       | Some value -> BatSet.PSet.add value acc
       | None -> acc )
    free_vars base

let bddfunc_cache = ref ExpMap.empty

let rec interp_exp env e =
  match e.e with
  | ETy (e, _) -> interp_exp env e
  | EVar x -> (
      match Env.lookup_opt env.value x with
      | None ->
        failwith
          (Printf.sprintf "runtime exception - unbound variable: %s"
             (Var.to_string x))
      | Some v -> v )
  | EVal v -> v
  | EOp (op, es) ->
    interp_op env (oget e.ety) op es
  | EFun f -> vclosure (env, f)
  | EApp (e1, e2) -> (
      let v1 = interp_exp env e1 in
      let v2 = interp_exp env e2 in
      match v1.v with
      | VClosure (c_env, f) ->
        interp_exp (update_value c_env f.arg v2) f.body
      | _ -> failwith "bad functional application" )
  | EIf (e1, e2, e3) -> (
      match (interp_exp env e1).v with
      | VBool true -> interp_exp env e2
      | VBool false -> interp_exp env e3
      | _ -> failwith "bad if condition" )
  | ELet (x, e1, e2) ->
    let v1 = interp_exp env e1 in
    interp_exp (update_value env x v1) e2
  | ETuple es -> vtuple (List.map (interp_exp env) es)
  | ESome e -> voption (Some (interp_exp env e))
  | EMatch (e1, branches) -> (
      let v = interp_exp env e1 in
      match match_branches branches v env.value with
      | Some (env2, e) -> interp_exp {env with value=env2} e
      | None ->
        failwith
          ( "value " ^ value_to_string v
            ^ " did not match any pattern in match statement" ))
  | ERecord _ | EProject _ -> failwith "Record found during interpretation"

and interp_op env ty op es =
  (* if arity op != List.length es then
     failwith
      (sprintf "operation %s has arity %d not arity %d"
         (op_to_string op) (arity op) (List.length es)) ; *)
  let vs = BatList.map (interp_exp env) es in
  match (op, vs) with
  | And, [{v= VBool b1}; {v= VBool b2}] -> vbool (b1 && b2)
  | Or, [{v= VBool b1}; {v= VBool b2}] -> vbool (b1 || b2)
  | Not, [{v= VBool b1}] -> vbool (not b1)
  | UAdd _, [{v= VInt i1}; {v= VInt i2}] ->
    vint (Integer.add i1 i2)
  | UEq, [v1; v2] ->
    if equal_values ~cmp_meta:false v1 v2 then vbool true
    else vbool false
  | ULess _, [{v= VInt i1}; {v= VInt i2}] ->
    if Integer.lt i1 i2 then vbool true else vbool false
  | ULeq _, [{v= VInt i1}; {v= VInt i2}] ->
    if Integer.leq i1 i2 then vbool true else vbool false
  | MCreate, [v] -> (
      match get_inner_type ty with
      | TMap (kty, _) -> vmap (BddMap.create ~key_ty:kty v)
      | _ -> failwith "runtime error: missing map key type" )
  | MGet, [{v= VMap m}; v] -> BddMap.find m v
  | MSet, [{v= VMap m}; vkey; vval] ->
    vmap (BddMap.update m vkey vval)
  | MMap, [{v= VClosure (c_env, f)}; {v= VMap m}] ->
    let seen = BatSet.PSet.singleton ~cmp:Var.compare f.arg in
    let free = Syntax.free seen f.body in
    let env = build_env c_env free in
    vmap
      (BddMap.map ~op_key:(f.body, env)
         (fun v -> apply c_env f v)
         m)
  | ( MMerge
    , {v= VClosure (c_env, f)}
      :: {v= VMap m1} :: {v= VMap m2} :: rest )
    -> (
        let seen = BatSet.PSet.singleton ~cmp:Var.compare f.arg in
        let env = build_env c_env (Syntax.free seen f.body) in
        (* TO DO:  Need to preserve types in VOptions here ? *)
        let f_lifted v1 v2 =
          match apply c_env f v1 with
          | {v= VClosure (c_env, f)} -> apply c_env f v2
          | _ -> failwith "internal error (interp_op)"
        in
        match rest with
        | [el0; el1; er0; er1] ->
          let opt = (el0, el1, er0, er1) in
          vmap
            (BddMap.merge ~opt ~op_key:(f.body, env) f_lifted m1 m2)
        | _ -> vmap (BddMap.merge ~op_key:(f.body, env) f_lifted m1 m2)
      )
  | ( MMapFilter
    , [ {v= VClosure (c_env1, f1)}
      ; {v= VClosure (c_env2, f2)}
      ; {v= VMap m} ] ) ->
    let seen = BatSet.PSet.singleton ~cmp:Var.compare f2.arg in
    let env = build_env c_env2 (Syntax.free seen f2.body) in
    let mtbdd =
      match ExpMap.find_opt f1.body !bddfunc_cache with
      | None -> (
          let bddf = BddFunc.create_value (oget f1.argty) in
          let env = Env.update Env.empty f1.arg bddf in
          let bddf = BddFunc.eval env f1.body in
          match bddf with
          | BBool bdd ->
            let mtbdd = BddFunc.wrap_mtbdd bdd in
            bddfunc_cache :=
              ExpMap.add f1.body mtbdd !bddfunc_cache ;
            mtbdd
          | _ -> failwith "impossible" )
      | Some bddf -> bddf
    in
    let f v = apply c_env2 f2 v in
    vmap (BddMap.map_when ~op_key:(f2.body, env) mtbdd f m)
  | _, _ ->
    failwith
      (Printf.sprintf "bad operator application: %s"
         (Printing.op_to_string op))

and apply env f v = interp_exp (update_value env f.arg v) f.body

let interp e = interp_exp empty_env e

let interp = MemoizeExp.memoize ~size:1000 interp

let interp_closure cl (args: value list) =
  interp (Syntax.apply_closure cl args)

(** * Simplifications *)
let simplify_and v1 e2 =
  match v1.v with
  | VBool true -> e2
  | VBool false -> exp_of_value (vbool false)
  | _ -> failwith "illegal value to boolean"

let simplify_or v1 e2 =
  match v1.v with
  | VBool true -> exp_of_value (vbool true)
  | VBool false -> e2
  | _ -> failwith "illegal value to boolean"

let simplify_logic op pes =
  match op with
  | And ->
    (match pes with
     | [e1; e2] when (is_value e1) ->
       simplify_and (to_value e1) e2
     | [e1; e2] when (is_value e2) ->
       simplify_and (to_value e2) e1
     | _ -> eop op pes)
  | Or ->
    (match pes with
     | [e1; e2] when (is_value e1) ->
       simplify_or (to_value e1) e2
     | [e1; e2] when (is_value e2) ->
       simplify_or (to_value e2) e1
     | [e1; e2] when (equal_exps ~cmp_meta:false e1 e2) ->
       e1
     | [e1; e2] ->
       (match e1.e with
        | EOp (Not, [e1']) when equal_exps ~cmp_meta:false e1' e2 ->
          exp_of_value (vbool true)
        | _ ->
          (match e2.e with
           | EOp (Not, [e2']) when equal_exps ~cmp_meta:false e1 e2' ->
             exp_of_value (vbool true)
           | _ -> eop op pes))
     | _ -> eop op pes)
  | _ -> eop op pes

let simplify_match e =
  match e.e with
  | EMatch (_, branches) ->
    let blist = branchToList branches in
    (match blist with
     | [(_, e1); (_, e2)] when (is_value e1) && (is_value e2) ->
       if equal_exps ~cmp_meta:false e1 e2 then
         e1
       else
         e
     | _ -> e)
  | _ -> e

(** * Partial Interpreter *)

let isMapOp op =
  match op with
  | MCreate | MGet | MSet | MMap | MMerge | MMapFilter -> true
  | _ -> false

let rec matchExpPat pat pe1 penv  =
  match pat, pe1.e with
  | PWild, _ -> Some penv
  | PVar x, EVar y ->
    Some (Env.update penv x y)
  | PTuple ps, ETuple es ->
    (match ps, es with
     | [], []-> Some penv
     | p :: ps, e :: es ->
       (match matchExpPat p e penv with
        | None -> None
        | Some env -> matchExpPat (PTuple ps) (etuple es) env)
     | _, _ -> None)
  | _, _ -> None (*for now *)

let rec matchExp branches pe1 penv =
  match popBranch branches with
  | ((pat,e), branches') ->
    if isEmptyBranch branches' then
      match matchExpPat pat pe1 penv with
      | None ->
        None
      | Some penv ->
        Some (penv, e)
    else
      None

(* This evaluates away some trivial match statements (e.g. renamings
   of variables) but it did not improve performance (it actually made it worse) *)
let rec interp_exp_partial_opt isapp env expEnv e =
  match e.e with
  | ETy (e, _) -> interp_exp_partial_opt isapp env expEnv e
  | EVar x -> (
      match Env.lookup_opt env.value x with
      | None ->
        (match Env.lookup_opt expEnv x with
         | None -> e
         | Some y ->
           aexp (evar y, e.ety, e.espan))
      | Some v ->
        aexp (e_val v, v.vty, v.vspan))
  | EVal v -> e
  | EOp (op, es) ->
    aexp (interp_op_partial_opt env expEnv (oget e.ety) op es, e.ety, e.espan)
  | EFun f ->
    (*Also note that we avoid using closures for our comfort, and
       since they are not needed for inlined functions *)
    (* if isapp then *)
    (*   exp_of_value (vclosure (env, f)) *)
    (* else *)
    (*   exp_of_value (vclosure (env, {f with body = interp_exp_partial_opt false env f.body})) *)
    if isapp then
      e
    else
      aexp (efun {f with body = interp_exp_partial_opt false env expEnv f.body}, e.ety, e.espan)
  | EApp (e1, e2) ->
    let pe1 = interp_exp_partial_opt true env expEnv e1 in
    let pe2 = interp_exp_partial_opt false env expEnv e2 in
    (match pe1.e with
     | EFun f when is_value pe2 ->
       interp_exp_partial_opt false (update_value env f.arg (to_value pe2)) expEnv f.body
     | _ -> aexp (eapp pe1 pe2, e.ety, e.espan))
  | EIf (e1, e2, e3) ->
    let pe1 = interp_exp_partial_opt false env expEnv e1 in
    if is_value pe1 then
      (match (to_value pe1).v with
       | VBool true  -> interp_exp_partial_opt false env expEnv e2
       | VBool false -> interp_exp_partial_opt false env expEnv e3
       | _ -> failwith "bad if condition")
    else
      aexp (eif pe1
              (interp_exp_partial_opt false env expEnv e2)
              (interp_exp_partial_opt false env expEnv e3),
            e.ety, e.espan)
  | ELet (x, e1, e2) ->
    let pe1 = interp_exp_partial_opt false env expEnv e1 in
    if is_value pe1 then
      interp_exp_partial_opt false (update_value env x (to_value pe1)) expEnv e2
    else
      aexp (elet x pe1 (interp_exp_partial_opt false env expEnv e2),
            e.ety, e.espan)
  | ETuple es ->
    aexp (etuple (BatList.map (interp_exp_partial_opt false env expEnv) es),
          e.ety, e.espan)
  | ESome e' -> aexp (esome (interp_exp_partial_opt false env expEnv e'), e.ety, e.espan)
  | EMatch (e1, branches) ->
    (* Printf.printf "match: %s\n" (Printing.exp_to_string e); *)
    let pe1 = interp_exp_partial_opt false env expEnv e1 in
    if is_value pe1 then
      (match match_branches branches (to_value pe1) env.value with
       | Some (env2, e) -> interp_exp_partial_opt false {env with value=env2} expEnv e
       | None ->
         failwith
           ( "value " ^ value_to_string (to_value pe1)
             ^ " did not match any pattern in match statement"))
    else
      (
        (* Printf.printf "fancy match failed: %s\n" (Printing.exp_to_string e); *)
        match matchExp branches pe1 expEnv with
        | None ->
          aexp (ematch pe1 (mapBranches (fun (p,e) ->
              (p, interp_exp_partial_opt false env expEnv e)) branches),
                e.ety, e.espan) (* |> simplify_match *)
        | Some (penv, e) -> interp_exp_partial_opt false env penv e)
  | ERecord _ | EProject _ -> failwith "Record found during partial interpretation"

and interp_op_partial_opt env expEnv ty op es =
  let pes = BatList.map (interp_exp_partial_opt false env expEnv) es in
  if BatList.exists (fun pe -> not (is_value pe)) pes then
    simplify_logic op pes
  else
  if isMapOp op then
    eop op pes
  else
    begin
      exp_of_value @@
      match (op, BatList.map to_value pes) with
      | And, [{v= VBool b1}; {v= VBool b2}] -> vbool (b1 && b2)
      | Or, [{v= VBool b1}; {v= VBool b2}] -> vbool (b1 || b2)
      | Not, [{v= VBool b1}] -> vbool (not b1)
      | UAdd _, [{v= VInt i1}; {v= VInt i2}] ->
        vint (Integer.add i1 i2)
      | UEq, [v1; v2] ->
        if equal_values ~cmp_meta:false v1 v2 then vbool true
        else vbool false
      | ULess _, [{v= VInt i1}; {v= VInt i2}] ->
        if Integer.lt i1 i2 then vbool true else vbool false
      | ULeq _, [{v= VInt i1}; {v= VInt i2}] ->
        if Integer.leq i1 i2 then vbool true else vbool false
      | _, _ ->
        failwith
          (Printf.sprintf "bad operator application: %s"
             (Printing.op_to_string op))
    end

let rec interp_exp_partial isapp env e =
  match e.e with
  | ETy (e, _) -> interp_exp_partial isapp env e
  | EVar x -> (
      match Env.lookup_opt env.value x with
      | None ->
        e
      | Some v ->
        aexp (e_val v, v.vty, v.vspan))
  | EVal v -> e
  | EOp (op, es) ->
    aexp (interp_op_partial env (oget e.ety) op es, e.ety, e.espan)
  | EFun f ->
    (*Also note that we avoid using closures for our comfort, and
       since they are not needed for inlined functions *)
    if isapp then
      e
    else
      aexp (efun {f with body = interp_exp_partial false env f.body}, e.ety, e.espan)
  | EApp (e1, e2) ->
    let pe1 = interp_exp_partial true env e1 in
    let pe2 = interp_exp_partial false env e2 in
    (match pe1.e with
     | EFun f when is_value pe2 ->
       interp_exp_partial false (update_value env f.arg (to_value pe2)) f.body
     | _ -> aexp (eapp pe1 pe2, e.ety, e.espan))
  | EIf (e1, e2, e3) ->
    let pe1 = interp_exp_partial false env e1 in
    if is_value pe1 then
      (match (to_value pe1).v with
       | VBool true  -> interp_exp_partial false env e2
       | VBool false -> interp_exp_partial false env e3
       | _ -> failwith "bad if condition")
    else
      aexp (eif pe1
              (interp_exp_partial false env e2)
              (interp_exp_partial false env e3),
            e.ety, e.espan)
  | ELet (x, e1, e2) ->
    let pe1 = interp_exp_partial false env e1 in
    if is_value pe1 then
      interp_exp_partial false (update_value env x (to_value pe1)) e2
    else
      aexp (elet x pe1 (interp_exp_partial false env e2),
            e.ety, e.espan)
  | ETuple es ->
    aexp (etuple (BatList.map (interp_exp_partial false env) es),
          e.ety, e.espan)
  | ESome e' -> aexp (esome (interp_exp_partial false env e'), e.ety, e.espan)
  | EMatch (e1, branches) ->
    (* Printf.printf "match: %s\n" (Printing.exp_to_string e); *)
    let pe1 = interp_exp_partial false env e1 in
    if is_value pe1 then
      (match match_branches branches (to_value pe1) env.value with
       | Some (env2, e) ->      (* Printf.printf "some: %s\n" (Printing.exp_to_string e); *)
         interp_exp_partial false {env with value=env2} e
       | None ->
         failwith
           ( "value " ^ value_to_string (to_value pe1)
             ^ " did not match any pattern in match statement"))
    else
      aexp (ematch pe1 (mapBranches (fun (p,e) ->
          (p, interp_exp_partial false env e)) branches),
            e.ety, e.espan) (* |> simplify_match *)

  | ERecord _ | EProject _ -> failwith "Record found during partial interpretation"

and interp_op_partial env ty op es =
  let pes = BatList.map (interp_exp_partial false env) es in
  if BatList.exists (fun pe -> not (is_value pe)) pes then
    simplify_logic op pes
  else
  if isMapOp op then
    eop op pes
  else
    begin
      exp_of_value @@
      match (op, BatList.map to_value pes) with
      | And, [{v= VBool b1}; {v= VBool b2}] -> vbool (b1 && b2)
      | Or, [{v= VBool b1}; {v= VBool b2}] -> vbool (b1 || b2)
      | Not, [{v= VBool b1}] -> vbool (not b1)
      | UAdd _, [{v= VInt i1}; {v= VInt i2}] ->
        vint (Integer.add i1 i2)
      | UEq, [v1; v2] ->
        if equal_values ~cmp_meta:false v1 v2 then vbool true
        else vbool false
      | ULess _, [{v= VInt i1}; {v= VInt i2}] ->
        if Integer.lt i1 i2 then vbool true else vbool false
      | ULeq _, [{v= VInt i1}; {v= VInt i2}] ->
        if Integer.leq i1 i2 then vbool true else vbool false
      | _, _ ->
        failwith
          (Printf.sprintf "bad operator application: %s"
             (Printing.op_to_string op))
    end

let interp_partial = fun e -> interp_exp_partial false empty_env e
let interp_partial_opt =
  fun e -> interp_exp_partial_opt false empty_env Env.empty e

(* let interp_partial_closure cl (args: value list) = *)
(*   interp_partial (Syntax.apply_closure cl args) *)

let interp_partial = MemoizeExp.memoize ~size:1000 interp_partial
(* let interp_partial_opt = MemoizeExp.memoize ~size:1000 interp_partial_opt *)


let interp_partial_fun (fn : Syntax.exp) (args: value list) =
  Syntax.apps fn (List.map (fun a -> e_val a) args) |>
  interp_partial

(** * Full reduction Partial Interpreter *)

module Full =
struct

  type 'a isMatch =
      Match of 'a
    | NoMatch
    | Delayed

  (* matches p b is Some env if v matches p and None otherwise; assumes no repeated variables in pattern *)
  let rec matches p (e: Syntax.exp) : Syntax.exp Env.t isMatch =
    match p with
    | PWild -> Match Env.empty
    | PUnit ->
      if is_value e then
        match (to_value e).v with
        | VUnit -> Match Env.empty
        | _ -> NoMatch
      else
        Delayed
    | PVar x -> Match (Env.bind x e)
    | PBool true ->
      if is_value e then
        match (to_value e).v with
        | VBool true -> Match Env.empty
        | _ -> NoMatch
      else
        Delayed
    | PBool false ->
      if is_value e then
        match (to_value e).v with
        | VBool false -> Match Env.empty
        | _ -> NoMatch
      else
        Delayed
    | PInt i1 ->
      if is_value e then
        match (to_value e).v with
        | VInt i2 ->
          if Integer.equal i1 i2 then Match Env.empty else NoMatch
        | _ -> NoMatch
      else
        Delayed
    | PTuple ps ->
      (* only match tuples when all components match *)
      if is_value e then
        (match e.e with
         | ETuple es ->
           matches_list ps es Env.empty
         | EVal v ->
           (match v.v with
            | VTuple vs ->
              matches_list ps (BatList.map exp_of_value vs) Env.empty
            | _ -> NoMatch)
         | _ -> NoMatch)
      else Delayed
    | POption None ->
      if is_value e then
        match (to_value e).v with
        | VOption None ->
          Match Env.empty
        | _ -> NoMatch
      else
        Delayed
    | POption (Some p) ->
      (match e.e with
       | ESome e1 ->
         matches p e1
       | _ when is_value e ->
         (match (to_value e).v with
          | VOption (Some v) ->
            matches p (exp_of_value v)
          | _ -> NoMatch)
       | _ -> Delayed)
    | PRecord _ -> failwith "Record found during partial interpretation"


  and matches_list ps es env =
    match (ps, es) with
    | [], [] -> Match env
    | p :: ps, e :: es -> (
        match matches p e with
        | NoMatch -> NoMatch
        | Delayed -> Delayed
        | Match env1 ->
          matches_list ps es (Env.updates env env1))
    | _, _ -> NoMatch

  let rec match_branches_lst branches v =
    match branches with
    | [] -> NoMatch
    | (p, e) :: branches ->
      match matches p v with
      | Match env -> Match (env, e)
      | NoMatch -> match_branches_lst branches v
      | Delayed -> Delayed

  let rec matchExpPat pat pe1 env =
    match pat, pe1.e with
    | PWild, _ -> Match env
    | PVar x, EVar y ->
      Match (Env.update env x pe1)
    | PTuple ps, ETuple es ->
      (match ps, es with
       | [], []-> Match env
       | p :: ps, e :: es ->
         (match matchExpPat p e env with
          | Delayed -> Delayed
          | Match env -> matchExpPat (PTuple ps) (etuple es) env
          | NoMatch -> failwith "No match?")
       | _, _ -> Delayed)
    | _, _ -> Delayed (*for now *)

  let rec matchExp branches pe1 =
    match popBranch branches with
    | ((pat,e), branches') ->
      if isEmptyBranch branches' then
        match matchExpPat pat pe1 Env.empty with
        | Delayed -> Delayed
        | Match env -> Match (env, e)
        | NoMatch -> failwith "No match?"
      else
        Delayed

  let rec match_branches branches v =
    if is_value v then
      ((* Printf.printf "v:%s" (Printing.exp_to_string v);
        * iterBranches (fun (p,e) -> Printf.printf "pat:%s\n" (Printing.pattern_to_string p)) branches; *)
        match lookUpPat (val_to_pat (to_value v)) branches with
        | Found e -> Match (Env.empty, e)
        | Rest ls -> match_branches_lst ls v)
    else
      matchExp branches v



  (** Assumes that inlining has been performed.  Not CBN in the
      strict sense. It will just do function applications over
      expressions, not just values.*)
  let rec interp_exp_partial (env: Syntax.exp Env.t) e =
    match e.e with
    | ETy (e, _) -> interp_exp_partial env e
    | EVar x -> (
        match Env.lookup_opt env x with
        | None ->
          (env, e)
        | Some e1 ->
<<<<<<< HEAD
          (env, e1))
    | EVal v -> (env, e)
    | EOp (op, es) ->
      (env, aexp (interp_op_partial env (oget e.ety) op es, e.ety, e.espan))
    | EFun f -> (env, e)
    (* either need to do the partial interpretation here, or return a pair
       of the efun and the env at this point to be used, sort of like a closure.*)
    | EApp (e1, e2) ->
      let (cenv, pe1) = interp_exp_partial env e1 in
      let _, pe2 = interp_exp_partial env e2 in
      (match pe1.e with
       | EFun f ->
         interp_exp_partial (Env.update cenv f.arg pe2) f.body
       | _ ->
         (*this case shouldn't show up for us *)
         failwith "This case shouldn't show up")
    | EIf (e1, e2, e3) ->
      let _, pe1 = interp_exp_partial env e1 in
      if is_value pe1 then
        (match (to_value pe1).v with
         | VBool true  -> interp_exp_partial env e2
         | VBool false -> interp_exp_partial env e3
         | _ -> failwith "bad if condition")
=======
           (env, e1))
      | EVal v -> (env, e)
      | EOp (op, es) ->
         (env, aexp (interp_op_partial env (oget e.ety) op es, e.ety, e.espan))
      | EFun f -> (env, e)
             (* either need to do the partial interpretation here, or return a pair
                of the efun and the env at this point to be used, sort of like a closure.*)
      | EApp (e1, e2) ->
         let (cenv, pe1) = interp_exp_partial env e1 in
         let _, pe2 = interp_exp_partial env e2 in
         (match pe1.e with
          | EFun f ->
             interp_exp_partial (Env.update cenv f.arg pe2) f.body
          | _ ->
             (*this case shouldn't show up for us *)
             failwith "This case shouldn't show up")
      | EIf (e1, e2, e3) ->
         let _, pe1 = interp_exp_partial env e1 in
         if is_value pe1 then
           (match (to_value pe1).v with
            | VBool true  -> interp_exp_partial env e2
            | VBool false -> interp_exp_partial env e3
            | _ -> failwith "bad if condition")
         else
           (env, aexp (eif pe1 (snd (interp_exp_partial env e2)) (snd (interp_exp_partial env e3)),
                 e.ety, e.espan))
      | ELet (x, e1, e2) ->
         let _, pe1 = interp_exp_partial env e1 in
         (* (env, elet x pe1 (snd (interp_exp_partial env e2))) *)
         interp_exp_partial (Env.update env x pe1) e2
      | ETuple es ->
         (env, aexp (etuple (BatList.map (fun e -> snd (interp_exp_partial env e)) es),
                     e.ety, e.espan))
      | ESome e' -> (env, aexp (esome (snd (interp_exp_partial env e')), e.ety, e.espan))
      | EMatch (e1, branches) ->
         let _, pe1 = interp_exp_partial env e1 in
         (match match_branches branches pe1 with
          | Match (env2, e) -> interp_exp_partial (Env.updates env env2) e
          | NoMatch ->
             failwith
               ( "exp " ^ (exp_to_string pe1)
                 ^ " did not match any pattern in match statement")
          | Delayed ->
             (env, aexp (ematch pe1 (mapBranches (fun (p,e) ->
                                         (p, snd (interp_exp_partial env e))) branches),
                   e.ety, e.espan)))
      | ERecord _ | EProject _ -> failwith "Record found during partial interpretation"

    (* this is same as above, minus the app boolean. see again if we can get rid of that? *)
    and interp_op_partial env ty op es =
      let pes = BatList.map (fun e -> snd (interp_exp_partial env e)) es in
      if BatList.exists (fun pe -> not (is_value pe)) pes then
        eop op pes
>>>>>>> ee2284d3
      else
        (env, aexp (eif pe1 (snd (interp_exp_partial env e2)) (snd (interp_exp_partial env e3)),
                    e.ety, e.espan))
    | ELet (x, e1, e2) ->
      let _, pe1 = interp_exp_partial env e1 in
      interp_exp_partial (Env.update env x pe1) e2
    | ETuple es ->
      (env, aexp (etuple (BatList.map (fun e -> snd (interp_exp_partial env e)) es),
                  e.ety, e.espan))
    | ESome e' -> (env, aexp (esome (snd (interp_exp_partial env e')), e.ety, e.espan))
    | EMatch (e1, branches) ->
      let _, pe1 = interp_exp_partial env e1 in
      (match match_branches branches pe1 with
       | Match (env2, e) -> interp_exp_partial (Env.updates env env2) e
       | NoMatch ->
         failwith
           ( "exp " ^ (exp_to_string pe1)
             ^ " did not match any pattern in match statement")
       | Delayed ->
         (env, aexp (ematch pe1 (mapBranches (fun (p,e) ->
              (p, snd (interp_exp_partial env e))) branches),
                     e.ety, e.espan)))
    | ERecord _ | EProject _ -> failwith "Record found during partial interpretation"

  (* this is same as above, minus the app boolean. see again if we can get rid of that? *)
  and interp_op_partial env ty op es =
    let pes = BatList.map (fun e -> snd (interp_exp_partial env e)) es in
    if BatList.exists (fun pe -> not (is_value pe)) pes then
      eop op pes
    else
      begin
        exp_of_value @@
        match (op, BatList.map to_value pes) with
        | And, [{v= VBool b1}; {v= VBool b2}] -> vbool (b1 && b2)
        | Or, [{v= VBool b1}; {v= VBool b2}] -> vbool (b1 || b2)
        | Not, [{v= VBool b1}] -> vbool (not b1)
        | UAdd _, [{v= VInt i1}; {v= VInt i2}] ->
          vint (Integer.add i1 i2)
        | UEq, [v1; v2] ->
          if equal_values ~cmp_meta:false v1 v2 then vbool true
          else vbool false
        | ULess _, [{v= VInt i1}; {v= VInt i2}] ->
          if Integer.lt i1 i2 then vbool true else vbool false
        | ULeq _, [{v= VInt i1}; {v= VInt i2}] ->
          if Integer.leq i1 i2 then vbool true else vbool false
        | MCreate, [v] -> (
            match get_inner_type ty with
            | TMap (kty, _) -> vmap (BddMap.create ~key_ty:kty v)
            | _ -> failwith "runtime error: missing map key type" )
        | MGet, [{v= VMap m}; v] -> BddMap.find m v
        | MSet, [{v= VMap m}; vkey; vval] ->
          vmap (BddMap.update m vkey vval)
        | MMap, [{v= VClosure (c_env, f)}; {v= VMap m}] ->
          let seen = BatSet.PSet.singleton ~cmp:Var.compare f.arg in
          let free = Syntax.free seen f.body in
          let env = build_env c_env free in
          vmap
            (BddMap.map ~op_key:(f.body, env)
               (fun v -> apply c_env f v)
               m)
        | ( MMerge
          , {v= VClosure (c_env, f)}
            :: {v= VMap m1} :: {v= VMap m2} :: rest )
          -> (
              let seen = BatSet.PSet.singleton ~cmp:Var.compare f.arg in
              let env = build_env c_env (Syntax.free seen f.body) in
              (* TO DO:  Need to preserve types in VOptions here ? *)
              let f_lifted v1 v2 =
                match apply c_env f v1 with
                | {v= VClosure (c_env, f)} -> apply c_env f v2
                | _ -> failwith "internal error (interp_op)"
              in
              match rest with
              | [el0; el1; er0; er1] ->
                let opt = (el0, el1, er0, er1) in
                vmap
                  (BddMap.merge ~opt ~op_key:(f.body, env) f_lifted m1 m2)
              | _ -> vmap (BddMap.merge ~op_key:(f.body, env) f_lifted m1 m2)
            )
        | ( MMapFilter
          , [ {v= VClosure (c_env1, f1)}
            ; {v= VClosure (c_env2, f2)}
            ; {v= VMap m} ] ) ->
          let seen = BatSet.PSet.singleton ~cmp:Var.compare f2.arg in
          let env = build_env c_env2 (Syntax.free seen f2.body) in
          let mtbdd =
            match ExpMap.find_opt f1.body !bddfunc_cache with
            | None -> (
                let bddf = BddFunc.create_value (oget f1.argty) in
                let env = Env.update Env.empty f1.arg bddf in
                let bddf = BddFunc.eval env f1.body in
                match bddf with
                | BBool bdd ->
                  let mtbdd = BddFunc.wrap_mtbdd bdd in
                  bddfunc_cache :=
                    ExpMap.add f1.body mtbdd !bddfunc_cache ;
                  mtbdd
                | _ -> failwith "impossible" )
            | Some bddf -> bddf
          in
          let f v = apply c_env2 f2 v in
          vmap (BddMap.map_when ~op_key:(f2.body, env) mtbdd f m)
        | _, _ ->
          failwith
            (Printf.sprintf "bad operator application: %s"
               (Printing.op_to_string op))
      end

  let interp_partial = fun e -> snd (interp_exp_partial Env.empty e)

  let interp_partial_fun (fn : Syntax.exp) (args: exp list) =
    let e = Syntax.apps fn args in
    interp_partial e

end<|MERGE_RESOLUTION|>--- conflicted
+++ resolved
@@ -700,32 +700,7 @@
         | None ->
           (env, e)
         | Some e1 ->
-<<<<<<< HEAD
           (env, e1))
-    | EVal v -> (env, e)
-    | EOp (op, es) ->
-      (env, aexp (interp_op_partial env (oget e.ety) op es, e.ety, e.espan))
-    | EFun f -> (env, e)
-    (* either need to do the partial interpretation here, or return a pair
-       of the efun and the env at this point to be used, sort of like a closure.*)
-    | EApp (e1, e2) ->
-      let (cenv, pe1) = interp_exp_partial env e1 in
-      let _, pe2 = interp_exp_partial env e2 in
-      (match pe1.e with
-       | EFun f ->
-         interp_exp_partial (Env.update cenv f.arg pe2) f.body
-       | _ ->
-         (*this case shouldn't show up for us *)
-         failwith "This case shouldn't show up")
-    | EIf (e1, e2, e3) ->
-      let _, pe1 = interp_exp_partial env e1 in
-      if is_value pe1 then
-        (match (to_value pe1).v with
-         | VBool true  -> interp_exp_partial env e2
-         | VBool false -> interp_exp_partial env e3
-         | _ -> failwith "bad if condition")
-=======
-           (env, e1))
       | EVal v -> (env, e)
       | EOp (op, es) ->
          (env, aexp (interp_op_partial env (oget e.ety) op es, e.ety, e.espan))
@@ -772,36 +747,6 @@
                                          (p, snd (interp_exp_partial env e))) branches),
                    e.ety, e.espan)))
       | ERecord _ | EProject _ -> failwith "Record found during partial interpretation"
-
-    (* this is same as above, minus the app boolean. see again if we can get rid of that? *)
-    and interp_op_partial env ty op es =
-      let pes = BatList.map (fun e -> snd (interp_exp_partial env e)) es in
-      if BatList.exists (fun pe -> not (is_value pe)) pes then
-        eop op pes
->>>>>>> ee2284d3
-      else
-        (env, aexp (eif pe1 (snd (interp_exp_partial env e2)) (snd (interp_exp_partial env e3)),
-                    e.ety, e.espan))
-    | ELet (x, e1, e2) ->
-      let _, pe1 = interp_exp_partial env e1 in
-      interp_exp_partial (Env.update env x pe1) e2
-    | ETuple es ->
-      (env, aexp (etuple (BatList.map (fun e -> snd (interp_exp_partial env e)) es),
-                  e.ety, e.espan))
-    | ESome e' -> (env, aexp (esome (snd (interp_exp_partial env e')), e.ety, e.espan))
-    | EMatch (e1, branches) ->
-      let _, pe1 = interp_exp_partial env e1 in
-      (match match_branches branches pe1 with
-       | Match (env2, e) -> interp_exp_partial (Env.updates env env2) e
-       | NoMatch ->
-         failwith
-           ( "exp " ^ (exp_to_string pe1)
-             ^ " did not match any pattern in match statement")
-       | Delayed ->
-         (env, aexp (ematch pe1 (mapBranches (fun (p,e) ->
-              (p, snd (interp_exp_partial env e))) branches),
-                     e.ety, e.espan)))
-    | ERecord _ | EProject _ -> failwith "Record found during partial interpretation"
 
   (* this is same as above, minus the app boolean. see again if we can get rid of that? *)
   and interp_op_partial env ty op es =
