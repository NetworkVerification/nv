--- conflicted
+++ resolved
@@ -27,7 +27,7 @@
 [@@deriving ord, eq]
 
 and tyvar = Unbound of tyname * level | Link of ty
-                                              
+
 type var = Var.t
 [@@deriving ord, eq]
 
@@ -552,21 +552,13 @@
   | MMap -> 8
   | MMapFilter -> 9
   | MMerge -> 10
-<<<<<<< HEAD
-  | UAdd n -> 11  + n
-  | USub n -> 11  + n + 64
-  | ULess n -> 11 + n + 64 * 2
-  | ULeq n -> 11  + n + 64 * 3
-  | TGet n -> 11  + n + 64 * 4 (* Probably overkill *)
-  | TSet n -> 12  + n + 64 * 3
-
-=======
   | UAdd n -> 11  + n + 256
   | USub n -> 11  + n + 256 * 2
   | ULess n -> 11 + n + 256 * 3
   | ULeq n -> 11  + n + 256 * 4
+  | TGet n -> 11  + n + 256 * 5 (* Probably overkill *)
+  | TSet n -> 11  + n + 256 * 6
   | AtMost n -> 12 + n
->>>>>>> a571ddad
 (* hashconsing information/tables *)
 
 let meta_v : (v, value) meta =
@@ -803,7 +795,7 @@
   match v.v with
   | VBool b -> Some b
   | _ -> None
-           
+
 open BatSet
 
 let rec free (seen: Var.t PSet.t) (e: exp) : Var.t PSet.t =
@@ -865,23 +857,23 @@
   | EOp (op, es) ->
      eop op (List.map free_dead_vars es)
   | EApp (e1, e2) ->
-     let e1 = free_dead_vars e1 in 
+     let e1 = free_dead_vars e1 in
      let e2 = free_dead_vars e2 in
      eapp e1 e2
   | EIf (e1, e2, e3) ->
-     let e1 = free_dead_vars e1 in 
+     let e1 = free_dead_vars e1 in
      let e2 = free_dead_vars e2 in
      let e3 = free_dead_vars e3 in
      eif e1 e2 e3
   | ELet (x, e1, e2) ->
-     let e1 = free_dead_vars e1 in 
+     let e1 = free_dead_vars e1 in
      let e2 = free_dead_vars e2 in
      elet x e1 e2
   | ETuple es ->
      etuple (List.map free_dead_vars es)
   | ESome e -> esome (free_dead_vars e)
   | EMatch (e1, branches) ->
-     let e1 = free_dead_vars e1 in 
+     let e1 = free_dead_vars e1 in
      ematch e1 (List.map (fun (ps, e) -> (ps, free_dead_vars e)) branches)
 
 (* Memoization *)
