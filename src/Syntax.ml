(* Abstract syntax of SRP attribute processing expressions *)
open Cudd
open Hashcons

(* indices into maps or map sizes must be static constants *)
type index = int

type bitwidth = int
[@@deriving eq, ord, show]

(* see:  http://okmij.org/ftp/ML/generalization.html *)
type level = int

type tyname = Var.t

type ty =
  | TVar of tyvar ref
  | QVar of tyname
  | TBool
  | TInt of bitwidth
  | TArrow of ty * ty
  | TTuple of ty list
  | TOption of ty
  | TMap of ty * ty

and tyvar = Unbound of tyname * level | Link of ty

type var = Var.t

type op =
  | And
  | Or
  | Not
  | UAdd of bitwidth
  | USub of bitwidth
  | UEq
  | ULess of bitwidth
  | ULeq of bitwidth
  | MCreate
  | MGet
  | MSet
  | MMap
  | MMapFilter
  | MMerge
[@@deriving show, ord, eq]

type pattern =
  | PWild
  | PVar of var
  | PBool of bool
  | PInt of Integer.t
  | PTuple of pattern list
  | POption of pattern option

type v =
  | VBool of bool
  | VInt of Integer.t
  | VMap of mtbdd
  | VTuple of value list
  | VOption of value option
  | VClosure of closure

and value =
  {v: v; vty: ty option; vspan: Span.t; vtag: int; vhkey: int}

and mtbdd = (value Mtbdd.t * ty)

and e =
  | EVar of var
  | EVal of value
  | EOp of op * exp list
  | EFun of func
  | EApp of exp * exp
  | EIf of exp * exp * exp
  | ELet of var * exp * exp
  | ETuple of exp list
  | ESome of exp
  | EMatch of exp * branches
  | ETy of exp * ty

and exp = {e: e; ety: ty option; espan: Span.t; etag: int; ehkey: int}

and branches = (pattern * exp) list

and func = {arg: var; argty: ty option; resty: ty option; body: exp}

and closure = (env * func)

and env = {ty: ty Env.t; value: value Env.t}

and ty_or_exp = Ty of ty | Exp of exp

type declaration =
  | DLet of var * ty option * exp
  | DSymbolic of var * ty_or_exp
  | DATy of ty
  | DMerge of exp
  | DTrans of exp
  | DInit of exp
  | DAssert of exp
  | DRequire of exp
  | DNodes of Integer.t
  | DEdges of (Integer.t * Integer.t) list

type declarations = declaration list

(* structural printing *)
(* TODO: This should probably be its own file *)

let show_span (span: Span.t) =
  Printf.sprintf "(%d,%d)" span.start span.finish

let show_opt s o =
  match o with
  | None -> "None"
  | Some x -> Printf.sprintf "Some (%s)" (s x)

let show_list s ls =
  "[" ^ List.fold_left (fun acc x -> acc ^ "," ^ s x) "" ls ^ "]"

let rec show_ty ty =
  match ty with
  | TVar tyvar -> (
      match !tyvar with
      | Unbound (name, _) ->
        Printf.sprintf "TVar (Unbound %s)" (Var.to_string name)
      | Link t -> show_ty t )
  | QVar name -> Printf.sprintf "QVar (%s)" (Var.to_string name)
  | TBool -> "TBool"
  | TInt _ -> "TInt"
  | TArrow (ty1, ty2) ->
    Printf.sprintf "TArrow (%s,%s)" (show_ty ty1) (show_ty ty2)
  | TTuple ts ->
    let str = show_list show_ty ts in
    Printf.sprintf "TTuple %s" str
  | TOption t -> Printf.sprintf "TOption (%s)" (show_ty t)
  | TMap (ty1, ty2) ->
    Printf.sprintf "TMap (%s,%s)" (show_ty ty1) (show_ty ty2)

let rec show_exp ~show_meta e =
  if show_meta then
    Printf.sprintf "{e=%s; ety=%s; espan=%s; etag=%d; ehkey=%d}"
                   (show_e ~show_meta e.e)
                   (show_opt show_ty e.ety)
                   (show_span e.espan) e.etag e.ehkey
  else
    Printf.sprintf "e=%s" (show_e ~show_meta e.e)

and show_e ~show_meta e =
  match e with
  | EVar x -> Printf.sprintf "EVar %s" (Var.to_string x)
  | EVal v -> Printf.sprintf "EVal (%s)" (show_value ~show_meta v)
  | EOp (op, es) ->
<<<<<<< HEAD
      Printf.sprintf "EOp (%s,%s)" (show_op op)
        (show_list (show_exp ~show_meta) es)
  | EFun f -> Printf.sprintf "EFun %s" (show_func ~show_meta f)
  | EApp (e1, e2) ->
      Printf.sprintf "EApp (%s,%s)" (show_exp ~show_meta e1) (show_exp ~show_meta e2)
  | EIf (e1, e2, e3) ->
      Printf.sprintf "EIf (%s,%s,%s)" (show_exp ~show_meta e1) (show_exp ~show_meta e2)
        (show_exp ~show_meta e3)
  | ELet (x, e1, e2) ->
      Printf.sprintf "ELet (%s,%s,%s)" (Var.to_string x)
        (show_exp ~show_meta e1) (show_exp ~show_meta e2)
  | ETuple es -> Printf.sprintf "ETuple %s" (show_list (show_exp ~show_meta) es)
  | ESome e -> Printf.sprintf "ESome (%s)" (show_exp ~show_meta e)
  | EMatch (e, bs) ->
      Printf.sprintf "EMatch (%s,%s)" (show_exp ~show_meta e)
        (show_list (show_branch ~show_meta) bs)
  | ETy (e, ty) ->
      Printf.sprintf "ETy (%s,%s)" (show_exp ~show_meta e) (show_ty ty)
=======
    Printf.sprintf "EOp (%s,%s)" (show_op op)
      (show_list show_exp es)
  | EFun f -> Printf.sprintf "EFun %s" (show_func f)
  | EApp (e1, e2) ->
    Printf.sprintf "EApp (%s,%s)" (show_exp e1) (show_exp e2)
  | EIf (e1, e2, e3) ->
    Printf.sprintf "EIf (%s,%s,%s)" (show_exp e1) (show_exp e2)
      (show_exp e3)
  | ELet (x, e1, e2) ->
    Printf.sprintf "ELet (%s,%s,%s)" (Var.to_string x)
      (show_exp e1) (show_exp e2)
  | ETuple es -> Printf.sprintf "ETuple %s" (show_list show_exp es)
  | ESome e -> Printf.sprintf "ESome (%s)" (show_exp e)
  | EMatch (e, bs) ->
    Printf.sprintf "EMatch (%s,%s)" (show_exp e)
      (show_list show_branch bs)
  | ETy (e, ty) ->
    Printf.sprintf "ETy (%s,%s)" (show_exp e) (show_ty ty)
>>>>>>> 7d62af62

and show_func ~show_meta f =
  Printf.sprintf "{arg=%s; argty=%s; resty=%s; body=%s}"
    (Var.to_string f.arg)
    (show_opt show_ty f.argty)
    (show_opt show_ty f.resty)
    (show_exp ~show_meta f.body)

and show_branch ~show_meta (p, e) =
  Printf.sprintf "(%s,%s)" (show_pattern p) (show_exp ~show_meta e)

and show_pattern p =
  match p with
  | PWild -> "PWild"
  | PVar x -> Printf.sprintf "PVar %s" (Var.to_string x)
  | PBool b -> Printf.sprintf "PBool %b" b
  | PInt n -> Printf.sprintf "PInt %s" (Integer.to_string n)
  | PTuple ps ->
    Printf.sprintf "PTuple %s" (show_list show_pattern ps)
  | POption None -> "POption None"
  | POption (Some p) ->
    Printf.sprintf "POption (Some %s)" (show_pattern p)

and show_value ~show_meta v =
  if show_meta then
    Printf.sprintf "{e=%s; ety=%s; espan=%s; etag=%d; ehkey=%d}"
                   (show_v ~show_meta v.v)
                   (show_opt show_ty v.vty)
                   (show_span v.vspan) v.vtag v.vhkey
  else
    Printf.sprintf "{v=%s;}"
                   (show_v ~show_meta v.v)

and show_v ~show_meta v =
  match v with
  | VBool b -> Printf.sprintf "VBool %b" b
  | VInt i -> Printf.sprintf "VInt %s" (Integer.to_string i)
  | VMap m -> "VMap <opaque>"
  | VTuple vs -> Printf.sprintf "VTuple %s" (show_list (show_value ~show_meta) vs)
  | VOption vo ->
<<<<<<< HEAD
      Printf.sprintf "VOption (%s)" (show_opt (show_value ~show_meta) vo)
  | VClosure c -> Printf.sprintf "VClosure %s" (show_closure ~show_meta c)
=======
    Printf.sprintf "VOption (%s)" (show_opt show_value vo)
  | VClosure c -> Printf.sprintf "VClosure %s" (show_closure c)
>>>>>>> 7d62af62

and show_closure ~show_meta (e, f) =
  Printf.sprintf "{env=%s; func=%s}" (show_env ~show_meta e) (show_func ~show_meta f)

and show_env ~show_meta e =
  Printf.sprintf "{ty=%s; value=%s}"
    (Env.to_string show_ty e.ty)
    (Env.to_string (show_value ~show_meta) e.value)

(* equality / hashing *)

let equal_spans (s1: Span.t) (s2: Span.t) =
  s1.start = s2.start && s1.finish = s2.finish

let equal_opt e o1 o2 =
  match (o1, o2) with
  | None, None -> true
  | None, Some _ | Some _, None -> false
  | Some x, Some y -> e x y

let rec equal_tys ty1 ty2 =
  match (ty1, ty2) with
  | TVar t1, TVar t2 -> (
      match (!t1, !t2) with
      | Unbound (n1, x1), Unbound (n2, x2) ->
        Var.equals n1 n2 && x1 = x2
      | Link t1, Link t2 -> equal_tys t1 t2
      | _ -> false )
  | QVar n1, QVar n2 -> Var.equals n1 n2
  | TBool, TBool | TInt _, TInt _ -> true
  | TArrow (t1, t2), TArrow (s1, s2) ->
    equal_tys t1 s1 && equal_tys t2 s2
  | TTuple ts1, TTuple ts2 -> equal_tys_list ts1 ts2
  | TOption t1, TOption t2 -> equal_tys t1 t2
  | TMap (t1, t2), TMap (s1, s2) ->
    equal_tys t1 s1 && equal_tys t2 s2
  | _ -> false

and equal_tys_list ts1 ts2 =
  match (ts1, ts2) with
  | [], [] -> true
  | [], _ :: _ | _ :: _, [] -> false
  | t1 :: ts1, t2 :: ts2 -> equal_tys t1 t2 && equal_tys_list ts1 ts2

let rec equal_values ~cmp_meta (v1: value) (v2: value) =
  let cfg = Cmdline.get_cfg () in
  let b =
    if cfg.hashcons then v1.vtag = v2.vtag
    else equal_vs ~cmp_meta v1.v v2.v
  in
  if cmp_meta then
    b
    && equal_opt equal_tys v1.vty v2.vty
    && equal_spans v1.vspan v2.vspan
  else b

and equal_vs ~cmp_meta v1 v2 =
  match (v1, v2) with
  | VBool b1, VBool b2 -> b1 = b2
  | VInt i1, VInt i2 -> Integer.equal i1 i2
  | VMap (m1, ty1), VMap (m2, ty2) ->
    Mtbdd.is_equal m1 m2 && equal_tys ty1 ty2
  | VTuple vs1, VTuple vs2 -> equal_lists ~cmp_meta vs1 vs2
  | VOption vo1, VOption vo2 -> (
      match (vo1, vo2) with
      | None, None -> true
      | None, Some _ -> false
      | Some _, None -> false
      | Some x, Some y -> equal_values ~cmp_meta x y )
  | VClosure (e1, f1), VClosure (e2, f2) ->
    let {ty= ty1; value= value1} = e1 in
    let {ty= ty2; value= value2} = e2 in
    Env.equal equal_tys ty1 ty1
    && Env.equal (equal_values ~cmp_meta) value1 value2
    && equal_funcs ~cmp_meta f1 f2
  | _, _ -> false

and equal_lists ~cmp_meta vs1 vs2 =
  match (vs1, vs2) with
  | [], [] -> true
  | [], _ | _, [] -> false
  | v1 :: vs1, v2 :: vs2 ->
    equal_values ~cmp_meta v1 v2 && equal_lists ~cmp_meta vs1 vs2

and equal_exps ~cmp_meta (e1: exp) (e2: exp) =
  let cfg = Cmdline.get_cfg () in
  let b =
    if cfg.hashcons then e1.etag = e2.etag
    else equal_es ~cmp_meta e1.e e2.e
  in
  if cmp_meta then
    b
    && equal_opt equal_tys e1.ety e2.ety
    && equal_spans e1.espan e2.espan
  else b

and equal_es ~cmp_meta e1 e2 =
  match (e1, e2) with
  | EVar x1, EVar x2 -> Var.equals x1 x2
  | EVal v1, EVal v2 -> equal_values ~cmp_meta v1 v2
  | EOp (op1, es1), EOp (op2, es2) ->
    equal_op op1 op2 && equal_lists_es ~cmp_meta es1 es2
  | EFun f1, EFun f2 -> equal_funcs ~cmp_meta f1 f2
  | EApp (e1, e2), EApp (e3, e4) ->
    equal_exps ~cmp_meta e1 e3 && equal_exps ~cmp_meta e2 e4
  | EIf (e1, e2, e3), EIf (e4, e5, e6) ->
    equal_exps ~cmp_meta e1 e4
    && equal_exps ~cmp_meta e2 e5
    && equal_exps ~cmp_meta e3 e6
  | ELet (x1, e1, e2), ELet (x2, e3, e4) ->
    Var.equals x1 x2
    && equal_exps ~cmp_meta e1 e3
    && equal_exps ~cmp_meta e2 e4
  | ETuple es1, ETuple es2 -> equal_lists_es ~cmp_meta es1 es2
  | ESome e1, ESome e2 -> equal_exps ~cmp_meta e1 e2
  | EMatch (e1, bs1), EMatch (e2, bs2) ->
    equal_exps ~cmp_meta e1 e2 && equal_branches ~cmp_meta bs1 bs2
  | ETy (e1, ty1), ETy (e2, ty2) ->
    equal_exps ~cmp_meta e1 e2 && ty1 = ty2
  | _, _ -> false

and equal_lists_es ~cmp_meta es1 es2 =
  match (es1, es2) with
  | [], [] -> true
  | [], _ | _, [] -> false
  | e1 :: es1, e2 :: es2 ->
    equal_exps ~cmp_meta e1 e2 && equal_lists_es ~cmp_meta es1 es2

and equal_branches ~cmp_meta bs1 bs2 =
  match (bs1, bs2) with
  | [], [] -> true
  | [], _ | _, [] -> false
  | (p1, e1) :: bs1, (p2, e2) :: bs2 ->
    equal_patterns p1 p2
    && equal_exps ~cmp_meta e1 e2
    && equal_branches ~cmp_meta bs1 bs2

and equal_patterns p1 p2 =
  match (p1, p2) with
  | PWild, PWild -> true
  | PVar x1, PVar x2 -> Var.equals x1 x2
  | PBool b1, PBool b2 -> b1 = b2
  | PInt i, PInt j -> Integer.equal i j
  | PTuple ps1, PTuple ps2 -> equal_patterns_list ps1 ps2
  | POption None, POption None -> true
  | POption (Some p1), POption (Some p2) -> equal_patterns p1 p2
  | _ -> false

and equal_patterns_list ps1 ps2 =
  match (ps1, ps2) with
  | [], [] -> true
  | _ :: _, [] | [], _ :: _ -> false
  | p1 :: ps1, p2 :: ps2 ->
    equal_patterns p1 p2 && equal_patterns_list ps1 ps2

and equal_funcs ~cmp_meta f1 f2 =
  let {arg= x; argty= aty1; resty= rty1; body= e1} = f1 in
  let {arg= y; argty= aty2; resty= rty2; body= e2} = f2 in
  let b =
    if cmp_meta then
      equal_opt equal_tys aty1 aty2 && equal_opt equal_tys rty1 rty2
    else true
  in
  b && Var.equals x y && equal_exps ~cmp_meta e1 e2

let hash_string str =
  let acc = ref 7 in
  for i = 0 to String.length str - 1 do
    let c : char = str.[i] in
    acc := (31 * !acc) + int_of_char c
  done ;
  !acc

let rec hash_ty ty =
  match ty with
  | TVar tyvar -> (
      match !tyvar with
      | Unbound (name, x) -> hash_string (Var.to_string name) + x
      | Link t -> 2 + hash_ty t )
  | QVar name -> 3 + hash_string (Var.to_string name)
  | TBool -> 4
  | TInt _ -> 5
  | TArrow (ty1, ty2) -> 6 + hash_ty ty1 + hash_ty ty2
  | TTuple ts ->
    List.fold_left (fun acc t -> acc + hash_ty t) 0 ts + 7
  | TOption t -> 8 + hash_ty t
  | TMap (ty1, ty2) -> 9 + hash_ty ty1 + hash_ty ty2

let hash_span (span: Span.t) = (19 * span.start) + span.finish

let hash_opt h o =
  match o with None -> 1 | Some x -> (19 * h x) + 2

let rec hash_value ~hash_meta v : int =
  let cfg = Cmdline.get_cfg () in
  let m =
    if hash_meta then
      (19 * hash_opt hash_ty v.vty) + hash_span v.vspan
    else 0
  in
  if cfg.hashcons then (19 * v.vhkey) + m
  else (19 * hash_v ~hash_meta v.v) + m

and hash_v ~hash_meta v =
  match v with
  | VBool b -> if b then 1 else 0
  | VInt i -> (19 * Integer.to_int i) + 1
  | VMap m -> (19 * Hashtbl.hash m) + 2
  | VTuple vs ->
    let acc =
      List.fold_left
        (fun acc v -> acc + hash_value ~hash_meta v)
        0 vs
    in
    (19 * acc) + 3
  | VOption vo -> (
      match vo with
      | None -> 4
      | Some x -> (19 * hash_value ~hash_meta x) + 4 )
  | VClosure (e1, f1) ->
    let {ty= ty1; value= v} = e1 in
    let vs = Env.to_list v in
    let acc =
      List.fold_left
        (fun acc (x, v) ->
           let x = hash_string (Var.to_string x) in
           acc + x + hash_value ~hash_meta v )
        0 vs
    in
    (19 * acc) + 5

and hash_exp ~hash_meta e =
  let cfg = Cmdline.get_cfg () in
  let m =
    if hash_meta then
      (19 * hash_opt hash_ty e.ety) + hash_span e.espan
    else 0
  in
  if cfg.hashcons then (19 * e.ehkey) + m
  else (19 * hash_e ~hash_meta e.e) + m

and hash_e ~hash_meta e =
  match e with
  | EVar x -> hash_var x
  | EVal v -> (19 * hash_value ~hash_meta v) + 1
  | EOp (op, es) ->
    (19 * ((19 * hash_op op) + hash_es ~hash_meta es)) + 2
  | EFun f ->
    let i =
      if hash_meta then
        hash_opt hash_ty f.argty + hash_opt hash_ty f.resty
      else 0
    in
    19
    * ( (19 * ((19 * hash_var f.arg) + hash_exp ~hash_meta f.body))
        + i )
    + 3
  | EApp (e1, e2) ->
    (19 * ((19 * hash_exp ~hash_meta e1) + hash_exp ~hash_meta e2))
    + 4
  | EIf (e1, e2, e3) ->
    19
    * ( 19
        * ((19 * hash_exp ~hash_meta e1) + hash_exp ~hash_meta e2)
        + hash_exp ~hash_meta e3 )
    + 5
  | ELet (x, e1, e2) ->
    19
    * ( (19 * ((19 * hash_var x) + hash_exp ~hash_meta e1))
        + hash_exp ~hash_meta e2 )
    + 6
  | ETuple es -> (19 * hash_es ~hash_meta es) + 7
  | ESome e -> (19 * hash_exp ~hash_meta e) + 8
  | EMatch (e, bs) ->
    19
    * ((19 * hash_exp ~hash_meta e) + hash_branches ~hash_meta bs)
    + 9
  | ETy (e, ty) ->
    (19 * ((19 * hash_exp ~hash_meta e) + hash_ty ty)) + 10

and hash_var x = hash_string (Var.to_string x)

and hash_es ~hash_meta es =
  List.fold_left (fun acc e -> acc + hash_exp ~hash_meta e) 0 es

and hash_branches ~hash_meta bs =
  List.fold_left
    (fun acc (p, e) -> acc + hash_pattern p + hash_exp ~hash_meta e)
    0 bs

and hash_pattern p =
  match p with
  | PWild -> 1
  | PVar x -> (19 * hash_var x) + 2
  | PBool b -> (19 * if b then 1 else 0) + 3
  | PInt i -> (19 * Integer.to_int i) + 4
  | PTuple ps -> (19 * hash_patterns ps) + 5
  | POption None -> 6
  | POption (Some p) -> (19 * hash_pattern p) + 7

and hash_patterns ps =
  List.fold_left (fun acc p -> acc + hash_pattern p) 0 ps
and hash_op op =
  match op with
  | And -> 1
  | Or -> 2
  | Not -> 3
  | UEq -> 4
  | MCreate -> 5
  | MGet -> 6
  | MSet -> 7
  | MMap -> 8
  | MMapFilter -> 9
  | MMerge -> 10
  | UAdd n -> 11  + n
  | USub n -> 11  + n + 64
  | ULess n -> 11 + n + 64 * 2
  | ULeq n -> 11  + n + 64 * 3

(* hashconsing information/tables *)

let meta_v : (v, value) meta =
  { hash= hash_v ~hash_meta:true
  ; equal= equal_vs ~cmp_meta:true
  ; node= (fun v -> v.v)
  ; make=
      (fun ~tag ~hkey v ->
         {v; vty= None; vspan= Span.default; vtag= tag; vhkey= hkey}
      )
  ; hkey= (fun v -> v.vhkey) }

let meta_e : (e, exp) meta =
  { hash= hash_e ~hash_meta:true
  ; equal= equal_es ~cmp_meta:true
  ; node= (fun e -> e.e)
  ; make=
      (fun ~tag ~hkey e ->
         {e; ety= None; espan= Span.default; etag= tag; ehkey= hkey}
      )
  ; hkey= (fun e -> e.ehkey) }

let tbl_v = Hashcons.create meta_v 251

let tbl_e = Hashcons.create meta_e 251

(* Utilities *)

let arity op =
  match op with
  | And -> 2
  | Or -> 2
  | Not -> 1
  | UAdd _ -> 2
  | USub _ -> 2
  | UEq -> 2
  | ULess _ -> 2
  | ULeq _ -> 2
  | MCreate -> 1
  | MGet -> 2
  | MSet -> 3
  | MMap -> 2
  | MMapFilter -> 3
  | MMerge -> 3

(* Useful constructors *)

let tint_of_size n = TInt n

let tint_of_value n = TInt (Integer.size n)

let exp e =
  let cfg = Cmdline.get_cfg () in
  if cfg.hashcons then Hashcons.hashcons tbl_e e
  else {e; ety= None; espan= Span.default; etag= 0; ehkey= 0}

let value v =
  let cfg = Cmdline.get_cfg () in
  if cfg.hashcons then Hashcons.hashcons tbl_v v
  else {v; vty= None; vspan= Span.default; vtag= 0; vhkey= 0}

let aexp (e, t, span) = {e with ety= t; espan= span}

let avalue (v, t, span) = {v with vty= t; vspan= span}

let wrap exp e = {e with ety= exp.ety; espan= exp.espan}

(* Constructors *)

let vbool b = value (VBool b)

let vint i = value (VInt i)

let vmap m = value (VMap m)

let vtuple vs = value (VTuple vs)

let voption vo = value (VOption vo)

let vclosure c = value (VClosure c)

let evar x = exp (EVar x)

let e_val v = exp (EVal v)

let eop op es = exp (EOp (op, es))

let efun f = exp (EFun f)

let eapp e1 e2 = exp (EApp (e1, e2))

let eif e1 e2 e3 = exp (EIf (e1, e2, e3))

let elet x e1 e2 = exp (ELet (x, e1, e2))

let etuple es = exp (ETuple es)

let esome e = exp (ESome e)

let ematch e bs = exp (EMatch (e, bs))

let ety e ty = exp (ETy (e, ty))

let rec is_value e =
  match e.e with
  | EVal _ -> true
  | ETuple es -> List.for_all is_value es
  | ESome e -> is_value e
  | _ -> false

let rec to_value e =
  match e.e with
  | EVal v -> v
  | ETuple es ->
    avalue (vtuple (List.map to_value es), e.ety, e.espan)
  | ESome e1 -> avalue (voption (Some (to_value e1)), e.ety, e.espan)
  | _ -> failwith "internal error (to_value)"

let exp_of_v x = exp (EVal (value x))

let exp_of_value v =
  let e = e_val v in
  {e with ety= v.vty; espan= v.vspan}

let func x body = {arg= x; argty= None; resty= None; body}

let lam x body = exp (EFun (func x body))

let annot ty e = {e with ety= Some ty; espan= e.espan}

let annotv ty v = {v with vty= Some ty; vspan= v.vspan}

let oget (x: 'a option) : 'a =
  match x with
  | None -> failwith "internal error (oget)"
  | Some y -> y

let rec lams params body =
  match params with
  | [] -> failwith "lams: no parameters"
  | [p] -> lam p body
  | p :: params -> lam p (lams params body)

let rec apps f args : exp =
  match args with
  | [] -> failwith "apps: no arguments"
  | [a] -> exp (EApp (f, a))
  | a :: args -> apps (exp (EApp (f, a))) args

let apply_closure cl (args: value list) =
  apps (exp_of_v (VClosure cl)) (List.map (fun a -> e_val a) args)

let get_decl ds f =
  try
    let daty : declaration =
      List.find
        (fun d -> match f d with None -> false | Some _ -> true)
        ds
    in
    f daty
  with _ -> None

let get_attr_type ds =
  get_decl ds (fun d -> match d with DATy ty -> Some ty | _ -> None)

let get_merge ds =
  get_decl ds (fun d -> match d with DMerge e -> Some e | _ -> None)

let get_trans ds =
  get_decl ds (fun d -> match d with DTrans e -> Some e | _ -> None)

let get_init ds =
  get_decl ds (fun d -> match d with DInit e -> Some e | _ -> None)

let get_assert ds =
  get_decl ds (fun d ->
      match d with DAssert e -> Some e | _ -> None )

let get_edges ds =
  get_decl ds (fun d ->
      match d with DEdges es -> Some es | _ -> None )

let get_nodes ds =
  get_decl ds (fun d -> match d with DNodes i -> Some i | _ -> None)

let get_symbolics ds =
  List.fold_left
    (fun acc d ->
       match d with DSymbolic (x, e) -> (x, e) :: acc | _ -> acc )
    [] ds
  |> List.rev

let get_requires ds =
  List.fold_left
    (fun acc d -> match d with DRequire e -> e :: acc | _ -> acc)
    [] ds
  |> List.rev

let rec get_inner_type t : ty =
  match t with TVar {contents= Link t} -> get_inner_type t | _ -> t

open BatSet

let rec free (seen: Var.t PSet.t) (e: exp) : Var.t PSet.t =
  match e.e with
  | EVar v ->
    if PSet.mem v seen then PSet.create Var.compare
    else PSet.singleton ~cmp:Var.compare v
  | EVal _ -> PSet.create Var.compare
  | EOp (_, es) | ETuple es ->
    List.fold_left
      (fun set e -> PSet.union set (free seen e))
      (PSet.create Var.compare)
      es
  | EFun f -> free (PSet.add f.arg seen) f.body
  | EApp (e1, e2) -> PSet.union (free seen e1) (free seen e2)
  | EIf (e1, e2, e3) ->
    PSet.union (free seen e1)
      (PSet.union (free seen e2) (free seen e3))
  | ELet (x, e1, e2) ->
    let seen = PSet.add x seen in
    PSet.union (free seen e1) (free seen e2)
  | ESome e | ETy (e, _) -> free seen e
  | EMatch (e, bs) ->
    let bs =
      List.fold_left
        (fun set (p, e) ->
           let seen = PSet.union seen (pattern_vars p) in
           PSet.union set (free seen e) )
        (PSet.create Var.compare)
        bs
    in
    PSet.union (free seen e) bs

and pattern_vars p =
  match p with
  | PWild | PBool _ | PInt _ | POption None ->
    PSet.create Var.compare
  | PVar v -> PSet.singleton ~cmp:Var.compare v
  | PTuple ps ->
    List.fold_left
      (fun set p -> PSet.union set (pattern_vars p))
      (PSet.create Var.compare)
      ps
  | POption (Some p) -> pattern_vars p

let rec free_dead_vars (e : exp) =
  match e.e with
  | ETy (e, _) -> free_dead_vars e
  | EVal v ->
     (match v.v with
     | VClosure (env, f) ->
        let fv = free (PSet.empty) f.body in
        vclosure ({env with value = Env.filter env.value (fun x _ -> PSet.mem x fv)},
                  {f with body = free_dead_vars f.body})
        |> exp_of_value
        |> wrap e
     | _ -> e)
  | EVar _ | EFun _ -> e
  | EOp (op, es) ->
     eop op (List.map free_dead_vars es)
  | EApp (e1, e2) ->
     let e1 = free_dead_vars e1 in 
     let e2 = free_dead_vars e2 in
     eapp e1 e2
  | EIf (e1, e2, e3) ->
     let e1 = free_dead_vars e1 in 
     let e2 = free_dead_vars e2 in
     let e3 = free_dead_vars e3 in
     eif e1 e2 e3
  | ELet (x, e1, e2) ->
     let e1 = free_dead_vars e1 in 
     let e2 = free_dead_vars e2 in
     elet x e1 e2
  | ETuple es ->
     etuple (List.map free_dead_vars es)
  | ESome e -> esome (free_dead_vars e)
  | EMatch (e1, branches) ->
     let e1 = free_dead_vars e1 in 
     ematch e1 (List.map (fun (ps, e) -> (ps, free_dead_vars e)) branches)

(* Memoization *)

module type MEMOIZER = sig
  type t

  val memoize : size:int -> (t -> 'a) -> t -> 'a
end

module Memoize (K : Lru_cache.Key) :
  MEMOIZER with type t = K.t =
struct
  module L = Lru_cache.Make (K)

  type t = K.t

  let memoize ~size (f: 'a -> 'b) : 'a -> 'b =
    let map = L.init size in
    fun x ->
      let cfg = Cmdline.get_cfg () in
      if cfg.hashcons && cfg.memoize then L.get map x f else f x
end

module VKey = struct
  type t = value

  let compare v1 v2 = v1.vtag - v2.vtag

  let witness = vbool true
end

module EKey = struct
  type t = exp

  let compare e1 e2 = e1.etag - e2.etag

  let witness = e_val (vbool true)
end

module MemoizeValue = Memoize (VKey)
module MemoizeExp = Memoize (EKey)

let compare_values v1 v2 =
  let cfg = Cmdline.get_cfg () in
  if cfg.hashcons then v1.vtag - v2.vtag
  else Pervasives.compare v1 v2

let compare_exps e1 e2 =
  let cfg = Cmdline.get_cfg () in
  if cfg.hashcons then e1.etag - e2.etag
  else Pervasives.compare e1 e2

(* Include the map type here to avoid circular dependency *)

module BddUtils = struct
  let mgr = Man.make_v ()

  let set_size sz =
    let num_vars = Man.get_bddvar_nb mgr in
    if num_vars < sz then
      for i = 1 to sz - num_vars do ignore (Bdd.newvar mgr) done

  let ithvar i =
    set_size (i + 1) ;
    Bdd.ithvar mgr i

  let rec ty_to_size ty =
    match get_inner_type ty with
    | TBool -> 1
    | TInt _ -> 32
    | TOption tyo -> 1 + ty_to_size tyo
    | TTuple ts ->
      List.fold_left (fun acc t -> acc + ty_to_size t) 0 ts
    | TArrow _ | TMap _ | TVar _ | QVar _ ->
      failwith "internal error (ty_to_size)"

  let tbl =
    Mtbdd.make_table
      ~hash:(hash_value ~hash_meta:false)
      ~equal:(equal_values ~cmp_meta:false)

  let tbl_bool =
    Mtbdd.make_table ~hash:(fun b -> if b then 1 else 0) ~equal:( = )

  let get_bit (n: Integer.t) (i: int) : bool =
    let z = Integer.value n in
    let marker = (Z.shift_left Z.one i) in
    Z.logand z marker <> Z.zero

  let mk_int i idx =
    let acc = ref (Bdd.dtrue mgr) in
    let sz = Integer.size i in
    for j = 0 to sz - 1 do
      let var = ithvar (idx + j) in
      let bit = get_bit i j in
      let bdd = if bit then Bdd.dtrue mgr else Bdd.dfalse mgr in
      acc := Bdd.dand !acc (Bdd.eq var bdd)
    done ;
    !acc

  let tbool_to_bool tb =
    match tb with Man.False | Man.Top -> false | Man.True -> true
end

module BddMap = struct
  module B = BddUtils

  (* TODO: optimize variable ordering  *)

  type t = mtbdd

  (* let res = User.map_op2
     ~commutative:true ~idempotent:true
     ~special:(fun bdd1 bdd2 ->
      if Vdd.is_cst bdd1 && Vdd.dval bdd1 = false then Some(bdd1)
      else if Vdd.is_cst bdd2 && Vdd.dval bdd2 = false then Some(bdd2)
      else None)
     (fun b1 b2 -> b1 && b2) *)

  let create ~key_ty:ty (v: value) : t =
    B.set_size (B.ty_to_size ty) ;
    (Mtbdd.cst B.mgr B.tbl v, ty)

  let rec default_value ty =
    let v =
      match ty with
      | TBool -> VBool false
      | TInt size -> VInt (Integer.create ~value:0 ~size:size)
      | TTuple ts -> VTuple (List.map default_value ts)
      | TOption ty -> VOption None
      | TMap (ty1, ty2) ->
        VMap (create ~key_ty:ty1 (default_value ty2))
      | TVar _ | QVar _ | TArrow _ ->
        failwith "internal error (default_value)"
    in
    value v

  let value_to_bdd (v: value) : Bdd.vt =
    let rec aux v idx =
      match v.v with
      | VBool b ->
        let var = B.ithvar idx in
        ((if b then var else Bdd.dnot var), idx + 1)
      | VInt i ->
        B.mk_int i idx, idx + Integer.size i
      | VTuple vs ->
        let base = Bdd.dtrue B.mgr in
        List.fold_left
          (fun (bdd_acc, idx) v ->
             let bdd, i = aux v idx in
             (Bdd.dand bdd_acc bdd, i) )
          (base, idx) vs
      | VOption None ->
        let var = B.ithvar idx in
        let tag = Bdd.eq var (Bdd.dfalse B.mgr) in
        let dv = default_value (oget v.vty) in
        let value, idx = aux dv (idx + 1) in
        (Bdd.dand tag value, idx)
      | VOption (Some dv) ->
        let var = B.ithvar idx in
        let tag = Bdd.eq var (Bdd.dtrue B.mgr) in
        let value, idx = aux dv (idx + 1) in
        (Bdd.dand tag value, idx)
      | VMap _ | VClosure _ ->
        failwith "internal error (value_to_bdd)"
    in
    let bdd, _ = aux v 0 in
    bdd

  let vars_to_value vars ty =
    let rec aux idx ty =
      let v, i =
        match get_inner_type ty with
        | TBool ->
          (VBool (B.tbool_to_bool vars.(idx)) |> value, idx + 1)
        | TInt size ->
          let acc = ref (Integer.create ~value:0 ~size:size) in
          for i = 0 to size-1 do
            let bit = B.tbool_to_bool vars.(idx + i) in
            if bit then
              let add = Integer.shift_left (Integer.create ~value:1 ~size:size) i in
              acc := Integer.add !acc add
          done ;
          (value (VInt !acc), idx + 32)
        | TTuple ts ->
          let vs, i =
            List.fold_left
              (fun (vs, idx) ty ->
                 let v, i = aux idx ty in
                 (v :: vs, i) )
              ([], idx) ts
          in
          (value (VTuple (List.rev vs)), i)
        | TOption tyo ->
          let tag = B.tbool_to_bool vars.(idx) in
          let v, i = aux (idx + 1) tyo in
          let v =
            if tag then VOption (Some v) |> value
            else value (VOption None)
          in
          (v, i)
        | TArrow _ | TMap _ | TVar _ | QVar _ ->
          failwith "internal error (bdd_to_value)"
      in
      (annotv ty v, i)
    in
    fst (aux 0 ty)

  module ExpMap = Map.Make (struct
      type t = exp * value PSet.t

      let compare = Pervasives.compare
    end)

  let map_cache = ref ExpMap.empty

  let map ~op_key (f: value -> value) ((vdd, ty): t) : t =
    let cfg = Cmdline.get_cfg () in
    let g x = f (Mtbdd.get x) |> Mtbdd.unique B.tbl in
    if cfg.no_caching then (Mapleaf.mapleaf1 g vdd, ty)
    else
      let op =
        match ExpMap.find_opt op_key !map_cache with
        | None ->
          let o =
            User.make_op1 ~memo:(Memo.Cache (Cache.create1 ())) g
          in
          map_cache := ExpMap.add op_key o !map_cache ;
          o
        | Some op -> op
      in
      (User.apply_op1 op vdd, ty)

  let count_tops arr sz =
    let j = ref 0 in
    for i = 0 to sz - 1 do
      match arr.(i) with Man.Top -> incr j | _ -> ()
    done ;
    !j

  let rec size ty =
    match get_inner_type ty with
    | QVar _ | TVar _ | TArrow _ | TMap _ ->
      failwith "internal error (size)"
    | TBool -> 1
    | TInt _ -> 32
    | TTuple ts -> List.fold_left (fun acc t -> acc + size t) 0 ts
    | TOption t -> 1 + size t

  let pick_default_value (map, ty) =
    let count = ref (-1) in
    let value = ref None in
    Mtbdd.iter_cube
      (fun vars v ->
         let c = count_tops vars (size ty) in
         if c > !count then count := c ;
         value := Some v )
      map ;
    oget !value

  let rec expand (vars: Man.tbool list) sz : Man.tbool list list =
    if sz = 0 then [[]]
    else
      match vars with
      | [] -> [[]]
      | Man.Top :: xs ->
        let vars = expand xs (sz - 1) in
        let trus = List.map (fun v -> Man.False :: v) vars in
        let fals = List.map (fun v -> Man.True :: v) vars in
        fals @ trus
      | x :: xs ->
        let vars = expand xs (sz - 1) in
        List.map (fun v -> x :: v) vars

  let bindings ((map, ty): t) : (value * value) list * value =
    let bs = ref [] in
    let dv = pick_default_value (map, ty) in
    Mtbdd.iter_cube
      (fun vars v ->
         let lst = Array.to_list vars in
         let sz = size ty in
         let expanded =
           if count_tops vars sz <= 5 then expand lst sz else [lst]
         in
         List.iter
           (fun vars ->
              if not (equal_values ~cmp_meta:false v dv) then
                let k = vars_to_value (Array.of_list vars) ty in
                bs := (k, v) :: !bs )
           expanded )
      map ;
    (!bs, dv)

  let mapw_op_cache = ref ExpMap.empty

  let map_when ~op_key (pred: bool Mtbdd.t) (f: value -> value)
      ((vdd, ty): t) : t =
    let cfg = Cmdline.get_cfg () in
    let g b v =
      if Mtbdd.get b then f (Mtbdd.get v) |> Mtbdd.unique B.tbl
      else v
    in
    if cfg.no_caching then (Mapleaf.mapleaf2 g pred vdd, ty)
    else
      let op =
        match ExpMap.find_opt op_key !mapw_op_cache with
        | None ->
          let special =
            if cfg.no_cutoff then fun _ _ -> None
            else fun bdd1 bdd2 ->
              if Vdd.is_cst bdd1 && not (Mtbdd.get (Vdd.dval bdd1))
              then Some bdd2
              else None
          in
          let op =
            User.make_op2
              ~memo:(Memo.Cache (Cache.create2 ()))
              ~commutative:false ~idempotent:false ~special g
          in
          mapw_op_cache := ExpMap.add op_key op !mapw_op_cache ;
          op
        | Some op -> op
      in
      (User.apply_op2 op pred vdd, ty)

  module MergeMap = Map.Make (struct
      type t =
        (exp * value PSet.t) * (value * value * value * value) option

      let compare = Pervasives.compare
    end)

  let unwrap x =
    match x with
    | {v= VOption (Some v)} -> (true, v)
    | _ -> (false, vbool false)

  let merge_op_cache = ref MergeMap.empty

  let merge ?opt ~op_key (f: value -> value -> value) ((x, tyx): t)
      ((y, _): t) : t =
    let cfg = Cmdline.get_cfg () in
    let g x y =
      f (Mtbdd.get x) (Mtbdd.get y) |> Mtbdd.unique B.tbl
    in
    if cfg.no_caching then (Mapleaf.mapleaf2 g x y, tyx)
    else
      let key = (op_key, opt) in
      let op =
        match MergeMap.find_opt key !merge_op_cache with
        | None ->
          let special =
            match (opt, cfg.no_cutoff) with
            | None, _ | _, true -> fun _ _ -> None
            | Some (el0, el1, er0, er1), false ->
              let bl0, vl0 = unwrap el0 in
              let bl1, vl1 = unwrap el1 in
              let br0, vr0 = unwrap er0 in
              let br1, vr1 = unwrap er1 in
              fun left right ->
                if
                  bl0 && Vdd.is_cst left
                  && equal_values ~cmp_meta:false
                    (Mtbdd.get (Vdd.dval left))
                    vl0
                then Some right
                else if
                  bl1 && Vdd.is_cst left
                  && equal_values ~cmp_meta:false
                    (Mtbdd.get (Vdd.dval left))
                    vl1
                then Some left
                else if
                  br0 && Vdd.is_cst right
                  && equal_values ~cmp_meta:false
                    (Mtbdd.get (Vdd.dval right))
                    vr0
                then Some left
                else if
                  br1 && Vdd.is_cst right
                  && equal_values ~cmp_meta:false
                    (Mtbdd.get (Vdd.dval right))
                    vr1
                then Some right
                else None
          in
          let o =
            User.make_op2
              ~memo:(Memo.Cache (Cache.create2 ()))
              ~commutative:false ~idempotent:false ~special g
          in
          merge_op_cache := MergeMap.add key o !merge_op_cache ;
          o
        | Some op -> op
      in
      (User.apply_op2 op x y, tyx)

  let find ((map, _): t) (v: value) : value =
    let bdd = value_to_bdd v in
    let for_key = Mtbdd.constrain map bdd in
    Mtbdd.pick_leaf for_key

  let update ((map, ty): t) (k: value) (v: value) : t =
    let leaf = Mtbdd.cst B.mgr B.tbl v in
    let key = value_to_bdd k in
    (Mtbdd.ite key leaf map, ty)

  let from_bindings ~key_ty:ty
      ((bs, default): (value * value) list * value) : t =
    let map = create ~key_ty:ty default in
    List.fold_left (fun acc (k, v) -> update acc k v) map bs

  let equal (bm1, _) (bm2, _) = Mtbdd.is_equal bm1 bm2
end

module BddFunc = struct
  module B = BddUtils

  type t =
    | BBool of Bdd.vt
    | BInt of Bdd.vt array
    | BTuple of t list
    | BOption of Bdd.vt * t

  let bdd_of_bool b = if b then Bdd.dtrue B.mgr else Bdd.dfalse B.mgr

  let wrap_mtbdd bdd =
    let tru = Mtbdd.cst B.mgr B.tbl_bool true in
    let fal = Mtbdd.cst B.mgr B.tbl_bool false in
    Mtbdd.ite bdd tru fal

  let create_value (ty: ty) : t =
    let rec aux i ty =
      match get_inner_type ty with
      | TBool -> (BBool (B.ithvar i), i + 1)
      | TInt size ->
        (BInt (Array.init size (fun j -> B.ithvar (i + j))), i + size)
      | TTuple ts ->
        let bs, idx =
          List.fold_left
            (fun (ls, idx) t ->
               let v, i = aux idx t in
               (v :: ls, i) )
            ([], i) ts
        in
        (BTuple (List.rev bs), idx)
      | TOption ty ->
        let v, idx = aux (i + 1) ty in
        (BOption (B.ithvar i, v), idx)
      | TArrow _ | QVar _ | TVar _ | TMap _ ->
        failwith "internal error (create_value)"
    in
    let ret, _ = aux 0 ty in
    ret

  let rec ite (b: Bdd.vt) (x: t) (y: t) : t =
    match (x, y) with
    | BBool m, BBool n -> BBool (Bdd.ite b m n)
    | BInt ms, BInt ns ->
      let both =
        List.combine (Array.to_list ms) (Array.to_list ns)
      in
      let ite = List.map (fun (m, n) -> Bdd.ite b m n) both in
      BInt (Array.of_list ite)
    | BOption (tag1, m), BOption (tag2, n) ->
      let tag = Bdd.ite b tag1 tag2 in
      BOption (tag, ite b m n)
    | BTuple ms, BTuple ns ->
      let both = List.combine ms ns in
      let ite = List.map (fun (m, n) -> ite b m n) both in
      BTuple ite
    | _ -> failwith "internal error (ite)"

  let rec eq (x: t) (y: t) : t =
    let rec aux x y : Bdd.vt =
      match (x, y) with
      | BBool b1, BBool b2 -> Bdd.eq b1 b2
      | BInt bs1, BInt bs2 ->
        let both =
          List.combine (Array.to_list bs1) (Array.to_list bs2)
        in
        List.fold_left
          (fun acc (b1, b2) -> Bdd.dand acc (Bdd.eq b1 b2))
          (Bdd.dtrue B.mgr) both
      | BOption (tag1, b1), BOption (tag2, b2) ->
        let tags = Bdd.eq tag1 tag2 in
        let values = aux b1 b2 in
        Bdd.dand tags values
      | BTuple bs1, BTuple bs2 ->
        let both = List.combine bs1 bs2 in
        List.fold_left
          (fun acc (b1, b2) -> Bdd.dand acc (aux b1 b2))
          (Bdd.dtrue B.mgr) both
      | _ -> failwith "internal error (eq)"
    in
    BBool (aux x y)

  let add (x: t) (y: t) : t =
    let aux xs ys =
      assert ((Array.length xs) = (Array.length ys));
      let var3 = ref (Bdd.dfalse B.mgr) in
      let var4 = Array.make (Array.length xs) (Bdd.dfalse B.mgr) in
      for var5 = 0 to Array.length xs - 1 do
        var4.(var5) <- Bdd.xor xs.(var5) ys.(var5) ;
        var4.(var5) <- Bdd.xor var4.(var5) !var3 ;
        let var6 = Bdd.dor xs.(var5) ys.(var5) in
        let var6 = Bdd.dand var6 !var3 in
        let var7 = Bdd.dand xs.(var5) ys.(var5) in
        let var7 = Bdd.dor var7 var6 in
        var3 := var7
      done ;
      var4
    in
    match (x, y) with
    | BInt xs, BInt ys -> BInt (aux xs ys)
    | _ -> failwith "internal error (add)"

  (* Outdated. Compare with add above if uncommenting *)
  (* let sub (x: bdd_value) (y: bdd_value) : bdd_value =
     let aux xs ys =
      let var3 = ref (Bdd.dfalse mgr) in
      let var4 = Array.make 32 (Bdd.dfalse mgr) in
      for var5 = 0 to Array.length xs - 1 do
        var4.(var5) <- Bdd.xor xs.(var5) ys.(var5) ;
        var4.(var5) <- Bdd.xor var4.(var5) !var3 ;
        let var6 = Bdd.dor xs.(var5) !var3 in
        let var7 = Bdd.dand (Bdd.dnot xs.(var5)) var6 in
        let var6 = Bdd.dand xs.(var5) ys.(var5) in
        let var6 = Bdd.dand var6 !var3 in
        let var6 = Bdd.dor var6 var7 in
        var3 := var6
      done ;
      var4
     in
     match (x, y) with
     | BInt xs, BInt ys -> BInt (aux xs ys)
     | _ -> failwith "internal error (sub)" *)

  let leq (x: t) (y: t) : t =
    let less x y = Bdd.dand (Bdd.dnot x) y in
    let aux xs ys =
      assert ((Array.length xs) = (Array.length ys));
      let acc = ref (Bdd.dtrue B.mgr) in
      for i = 0 to Array.length xs - 1 do
        let x = xs.(i) in
        let y = ys.(i) in
        acc := Bdd.dor (less x y) (Bdd.dand !acc (Bdd.eq x y))
      done ;
      !acc
    in
    match (x, y) with
    | BInt xs, BInt ys -> BBool (aux xs ys)
    | _ -> failwith "internal error (leq)"

  let lt (x: t) (y: t) : t =
    match (leq x y, eq x y) with
    | BBool b1, BBool b2 ->
      let b = Bdd.dand b1 (Bdd.dnot b2) in
      BBool b
    | _ -> failwith "internal error (lt)"

  let rec eval (env: t Env.t) (e: exp) : t =
    match e.e with
    | ETy (e1, _) -> eval env e1
    | EVar x -> (
        match Env.lookup_opt env x with
        | None -> failwith "internal error (eval)"
        | Some v -> v )
    | EVal v -> eval_value env v
    | EOp (op, es) -> (
        match (op, es) with
        | And, [e1; e2] -> eval_bool_op2 env Bdd.dand e1 e2
        | Or, [e1; e2] -> eval_bool_op2 env Bdd.dor e1 e2
        | Not, [e1] -> eval_bool_op1 env Bdd.dnot e1
        | UEq, [e1; e2] -> eq (eval env e1) (eval env e2)
        | UAdd _, [e1; e2] -> add (eval env e1) (eval env e2)
        | ULess _, [e1; e2] -> lt (eval env e1) (eval env e2)
        | ULeq _, [e1; e2] -> leq (eval env e1) (eval env e2)
        | USub _, [e1; e2] -> failwith "subtraction not implemented"
        | _ -> failwith "internal error (eval)" )
    | EIf (e1, e2, e3) -> (
        let v1 = eval env e1 in
        let v2 = eval env e2 in
        let v3 = eval env e3 in
        match v1 with
        | BBool b -> ite b v2 v3
        | _ -> failwith "internal error (eval)" )
    | ELet (x, e1, e2) ->
      let v1 = eval env e1 in
      eval (Env.update env x v1) e2
    | ETuple es ->
      let vs = List.map (eval env) es in
      BTuple vs
    | ESome e -> BOption (Bdd.dtrue B.mgr, eval env e)
    | EMatch (e1, branches) -> (
        let bddf = eval env e1 in
        match branches with
        | [] -> failwith "impossible"
        | (p, e) :: bs ->
          let x = eval env e in
          let _, x =
            List.fold_left
              (fun (env, x) (p, e) ->
                 let env, cond = eval_branch env bddf p in
                 (env, ite cond (eval env e) x) )
              (env, x) bs
          in
          x )
    | EFun _ | EApp _ -> failwith "internal error (eval)"

  and eval_branch env bddf p : t Env.t * Bdd.vt =
    match (p, bddf) with
    | PWild, _ -> (env, Bdd.dtrue B.mgr)
    | PVar v, _ -> (Env.update env v bddf, Bdd.dtrue B.mgr)
    | PBool true, BBool bdd -> (env, bdd)
    | PBool false, BBool bdd -> (env, Bdd.dnot bdd)
    | PInt i, BInt bi ->
      (* TODO: I'm pretty sure this works, but not entirely. *)
      if Integer.size i <> Array.length bi then
        (env, Bdd.dfalse B.mgr)
      else
        let cond = ref (Bdd.dtrue B.mgr) in
        for j = 0 to Integer.size i - 1 do
          let b = B.get_bit i j in
          let bdd = if b then bi.(j) else Bdd.dnot bi.(j) in
          cond := Bdd.dand !cond bdd
        done ;
        (env, !cond)
    | PTuple ps, BTuple bs ->
      let zip = List.combine ps bs in
      List.fold_left
        (fun (env, pred) (p, b) ->
           let env', pred' = eval_branch env b p in
           (env', Bdd.dand pred pred') )
        (env, Bdd.dtrue B.mgr)
        zip
    | POption None, BOption (tag, bo) -> (env, Bdd.dnot tag)
    | POption (Some p), BOption (tag, bo) ->
      let env, cond = eval_branch env bo p in
      (env, Bdd.dand tag cond)
    | _ -> failwith "internal error (eval_branch)"

  and eval_bool_op1 env f e1 =
    let v1 = eval env e1 in
    match v1 with
    | BBool b1 -> BBool (f b1)
    | _ -> failwith "internal error (eval)"

  and eval_bool_op2 env f e1 e2 =
    let v1 = eval env e1 in
    let v2 = eval env e2 in
    match (v1, v2) with
    | BBool b1, BBool b2 -> BBool (f b1 b2)
    | _ -> failwith "internal error (eval)"

  and eval_value env (v: value) =
    match v.v with
    | VBool b -> BBool (bdd_of_bool b)
    | VInt i ->
      let bs =
        Array.init (Integer.size i) (fun j ->
            let bit = B.get_bit i j in
            bdd_of_bool bit )
      in
      BInt bs
    | VOption None ->
      let ty =
        match get_inner_type (oget v.vty) with
        | TOption ty -> ty
        | _ -> failwith "internal error (eval_value)"
      in
      let dv = BddMap.default_value ty in
      BOption (Bdd.dfalse B.mgr, eval_value env dv)
    | VOption (Some v) -> BOption (Bdd.dtrue B.mgr, eval_value env v)
    | VTuple vs -> BTuple (List.map (eval_value env) vs)
    | VMap _ | VClosure _ -> failwith "internal error (eval_value)"
end

let default_value = BddMap.default_value<|MERGE_RESOLUTION|>--- conflicted
+++ resolved
@@ -151,7 +151,6 @@
   | EVar x -> Printf.sprintf "EVar %s" (Var.to_string x)
   | EVal v -> Printf.sprintf "EVal (%s)" (show_value ~show_meta v)
   | EOp (op, es) ->
-<<<<<<< HEAD
       Printf.sprintf "EOp (%s,%s)" (show_op op)
         (show_list (show_exp ~show_meta) es)
   | EFun f -> Printf.sprintf "EFun %s" (show_func ~show_meta f)
@@ -170,26 +169,6 @@
         (show_list (show_branch ~show_meta) bs)
   | ETy (e, ty) ->
       Printf.sprintf "ETy (%s,%s)" (show_exp ~show_meta e) (show_ty ty)
-=======
-    Printf.sprintf "EOp (%s,%s)" (show_op op)
-      (show_list show_exp es)
-  | EFun f -> Printf.sprintf "EFun %s" (show_func f)
-  | EApp (e1, e2) ->
-    Printf.sprintf "EApp (%s,%s)" (show_exp e1) (show_exp e2)
-  | EIf (e1, e2, e3) ->
-    Printf.sprintf "EIf (%s,%s,%s)" (show_exp e1) (show_exp e2)
-      (show_exp e3)
-  | ELet (x, e1, e2) ->
-    Printf.sprintf "ELet (%s,%s,%s)" (Var.to_string x)
-      (show_exp e1) (show_exp e2)
-  | ETuple es -> Printf.sprintf "ETuple %s" (show_list show_exp es)
-  | ESome e -> Printf.sprintf "ESome (%s)" (show_exp e)
-  | EMatch (e, bs) ->
-    Printf.sprintf "EMatch (%s,%s)" (show_exp e)
-      (show_list show_branch bs)
-  | ETy (e, ty) ->
-    Printf.sprintf "ETy (%s,%s)" (show_exp e) (show_ty ty)
->>>>>>> 7d62af62
 
 and show_func ~show_meta f =
   Printf.sprintf "{arg=%s; argty=%s; resty=%s; body=%s}"
@@ -230,13 +209,8 @@
   | VMap m -> "VMap <opaque>"
   | VTuple vs -> Printf.sprintf "VTuple %s" (show_list (show_value ~show_meta) vs)
   | VOption vo ->
-<<<<<<< HEAD
       Printf.sprintf "VOption (%s)" (show_opt (show_value ~show_meta) vo)
   | VClosure c -> Printf.sprintf "VClosure %s" (show_closure ~show_meta c)
-=======
-    Printf.sprintf "VOption (%s)" (show_opt show_value vo)
-  | VClosure c -> Printf.sprintf "VClosure %s" (show_closure c)
->>>>>>> 7d62af62
 
 and show_closure ~show_meta (e, f) =
   Printf.sprintf "{env=%s; func=%s}" (show_env ~show_meta e) (show_func ~show_meta f)
