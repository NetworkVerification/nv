--- conflicted
+++ resolved
@@ -1,18 +1,12 @@
-module Vertex : Map.OrderedType with type t = Integer.t
-
-<<<<<<< HEAD
 module Vertex :
   sig
-    type t = Unsigned.UInt32.t
+    type t = Integer.t
 
     val printVertex : t -> string
     val compare : t -> t -> int
   end
 
-module Edge : Map.OrderedType with type t = UInt32.t * UInt32.t
-=======
 module Edge : Map.OrderedType with type t = Integer.t * Integer.t
->>>>>>> 7d62af62
 
 module VertexMap : Map.S with type key = Vertex.t
 
