--- conflicted
+++ resolved
@@ -58,13 +58,8 @@
   ; mutable syms: value StringMap.t }
 
 exception Require_false
-<<<<<<< HEAD
-
-let declarations_to_srp ds ~throw_requires =
-=======
-        
+
 let net_to_srp net ~throw_requires =
->>>>>>> 375c3254
   let info =
     { env= Interp.empty_env
     ; m= None
@@ -110,20 +105,10 @@
       match (Interp.interp_exp info.env e).v with
       | VBool true -> ()
       | _ ->
-<<<<<<< HEAD
-          if throw_requires then raise Require_false
-          else
-            Console.warning
-              "requires condition not satisified by initial state" )
-    | DATy _ | DUserTy _ -> ()
-  in
-  List.iter process_declaration ds ;
-=======
          if throw_requires then raise Require_false
          else
            Console.warning
-             "requires condition not satisified by initial state") net.requires;
->>>>>>> 375c3254
+             "requires condition not satisified by initial state" ) net.requires;
   match info with
   | { env= _
     ; m= Some mf
