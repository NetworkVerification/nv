open ANSITerminal
open Cmdline
open Inline
open Interp
open Hashcons
open Printing
open Quickcheck
open Renaming
open Smt
open SmtHiding
open SmtUtils
open Solution
open Slicing
open Syntax
open Typing
open Abstraction
open BuildAbstractNetwork
open Lazy
open Profile

type answer =
  | Success of (Solution.t option)
  | CounterExample of Solution.t

let rec apply_all (s : Solution.t) fs =
  match fs with
  | [] -> s
  | f :: fs -> apply_all (f s) fs

let smt_query_file =
  let counter = ref (-1) in
  fun (file: string) ->
    incr counter;
    let count = !counter in
    lazy (open_out (file ^ "-" ^
                    (string_of_int count) ^ "-query"))

let partialEvalNet net =
  {net with
   init = Interp.interp_partial_opt net.init;
   trans = Interp.interp_partial_opt net.trans;
   merge = Interp.interp_partial_opt net.merge
  }

let run_smt file cfg info (net : Syntax.network) fs =
  if cfg.func then
    smt_config.encoding <- Functional;
  let net, fs =
    if cfg.unbox || cfg.hiding then
      begin
        smt_config.unboxing <- true;
        let net, f1 = time_profile "Unbox options" (fun () -> UnboxOptions.unbox_net net) in
        let net, f2 =
          time_profile "Flattening Tuples" (fun () -> TupleFlatten.flatten_net net)
        in
        (*have two different partial evaluation techniques *)
        (* Printf.printf "emerge %s\n" (Printing.exp_to_string net.merge); *)
        (* let net = partialEvalNet net in *)
        (* Printf.printf "emerge %s\n" (Printing.exp_to_string net.merge); *)
        (* let net = time_profile "optimizing branches" (fun () -> OptimizeBranches.optimizeNet net) in *)
        net, (f2 :: f1 :: fs)
      end
    else net, fs
  in
  let net, f = Renaming.alpha_convert_net net in
  let fs = f :: fs in
<<<<<<< HEAD
  let solve_fun =
    if cfg.hiding then
      (SmtHiding.solve_hiding ~starting_vars:[] ~full_chan:(smt_query_file file))
    else
      Smt.solve
  in
  let res, fs =
    (solve_fun info cfg.query (smt_query_file file) net ~sym_vars:[], fs)
  in
=======
  let res = Smt.solve info cfg.query (smt_query_file file) net ~symbolic_vars:[] in
>>>>>>> 5cc559fe
  match res with
  | Unsat ->
     (Success None, None)
  | Unknown -> Console.error "SMT returned unknown"
  | Sat solution ->
    match solution.assertions with
    | None -> Success (Some solution), Some fs
    | Some m ->
      if AdjGraph.VertexMap.exists (fun _ b -> not b) m then
        CounterExample solution, Some fs
      else
        Success (Some solution), Some fs

let run_test cfg info net fs =
  let (sol, stats), fs =
    if cfg.smart_gen then
      let net, f = Renaming.alpha_convert_net net in
      let fs = f :: fs in
      (Quickcheck.check_smart info net ~iterations:cfg.ntests, fs)
    else (Quickcheck.check_random net ~iterations:cfg.ntests, fs)
  in
  print_newline () ;
  print_string [Bold] "Test cases: " ;
  Printf.printf "%d\n" stats.iterations ;
  print_string [Bold] "Rejected: " ;
  Printf.printf "%d\n" stats.num_rejected ;
  match sol with
  | None -> (Success None, None)
  | Some sol -> (CounterExample sol, Some fs)

let run_simulator cfg _ net fs =
  try
    let solution, q =
      match cfg.bound with
      | None ->
        ( Srp.simulate_net net
        , QueueSet.empty Integer.compare )
      | Some b -> Srp.simulate_net_bound net b
    in
    ( match QueueSet.pop q with
      | None -> ()
      | Some _ ->
        print_string [] "non-quiescent nodes:" ;
        QueueSet.iter
          (fun q ->
             print_string [] (Integer.to_string q ^ ";") )
          q ;
        print_newline () ;
        print_newline () ;
    );
    match solution.assertions with
    | None -> Success (Some solution), Some fs
    | Some m ->
      if AdjGraph.VertexMap.exists (fun _ b -> not b) m then
        CounterExample solution, Some fs
      else
        Success (Some solution), Some fs
  with Srp.Require_false ->
    Console.error "required conditions not satisfied"

let compress file info net cfg fs networkOp =
  (* Printf.printf "Number of concrete edges:%d\n" (List.length (oget (get_edges decls))); *)
  let k = cfg.compress in
  if cfg.smt then
    smt_config.failures <- Some k;

  FailuresAbstraction.refinement_breadth := cfg.depth;
  FailuresAbstraction.counterexample_refinement_breadth := cfg.depth;
  let net = OptimizeBranches.optimizeNet net in

  let rec loop (finit: AbstractionMap.abstractionMap)
      (f: AbstractionMap.abstractionMap)
      (slice : Slicing.network_slice)
      (sources: AdjGraph.VertexSet.t)
      (mergeMap: (AdjGraph.Vertex.t, int * Syntax.exp) Hashtbl.t)
      (transMap: (AdjGraph.Edge.t, int * Syntax.exp) Hashtbl.t)
      (k: int)
      (i: int) =
    (* build abstract network *)
    let failVars, absNet =
      time_profile "Build abstract network"
        (fun () -> buildAbstractNetwork f mergeMap transMap slice k) in
    smt_config.multiplicities <- getEdgeMultiplicities slice.net.graph f failVars;
    (* let groups = AbstractionMap.printAbstractGroups f "\n" in *)
    let aedges = BatList.length (AdjGraph.edges absNet.graph) in
    let groups = Printf.sprintf "%d/%d" (AbstractionMap.normalized_size f) aedges in
    Console.show_message groups Console.T.Blue "Number of abstract nodes/edges";
    match networkOp cfg info absNet fs with
    | Success _, _ ->
      Printf.printf "No counterexamples found\n"
    | (CounterExample sol), fs ->
      let sol = apply_all sol (oget fs) in
      let aty = (* if cfg.unbox then
                 *   TupleFlatten.flatten_ty (UnboxOptions.unbox_ty slice.net.attr_type)
                 * else *)
        slice.net.attr_type
      in
      Console.show_message (Printf.sprintf "%d" i) Console.T.Green "Refinement Iteration";
      let f' =
        time_profile "Refining abstraction after failures"
          (fun () ->
             FailuresAbstraction.refineCounterExample
               file slice.net.graph finit f failVars sol
               k sources slice.destinations aty i)
      in
      match f' with
      | None -> print_solution sol;
      | Some f' ->
        loop finit f' slice sources mergeMap transMap k (i+1)
  in
  (* Iterate over each network slice *)
  BatList.iter
    (fun slice ->
       Console.show_message (Slicing.printPrefixes slice.prefixes)
         Console.T.Green "Checking SRP for prefixes";
       (* find source nodes *)
       let n = AdjGraph.num_vertices slice.net.graph in
       let sources =
         Slicing.findRelevantNodes (partialEvalOverNodes n (oget slice.net.assertion)) in
       (* partially evaluate the functions of the network. *)
       (* TODO, this should be done outside of this loop, maybe just redone here *)
       (* Printf.printf "Just before opt\n"; *)
       (* let optTrans = OptimizeBranches.optimizeExp slice.net.trans in *)
       (* Printf.printf "trans:%s\n" (Printing.exp_to_string slice.net.trans); *)
       (* Printf.printf "trans\n"; *)
       (* (Visitors.iter_exp (fun e -> *)
       (*      match e.e with *)
       (*      | EMatch (e, bs) -> *)
       (*         branchSize bs *)
       (*      | _ -> ()) optTrans); *)
       (* flush stdout; *)
       (* failwith "stop"; *)
       let transMap =
         Profile.time_profile "partial eval trans"
           (fun () ->
              Abstraction.partialEvalTrans
                slice.net.graph slice.net.trans)
       in
       let mergeMap = Abstraction.partialEvalMerge slice.net.graph slice.net.merge in
       (* compute the bonsai abstraction *)

       let fbonsai, f =
         time_profile "Computing Abstraction"
           (fun () ->
              let fbonsai =
                Abstraction.findAbstraction slice.net.graph transMap
                  mergeMap slice.destinations
              in
              (* find the initial abstraction function for these destinations *)
              let f =
                FailuresAbstraction.refineK slice.net.graph fbonsai sources
                  slice.destinations k
              in
              fbonsai, f)
       in
       loop fbonsai f slice sources mergeMap transMap k 1
    ) (Slicing.createSlices info net)

let checkPolicy info cfg file ds =
  let ds, _ = Renaming.alpha_convert_declarations ds in
  let net = Slicing.createNetwork ds in
  SmtCheckProps.checkMonotonicity info cfg.query (smt_query_file file) net

let parse_input (args : string array)
  : Cmdline.t * Console.info * string * Syntax.network * ((Solution.t -> Solution.t) list) =
  let cfg, rest = argparse default "nv" args in
  Cmdline.set_cfg cfg ;
  if cfg.debug then Printexc.record_backtrace true ;
  let file = rest.(0) in
  let ds, info = Input.parse file in (* Parse nv file *)
  let decls = Typing.infer_declarations info ds in
  Typing.check_annot_decls decls ;
  Wellformed.check info decls ;
  let decls, f = RecordUnrolling.unroll decls in (* Unroll records done first *)
  let fs = [f] in
  let decls,fs = (* inlining definitions *)
    if cfg.inline || cfg.unroll || cfg.smt || cfg.check_monotonicity || cfg.smart_gen then
      (* Note! Must rename before inling otherwise inling is unsound *)
      let decls, f = Renaming.alpha_convert_declarations decls in 
      (time_profile "Inlining" (
           fun () ->
           Inline.inline_declarations decls |>
             Typing.infer_declarations info), f :: fs)
    else
      (decls,fs)
  in
  let decls, fs =
    if cfg.unroll || cfg.smt then
      let decls, f = (* unrolling maps *)
        time_profile "Map unrolling" (fun () -> MapUnrolling.unroll info decls)
      in
      (Typing.infer_declarations info decls, f :: fs)
    else decls, fs
  in
  let decls = (*Inline again after unrolling, is this necessary? *)
    if cfg.unroll || cfg.smt then
      time_profile "Inlining" (
          fun () -> Inline.inline_declarations decls |>
                      Typing.infer_declarations info)
    else
      decls
  in 
  let net = Slicing.createNetwork decls in (* Create something of type network *)
  let net =
    if cfg.link_failures > 0 then
      Failures.buildFailuresNet net cfg.link_failures
    else net
  in
  (cfg, info, file, net, fs)
    <|MERGE_RESOLUTION|>--- conflicted
+++ resolved
@@ -64,19 +64,15 @@
   in
   let net, f = Renaming.alpha_convert_net net in
   let fs = f :: fs in
-<<<<<<< HEAD
   let solve_fun =
     if cfg.hiding then
       (SmtHiding.solve_hiding ~starting_vars:[] ~full_chan:(smt_query_file file))
     else
       Smt.solve
   in
-  let res, fs =
-    (solve_fun info cfg.query (smt_query_file file) net ~sym_vars:[], fs)
-  in
-=======
-  let res = Smt.solve info cfg.query (smt_query_file file) net ~symbolic_vars:[] in
->>>>>>> 5cc559fe
+  let res =
+    solve_fun info cfg.query (smt_query_file file) net ~sym_vars:[]
+  in
   match res with
   | Unsat ->
      (Success None, None)
@@ -255,7 +251,7 @@
   let decls,fs = (* inlining definitions *)
     if cfg.inline || cfg.unroll || cfg.smt || cfg.check_monotonicity || cfg.smart_gen then
       (* Note! Must rename before inling otherwise inling is unsound *)
-      let decls, f = Renaming.alpha_convert_declarations decls in 
+      let decls, f = Renaming.alpha_convert_declarations decls in
       (time_profile "Inlining" (
            fun () ->
            Inline.inline_declarations decls |>
@@ -278,12 +274,11 @@
                       Typing.infer_declarations info)
     else
       decls
-  in 
+  in
   let net = Slicing.createNetwork decls in (* Create something of type network *)
   let net =
     if cfg.link_failures > 0 then
       Failures.buildFailuresNet net cfg.link_failures
     else net
   in
-  (cfg, info, file, net, fs)
-    +  (cfg, info, file, net, fs)