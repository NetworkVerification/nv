open ANSITerminal
open Cmdline
open Inline
open Interp
open Hashcons
open Printing
open Quickcheck
open Renaming
open Smt
open SmtHiding
open SmtUtils
open Solution
open Slicing
open Syntax
open Typing
open Abstraction
open BuildAbstractNetwork
open Lazy
open Profile

type answer =
  | Success of (Solution.t option)
  | CounterExample of Solution.t

let rec apply_all s fs =
  match fs with [] -> s | f :: fs -> apply_all (f s) fs

let smt_query_file =
  let counter = ref (-1) in
  fun (file: string) ->
    incr counter;
    lazy (open_out (file ^ "-" ^
                    (string_of_int !counter) ^ "-query"))

let partialEvalNet net =
  {net with
   init = Interp.interp_partial_opt net.init;
   trans = Interp.interp_partial_opt net.trans;
   merge = Interp.interp_partial_opt net.merge
  }

let run_smt file cfg info (net : Syntax.network) fs =
  let net, fs =
    if cfg.unbox then
      begin
        smt_config.unboxing <- true;
        let net, f1 = time_profile "Unbox options" (fun () -> UnboxOptions.unbox_net net) in
        let net, f2 =
          time_profile "Flattening Tuples" (fun () -> TupleFlatten.flatten_net net)
        in
        (*have two different partial evaluation techniques *)
        (* Printf.printf "emerge %s\n" (Printing.exp_to_string net.merge); *)
        (* let net = partialEvalNet net in *)
        (* Printf.printf "emerge %s\n" (Printing.exp_to_string net.merge); *)
        (* let net = time_profile "optimizing branches" (fun () -> OptimizeBranches.optimizeNet net) in *)
        net, (f2 :: f1 :: fs)
      end
    else net, fs
  in
  let net, f = Renaming.alpha_convert_net net in
  let fs = f :: fs in
  let solve_fun =
    if cfg.hiding then
      (SmtHiding.solve_hiding ~starting_vars:[])
    else
      Smt.solve
  in
  let res, fs =
    (solve_fun info cfg.query (smt_query_file file) net ~symbolic_vars:[], fs)
  in
  match res with
  | Unsat -> (Success None, None)
  | Unknown -> Console.error "SMT returned unknown"
  | Sat solution ->
    match solution.assertions with
    | None -> Success (Some solution), Some fs
    | Some m ->
      if AdjGraph.VertexMap.exists (fun _ b -> not b) m then
        CounterExample solution, Some fs
      else
        Success (Some solution), Some fs

let run_test cfg info net fs =
  let (sol, stats), fs =
    if cfg.smart_gen then
      let net, f = Renaming.alpha_convert_net net in
      let fs = f :: fs in
      (Quickcheck.check_smart info net ~iterations:cfg.ntests, fs)
    else (Quickcheck.check_random net ~iterations:cfg.ntests, fs)
  in
  print_newline () ;
  print_string [Bold] "Test cases: " ;
  Printf.printf "%d\n" stats.iterations ;
  print_string [Bold] "Rejected: " ;
  Printf.printf "%d\n" stats.num_rejected ;
  match sol with
  | None -> (Success None, None)
  | Some sol -> (CounterExample sol, Some fs)

let run_simulator cfg _ net fs =
  try
    let solution, q =
      match cfg.bound with
      | None ->
        ( Srp.simulate_net net
        , QueueSet.empty Integer.compare )
      | Some b -> Srp.simulate_net_bound net b
    in
    ( match QueueSet.pop q with
      | None -> ()
      | Some _ ->
        print_string [] "non-quiescent nodes:" ;
        QueueSet.iter
          (fun q ->
             print_string [] (Integer.to_string q ^ ";") )
          q ;
        print_newline () ;
        print_newline () ;
    );
    match solution.assertions with
    | None -> Success (Some solution), Some fs
    | Some m ->
      if AdjGraph.VertexMap.exists (fun _ b -> not b) m then
        CounterExample solution, Some fs
      else
        Success (Some solution), Some fs
  with Srp.Require_false ->
    Console.error "required conditions not satisfied"

let compress file info net cfg fs networkOp =
  (* Printf.printf "Number of concrete edges:%d\n" (List.length (oget (get_edges decls))); *)
  let k = cfg.compress in
  if cfg.smt then
    smt_config.failures <- Some k;

  FailuresAbstraction.refinement_breadth := cfg.depth;
  FailuresAbstraction.counterexample_refinement_breadth := cfg.depth;
  let net = OptimizeBranches.optimizeNet net in

  let rec loop (finit: AbstractionMap.abstractionMap)
      (f: AbstractionMap.abstractionMap)
      (slice : Slicing.network_slice)
      (sources: AdjGraph.VertexSet.t)
      (mergeMap: (AdjGraph.Vertex.t, int * Syntax.exp) Hashtbl.t)
      (transMap: (AdjGraph.Edge.t, int * Syntax.exp) Hashtbl.t)
      (k: int)
      (i: int) =
    (* build abstract network *)
    let failVars, absNet =
      time_profile "Build abstract network"
        (fun () -> buildAbstractNetwork f mergeMap transMap slice k) in
    smt_config.multiplicities <- getEdgeMultiplicities slice.net.graph f failVars;
    (* let groups = AbstractionMap.printAbstractGroups f "\n" in *)
    let aedges = BatList.length (AdjGraph.edges absNet.graph) in
    let groups = Printf.sprintf "%d/%d" (AbstractionMap.normalized_size f) aedges in
    Console.show_message groups Console.T.Blue "Number of abstract nodes/edges";
    match networkOp cfg info absNet fs with
    | Success _, _ ->
      Printf.printf "No counterexamples found\n"
    | (CounterExample sol), fs ->
<<<<<<< HEAD
      let sol = apply_all sol (oget fs) in
      let aty = if cfg.unbox then
          TupleFlatten.flatten_ty (UnboxOptions.unbox_ty slice.net.attr_type)
        else
          slice.net.attr_type
      in
      Console.show_message (Printf.sprintf "%d" i) Console.T.Green "Refinement Iteration";
      let f' =
        time_profile "Refining abstraction after failures"
          (fun () ->
             FailuresAbstraction.refineCounterExample
               file slice.net.graph finit f failVars sol
               k sources slice.destinations aty i)
      in
      match f' with
      | None -> print_solution sol;
      | Some f' ->
        loop finit f' slice sources mergeMap transMap k (i+1)
=======
       let sol = apply_all sol (oget fs) in
       let aty = (* if cfg.unbox then
                  *   TupleFlatten.flatten_ty (UnboxOptions.unbox_ty slice.net.attr_type)
                  * else *)
                   slice.net.attr_type
       in
       Console.show_message (Printf.sprintf "%d" i) Console.T.Green "Refinement Iteration";
       let f' =
         time_profile "Refining abstraction after failures"
                      (fun () ->
                        FailuresAbstraction.refineCounterExample
                          file slice.net.graph finit f failVars sol
                          k sources slice.destinations aty i)
       in
       match f' with
       | None -> print_solution sol;
       | Some f' ->
          loop finit f' slice sources mergeMap transMap k (i+1)
>>>>>>> 5367a247
  in
  (* Iterate over each network slice *)
  BatList.iter
    (fun slice ->
       Console.show_message (Slicing.printPrefixes slice.prefixes)
         Console.T.Green "Checking SRP for prefixes";
       (* find source nodes *)
       let n = AdjGraph.num_vertices slice.net.graph in
       let sources =
         Slicing.findRelevantNodes (partialEvalOverNodes n (oget slice.net.assertion)) in
       (* partially evaluate the functions of the network. *)
       (* TODO, this should be done outside of this loop, maybe just redone here *)
       (* Printf.printf "Just before opt\n"; *)
       (* let optTrans = OptimizeBranches.optimizeExp slice.net.trans in *)
       (* Printf.printf "trans:%s\n" (Printing.exp_to_string slice.net.trans); *)
       (* Printf.printf "trans\n"; *)
       (* (Visitors.iter_exp (fun e -> *)
       (*      match e.e with *)
       (*      | EMatch (e, bs) -> *)
       (*         branchSize bs *)
       (*      | _ -> ()) optTrans); *)
       (* flush stdout; *)
       (* failwith "stop"; *)
       let transMap =
         Profile.time_profile "partial eval trans"
           (fun () ->
              Abstraction.partialEvalTrans
                slice.net.graph slice.net.trans)
       in
       let mergeMap = Abstraction.partialEvalMerge slice.net.graph slice.net.merge in
       (* compute the bonsai abstraction *)

       let fbonsai, f =
         time_profile "Computing Abstraction"
           (fun () ->
              let fbonsai =
                Abstraction.findAbstraction slice.net.graph transMap
                  mergeMap slice.destinations
              in
              (* find the initial abstraction function for these destinations *)
              let f =
                FailuresAbstraction.refineK slice.net.graph fbonsai sources
                  slice.destinations k
              in
              fbonsai, f)
       in
       loop fbonsai f slice sources mergeMap transMap k 1
    ) (Slicing.createSlices info net)

let checkPolicy info cfg file ds =
  let ds, _ = Renaming.alpha_convert_declarations ds in
  let net = Slicing.createNetwork ds in
  SmtCheckProps.checkMonotonicity info cfg.query (smt_query_file file) net

let parse_input (args : string array)
  : Cmdline.t * Console.info * string * Syntax.network * ((Solution.t -> Solution.t) list) =
  let cfg, rest = argparse default "nv" args in
  Cmdline.set_cfg cfg ;
  if cfg.debug then Printexc.record_backtrace true ;
  let file = rest.(0) in
  let ds, info = Input.parse file in
  (* Printf.printf "decls:\n %s\n" (Printing.declarations_to_string ds); *)
  let decls = Typing.infer_declarations info ds in
  Typing.check_annot_decls decls ;
  Wellformed.check info decls ;
  let decls, f = RecordUnrolling.unroll decls in
  let fs = [f] in
  (* let fs = [] in *)
  (* Printf.printf "%s\n" (Printing.declarations_to_string decls); *)
  (* let decls = Typing.infer_declarations info decls in *)
  (* failwith "bla"; *)
  let decls =
    if cfg.inline || cfg.smt || cfg.check_monotonicity || cfg.smart_gen then
      time_profile "Inlining" (
        fun () -> Inline.inline_declarations decls |>
                  Typing.infer_declarations info)
    else
      decls
  in
  let decls, fs = if cfg.unroll then
      let decls, f =
        time_profile "Map unrolling" (fun () -> MapUnrolling.unroll info decls)
      in
      (Typing.infer_declarations info decls, f :: fs)
    else decls, fs
  in
<<<<<<< HEAD
  let decls =
    if cfg.inline || cfg.smt || cfg.check_monotonicity || cfg.smart_gen then
      time_profile "Inlining" (
        fun () -> Inline.inline_declarations decls |>
                  Typing.infer_declarations info)
    else
      decls
  in
=======
  (* let decls =
   *   if cfg.inline || cfg.smt || cfg.check_monotonicity || cfg.smart_gen then
   *     time_profile "Inlining" (
   *                    fun () -> Inline.inline_declarations decls |>
   *                                Typing.infer_declarations info)
   *   else
   *     decls
   * in *)
>>>>>>> 5367a247
  let net = Slicing.createNetwork decls in
  let net = if cfg.link_failures > 0 then
      Failures.buildFailuresNet net cfg.link_failures
    else net
  in
  (cfg, info, file, net, fs)<|MERGE_RESOLUTION|>--- conflicted
+++ resolved
@@ -158,12 +158,11 @@
     | Success _, _ ->
       Printf.printf "No counterexamples found\n"
     | (CounterExample sol), fs ->
-<<<<<<< HEAD
       let sol = apply_all sol (oget fs) in
-      let aty = if cfg.unbox then
-          TupleFlatten.flatten_ty (UnboxOptions.unbox_ty slice.net.attr_type)
-        else
-          slice.net.attr_type
+      let aty = (* if cfg.unbox then
+                 *   TupleFlatten.flatten_ty (UnboxOptions.unbox_ty slice.net.attr_type)
+                 * else *)
+        slice.net.attr_type
       in
       Console.show_message (Printf.sprintf "%d" i) Console.T.Green "Refinement Iteration";
       let f' =
@@ -177,26 +176,6 @@
       | None -> print_solution sol;
       | Some f' ->
         loop finit f' slice sources mergeMap transMap k (i+1)
-=======
-       let sol = apply_all sol (oget fs) in
-       let aty = (* if cfg.unbox then
-                  *   TupleFlatten.flatten_ty (UnboxOptions.unbox_ty slice.net.attr_type)
-                  * else *)
-                   slice.net.attr_type
-       in
-       Console.show_message (Printf.sprintf "%d" i) Console.T.Green "Refinement Iteration";
-       let f' =
-         time_profile "Refining abstraction after failures"
-                      (fun () ->
-                        FailuresAbstraction.refineCounterExample
-                          file slice.net.graph finit f failVars sol
-                          k sources slice.destinations aty i)
-       in
-       match f' with
-       | None -> print_solution sol;
-       | Some f' ->
-          loop finit f' slice sources mergeMap transMap k (i+1)
->>>>>>> 5367a247
   in
   (* Iterate over each network slice *)
   BatList.iter
@@ -283,17 +262,7 @@
       (Typing.infer_declarations info decls, f :: fs)
     else decls, fs
   in
-<<<<<<< HEAD
-  let decls =
-    if cfg.inline || cfg.smt || cfg.check_monotonicity || cfg.smart_gen then
-      time_profile "Inlining" (
-        fun () -> Inline.inline_declarations decls |>
-                  Typing.infer_declarations info)
-    else
-      decls
-  in
-=======
-  (* let decls =
+    (* let decls =
    *   if cfg.inline || cfg.smt || cfg.check_monotonicity || cfg.smart_gen then
    *     time_profile "Inlining" (
    *                    fun () -> Inline.inline_declarations decls |>
@@ -301,10 +270,9 @@
    *   else
    *     decls
    * in *)
->>>>>>> 5367a247
-  let net = Slicing.createNetwork decls in
-  let net = if cfg.link_failures > 0 then
-      Failures.buildFailuresNet net cfg.link_failures
-    else net
-  in
-  (cfg, info, file, net, fs)+let net = Slicing.createNetwork decls in
+let net = if cfg.link_failures > 0 then
+    Failures.buildFailuresNet net cfg.link_failures
+  else net
+in
+(cfg, info, file, net, fs)