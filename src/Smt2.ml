--- conflicted
+++ resolved
@@ -460,16 +460,11 @@
     DataTypeSort (name, [ty_to_sort ty'])
   | TMap _ -> failwith "unimplemented"
   (*       mk_array_sort ctx (ty_to_sort ctx ty1) (ty_to_sort ctx ty2)*)
-<<<<<<< HEAD
   | TVar _ | QVar _ | TArrow _ | TRecord _ ->
     failwith
       (Printf.sprintf "internal error (ty_to_sort): %s"
          (Printing.ty_to_string ty))
-=======
-  | TVar _ | QVar _ | TArrow _ ->
-     failwith
-       (Printf.sprintf "internal error (ty_to_sort): %s"
-                       (Printing.ty_to_string ty))
+
 
 module type ExprEncoding =
   sig
@@ -511,7 +506,6 @@
       name
 
     let to_list x = [x]
->>>>>>> 375c3254
 
 (** Translates a [Syntax.ty] to an SMT datatype declaration *)
 let rec ty_to_type_decl (ty: ty) : datatype_decl =
@@ -665,164 +659,6 @@
          let ze3 = encode_exp_z3 descr env e3 in
          mk_ite_fast ze1.t ze2.t ze3.t |>
            mk_term ~tloc:e.espan
-<<<<<<< HEAD
-         | _ -> failwith "AtMost operator requires a list of boolean variables")
-      | AtMost _,_ -> failwith "Wrong arguments for AtMost"
-      | MCreate, [e1] ->
-        failwith "Map in SMT encoding"
-      | MGet, [e1; e2] ->
-        failwith "Map in SMT encoding"
-      | MSet, [e1; e2; e3] ->
-        failwith "Map in SMT encoding"
-      | MMap, [{e= EFun {arg= x; argty= ty1; resty= ty2; body= e1}}; e2] ->
-        failwith "Map in SMT encoding"
-      | MMapFilter, _
-      | MMerge, _
-      | _ -> failwith "internal error (encode_exp_z3)" )
-  | EIf (e1, e2, e3) ->
-    let ze1 = encode_exp_z3 descr env e1 in
-    let ze2 = encode_exp_z3 descr env e2 in
-    let ze3 = encode_exp_z3 descr env e3 in
-    mk_ite ze1.t ze2.t ze3.t |>
-    mk_term ~tloc:e.espan
-  | ELet (x, e1, e2) ->
-    let xstr = create_name descr x in
-    let za = mk_constant env xstr (oget e1.ety |> ty_to_sort)
-        ~cloc:e.espan ~cdescr: (descr ^ "-let") in
-    let ze1 = encode_exp_z3 descr env e1 in
-    let ze2 = encode_exp_z3 descr env e2 in
-    add_constraint env (mk_term (mk_eq za.t ze1.t));
-    ze2
-  | ETuple es -> (
-      let ty = oget e.ety in
-      match ty with
-      | TTuple ts ->
-        let pair_decl = compute_decl env ty |> oget in
-        let pair_sort = ty_to_sort ty in
-        let zes = List.map (fun e -> (encode_exp_z3 descr env e).t) es in
-        let f = get_constructors pair_decl |> List.hd in
-        mk_app (mk_constructor f.constr_name pair_sort) zes |>
-        mk_term ~tloc:e.espan
-      | _ -> failwith "internal error (encode_exp_z3)" )
-  | ESome e1 ->
-    let ty = oget e.ety in
-    let decl = compute_decl env ty |> oget in
-    let sort = ty_to_sort ty in
-    let f = List.nth (get_constructors decl) 1 in
-    let ze = encode_exp_z3 descr env e1 in
-    mk_app (mk_constructor f.constr_name sort) [ze.t] |>
-    mk_term ~tloc:e.espan
-  | EMatch (e, bs) ->
-    let ze1 = encode_exp_z3 descr env e in
-    (* do not create a new SMT variable if you are matching on a variable *)
-    if is_var ze1 then
-      encode_branches_z3 descr env ze1 bs (oget e.ety)
-    else
-      begin
-        let name = create_fresh descr "match" in
-        let za = mk_constant env name (ty_to_sort (oget e.ety))
-            ~cdescr:(descr ^ "-match") ~cloc:e.espan in
-        add_constraint env (mk_term ~tloc:e.espan (mk_eq za.t ze1.t));
-        encode_branches_z3 descr env za bs (oget e.ety)
-      end
-  | ETy (e, ty) -> encode_exp_z3 descr env e
-  | ERecord _ | EProject _ -> failwith "record or projection in smt encoding"
-  | EFun _ | EApp _ -> failwith "function in smt encoding"
-
-(* and make_map env descr arr x (e1, ty1) e2 = *)
-(*   let keysort = *)
-(*     match get_inner_type (oget e2.ety) with *)
-(*     | TMap (ty, _) -> ty_to_sort env.ctx ty *)
-(*     | _ -> failwith "internal error (encode_exp_z3)" *)
-(*   in *)
-(*   let arr2 = *)
-(*     { f= (fun s -> mk_array_sort env.ctx keysort (arr.f s)) *)
-(*     ; make= (fun e -> mk_array env.ctx keysort (arr.make e)) *)
-(*     ; lift= true } *)
-(*   in *)
-(*   let e1 = encode_exp_z3 descr env arr2 e1 in *)
-(*   let e2 = encode_exp_z3 descr env arr e2 in *)
-(*   let x = create_name descr x in *)
-(*   let xty = ty_to_sort env.ctx (oget ty1) |> arr2.f in *)
-(*   let xarg = Expr.mk_const_s env.ctx x xty in *)
-(*   Solver.add env.solver [Boolean.mk_eq env.ctx xarg e2] ; *)
-(*   (e1, xarg) *)
-
-(* and encode_op_z3 descr env f arr es = *)
-(*   match es with *)
-(*   | [] -> failwith "internal error (encode_op)" *)
-(*   | [e] -> encode_exp_z3 descr env arr e *)
-(*   | e :: es -> *)
-(*       let ze1 = encode_exp_z3 descr env arr e in *)
-(*       let ze2 = encode_op_z3 descr env f arr es in *)
-(*       f ze1 ze2 *)
-
-and encode_branches_z3 descr env name bs (t: ty) =
-  match List.rev bs with
-  | [] -> failwith "internal error (encode_branches)"
-  | (p, e) :: bs ->
-    let ze = encode_exp_z3 descr env e in
-    (* we make the last branch fire no matter what *)
-    let _ = encode_pattern_z3 descr env name p t in
-    encode_branches_aux_z3 descr env name (List.rev bs) ze t
-
-(* I'm assuming here that the cases are exhaustive *)
-and encode_branches_aux_z3 descr env name bs accze (t: ty) =
-  match bs with
-  | [] -> accze
-  | (p, e) :: bs ->
-    let ze = encode_exp_z3 descr env e in
-    let zp = encode_pattern_z3 descr env name p t in
-    let ze = mk_ite zp.t ze.t accze.t |> mk_term in
-    encode_branches_aux_z3 descr env name bs ze t
-
-and encode_pattern_z3 descr env zname p (t: ty) =
-  let ty = get_inner_type t in
-  match (p, ty) with
-  | PWild, _ ->
-    mk_bool true |>
-    mk_term
-  | PVar x, t ->
-    let local_name = create_name descr x in
-    let za = mk_constant env local_name (ty_to_sort t) in
-    add_constraint env (mk_term (mk_eq za.t zname.t));
-    mk_bool true |> mk_term
-  | PBool b, TBool ->
-    mk_eq zname.t (mk_bool b) |>
-    mk_term
-  | PInt i, TInt _ ->
-    let const = mk_int_u32 i in
-    mk_eq zname.t const |>
-    mk_term
-  | PTuple ps, TTuple ts -> (
-      match (ps, ts) with
-      | [p], [t] -> encode_pattern_z3 descr env zname p t
-      | ps, ts ->
-        (* old encoding in commented code.
-           Would create a new variable for each expression in the tuple.
-           New encoding avoids doing that when the expression is a variable *)
-        (* let znames = *)
-        (*   List.mapi *)
-        (*     (fun i t -> *)
-        (*       let sort = ty_to_sort t in *)
-        (*       ( mk_constant env (Printf.sprintf "elem%d" i |> create_fresh descr) sort *)
-        (*       , sort *)
-        (*        , t ) ) *)
-        (*     ts *)
-        (* in *)
-
-        (* if set to false, patterns won't use intermediate variables,
-           so far always slower to disable intermediate vars *)
-        let tuples_intermediate_vars = true in
-        let matches =
-          if tuples_intermediate_vars then
-            let znames =
-              BatList.map2i
-                (fun i t p ->
-                   let sort = ty_to_sort t in
-                   ( (match p with
-                         | PVar x ->
-=======
       | ELet (x, e1, e2) ->
          let xstr = create_name descr x in
          let za = mk_constant env xstr (oget e1.ety |> ty_to_sort)
@@ -865,6 +701,7 @@
            end
       | ETy (e, ty) -> encode_exp_z3 descr env e
       | EFun _ | EApp _ -> failwith "function in smt encoding"
+      | ERecord _ | EProject _ -> failwith "record or projection in smt encoding"
 
     and encode_branches_z3 descr env names bs (t: ty) =
       match isEmptyBranch bs with
@@ -883,7 +720,6 @@
          let ze = encode_exp_z3 descr env e in
          let zp = encode_pattern_z3 descr env name p t in
          mk_ite_fast zp.t ze.t (encode_branches_aux_z3 descr env name bs t).t |> mk_term
-
 
     and encode_pattern_z3 descr env zname p (t: ty) =
       let ty = get_inner_type t in
@@ -931,7 +767,6 @@
                      let sort = ty_to_sort t in
                      ( (match p with
                         | PVar x ->
->>>>>>> 375c3254
                            let local_name = create_name descr x in
                            mk_constant env local_name sort
                         | _ ->
@@ -1032,6 +867,8 @@
            mk_term ~tloc:v.vspan
       | VClosure _ -> failwith "internal error (closure in smt)"
       | VMap map -> failwith "not doing maps yet"
+      | VRecord _ -> failwith "Record in SMT encoding"
+
   end
 
 (** * SMT encoding without SMT-datatypes *)  
@@ -1068,98 +905,9 @@
     let create_strings (str: string) (ty: Syntax.ty) =
       match ty with
       | TTuple ts ->
-<<<<<<< HEAD
-        let pair_decl = compute_decl env (oget v.vty) in
-        let zes = List.map (fun v -> (encode_value_z3 descr env v).t) vs in
-        let f = (pair_decl |> oget |> get_constructors |> List.hd).constr_name in
-        mk_app (mk_constructor f (ty_to_sort (oget v.vty))) zes |>
-        mk_term ~tloc:v.vspan
-      | _ -> failwith "internal error (encode_value)" )
-  | VOption None ->
-    let opt_decl = compute_decl env (oget v.vty) in
-    let f = (opt_decl |> oget |> get_constructors |> List.hd).constr_name in
-    let e = mk_app (mk_constructor f (ty_to_sort (oget v.vty))) [] in
-    mk_term ~tloc:v.vspan e
-  | VOption (Some v1) ->
-    let opt_decl = compute_decl env (oget v.vty) in
-    let f = (List.nth (opt_decl |> oget |> get_constructors) 1).constr_name in
-    let zv = encode_value_z3 descr env v1 in
-    mk_app (mk_constructor f (ty_to_sort (oget v.vty))) [zv.t] |>
-    mk_term ~tloc:v.vspan
-  | VClosure _ -> failwith "internal error (closure in smt)"
-  | VMap map -> failwith "Map in SMT encoding"
-  | VRecord _ -> failwith "Record in SMT encoding"
-
-let exp_to_z3 = encode_exp_z3
-
-let encode_z3_merge str env e =
-  match e.e with
-  | EFun { arg= x
-         ; argty= xty
-         ; body= {e= EFun {arg= y; argty= yty; body= exp} }} ->
-    let xstr =
-      mk_constant env (create_name str x) (ty_to_sort (oget xty))
-        ~cdescr:"merge x argument" ~cloc:e.espan
-    in
-    let ystr =
-      mk_constant env (create_name str y) (ty_to_sort (oget yty))
-        ~cdescr:"merge y argument" ~cloc:e.espan
-    in
-    let name = Printf.sprintf "%s-result" str in
-    let result = mk_constant env name (oget exp.ety |> ty_to_sort) in
-    let e = encode_exp_z3 str env exp in
-    add_constraint env (mk_term (mk_eq result.t e.t));
-    (result, xstr, ystr)
-  | _ -> failwith "internal error (encode_z3_merge)"
-
-let encode_z3_trans str env edge trans =
-  let edge = avalue (vtuple [vint (fst edge); vint (snd edge)],
-                     Some Typing.edge_ty, Span.default) in
-  let etrans_uv = Interp.interp_partial_fun trans [edge] in
-  match etrans_uv.e with
-  | EFun {arg= x; argty= xty; body= exp} ->
-    (* let edgestr = mk_constant env (create_name str edgevar)
-       (ty_to_s    ort (oget edgety)) in *)
-    let xstr = mk_constant env (create_name str x) (ty_to_sort  (oget xty))
-    in
-    let name = Printf.sprintf "%s-result" str in
-    let result =
-      mk_constant env name (oget exp.ety |> ty_to_sort) in
-    let e = encode_exp_z3 str env exp in
-    add_constraint env (mk_term (mk_eq result.t e.t));
-    (result, xstr)
-  | _ -> failwith "internal error"
-
-let encode_z3_init str env i e =
-  match e.e with
-  | EFun {arg= node; argty= nodety; body= _} ->
-    let einit_i = Interp.interp_partial_fun e [vint i] in
-    (* let nodestr = mk_constant env (create_name str node) (ty_to_sort (oget nodety)) in *)
-    let name = Printf.sprintf "%s-result" str in
-    let result = mk_constant env name (oget einit_i.ety |> ty_to_sort) in
-    let e = encode_exp_z3 str env einit_i in
-    add_constraint env (mk_term (mk_eq result.t e.t));
-    result
-  | _ -> failwith "internal error"
-
-let encode_z3_assert str env node assertion =
-  let node = avalue (vint node, Some Typing.node_ty, Span.default) in
-  let eassert_u = Interp.interp_partial_fun assertion [node] in
-  match eassert_u.e with
-  | EFun {arg= x; argty= xty; body= exp} ->
-    let xstr = mk_constant env (create_name str x) (ty_to_sort (oget xty)) in
-    let name = Printf.sprintf "%s-result" str in
-    let result =
-      mk_constant env name (oget exp.ety |> ty_to_sort) in
-    let e = encode_exp_z3 str env exp in
-    add_constraint env (mk_term (mk_eq result.t e.t));
-    (result, xstr)
-  | _ -> failwith "internal error"
-=======
          BatList.mapi (fun i _ -> proj i str) ts
       | _ -> [str]
->>>>>>> 375c3254
-
+           
     let to_list x = x
                   
     let add_symbolic (env : smt_env) (b: Var.t list) (ty: Syntax.ty) =
@@ -1184,6 +932,7 @@
         | ts -> BatList.map ty_to_sorts ts |> BatList.concat)
       | TOption _ -> failwith "options should be unboxed"
       | TMap _ -> failwith "unimplemented"
+      | TRecord _ -> failwith "Record type in SMT"
       | TVar _ | QVar _ | TArrow _ ->
          failwith
            (Printf.sprintf "internal error (ty_to_sort): %s"
@@ -1343,6 +1092,7 @@
          encode_branches_z3 descr env zes1 bs (oget e1.ety)
       | ETy (e, ty) -> encode_exp_z3 descr env e
       | EFun _ | EApp _ -> failwith "function in smt encoding"
+      | ERecord _ | EProject _ -> failwith "record in smt encoding"
       | _ ->
          (* Printf.printf "expr: %s\n" (Syntax.show_exp ~show_meta:false e); *)
          [encode_exp_z3_single descr env e]
@@ -1419,6 +1169,7 @@
       | VTuple _ -> failwith "internal error (check that tuples are flat)"
       | VClosure _ -> failwith "internal error (closure in smt)"
       | VMap map -> failwith "not doing maps yet"
+      | VRecord _ -> failwith "Record in SMT encoding"
   end
 
 (** * Utilities *)
@@ -1427,9 +1178,6 @@
   Printf.sprintf "label-%d-" (Integer.to_int i)
 
 let node_of_label_var s =
-<<<<<<< HEAD
-  Integer.of_string (List.nth (BatString.split_on_char '-' s) 1)
-=======
   Integer.of_string
     (BatList.nth (BatString.split_on_char '-' s) 1)
 
@@ -1439,8 +1187,6 @@
     Some (int_of_string
             (BatList.nth (BatString.split_on_char '-' s2) 1))
   with Not_found -> None
-                  
->>>>>>> 375c3254
 
 let assert_var i =
   Printf.sprintf "assert-%d" (Integer.to_int i)
