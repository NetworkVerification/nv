
type t =
  { debug: bool       [@short "-d"]    (** enable a debugging backtrace for nv     *)
  ; verbose: bool     [@short "-v"]    (** print out the srp solution              *)
  ; simulate: bool    [@short "-s"]    (** simulate the network on given inputs    *)
  ; bound: int option                  (** bound the number of simulation steps    *)
  ; random_test: bool [@short "-r"]    (** perform randomized network testing      *)
  ; ntests: int                        (** number of random test cases to try      *)
  ; smart_gen: bool   [@short "-g"]    (** generate relevant randomized inputs     *)
  ; smt: bool         [@short "-m"]    (** search for bugs using an smt solver     *)
  ; query: bool                        (** emit the query used by the smt solver   *)
  ; unroll_maps: bool [@short "-u"]    (** try to unroll dictionaries as tuples    *)
  ; hashcons: bool    [@short "-c"]    (** enables hashconsing of all ast terms    *)
  ; memoize: bool     [@short "-z"]    (** memoizes the interpreter for reuse      *)
  ; no_caching: bool                   (** disables mtbdd operation caching        *)
  ; no_cutoff: bool                    (** disables mtbdd early termination        *)
  ; inline: bool      [@short "-i"]    (** inline the policy before simulation     *)
<<<<<<< HEAD
  ; compress: bool                     (** compress the network before simulation  *)
=======
  ; compress: int                      (** compress the network for n failures     *)
  ; split_heuristic: string            (** heuristic with which to split nodes,
                                        ["random", "neighbor"] *)
>>>>>>> 3341052d
  }
[@@deriving
  show
  , argparse
      { positional= [("file", "nv policy file")]
      ; description= "nv: a network verification framework" }]

let default =
  { debug= false
  ; verbose= false
  ; simulate= false
  ; bound= None
  ; random_test= false
  ; ntests = 100
  ; smart_gen= false
  ; smt= false
  ; query= false
  ; unroll_maps= false
  ; hashcons=false
  ; memoize = false
  ; no_caching=false
  ; no_cutoff=false
  ; inline=false
<<<<<<< HEAD
  ; compress=false}
=======
  ; compress= -1
  ; split_heuristic="random"}
>>>>>>> 3341052d

let cfg = ref default 

let get_cfg () = !cfg

let set_cfg c = cfg := c<|MERGE_RESOLUTION|>--- conflicted
+++ resolved
@@ -15,13 +15,9 @@
   ; no_caching: bool                   (** disables mtbdd operation caching        *)
   ; no_cutoff: bool                    (** disables mtbdd early termination        *)
   ; inline: bool      [@short "-i"]    (** inline the policy before simulation     *)
-<<<<<<< HEAD
-  ; compress: bool                     (** compress the network before simulation  *)
-=======
   ; compress: int                      (** compress the network for n failures     *)
   ; split_heuristic: string            (** heuristic with which to split nodes,
                                         ["random", "neighbor"] *)
->>>>>>> 3341052d
   }
 [@@deriving
   show
@@ -45,12 +41,8 @@
   ; no_caching=false
   ; no_cutoff=false
   ; inline=false
-<<<<<<< HEAD
-  ; compress=false}
-=======
   ; compress= -1
   ; split_heuristic="random"}
->>>>>>> 3341052d
 
 let cfg = ref default 
 
