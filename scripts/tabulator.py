--- conflicted
+++ resolved
@@ -92,11 +92,7 @@
             writer.writerow(row)
 
 
-<<<<<<< HEAD
-def save_results(runs: dict[str, dict[str, dict]]):
-=======
 def save_results(runs, prefix="kirigami-results"):
->>>>>>> a82b2b45
     """Save runs to CSV."""
     timestamp = datetime.now()
     time = timestamp.strftime("%Y-%m-%d-%H:%M:%S")
@@ -114,16 +110,7 @@
 
 
 if __name__ == "__main__":
-<<<<<<< HEAD
     for f in sys.argv[1:]:
         with open(f, "r") as data:
             parsed = parse_smt(data.read())
-=======
-    args = parser().parse_args()
-    runs = run_benchmark_txt(
-        args.file, args.z3time, args.timeout, args.trials, args.parallel, args.verbose
-    )
-    prefix = os.path.basename(args.file)
-    prefix = prefix[:-4] if prefix.endswith(".txt") else prefix
-    save_results(runs, prefix)
->>>>>>> a82b2b45
+            # TODO: export this parsed data to a results file