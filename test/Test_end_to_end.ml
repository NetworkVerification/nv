--- conflicted
+++ resolved
@@ -40,19 +40,12 @@
 let make_test file =
   let filename, sim_success, smt_success = file in
   filename >:: fun _ ->
-<<<<<<< HEAD
-    let args = Array.of_list ["nv"; "-s"; "-m"; "-u"; filename] in
-    let cfg, info, decls = parse_input args in
-    assert_equal ~printer:string_of_bool sim_success @@ run_simulator cfg info decls;
-    assert_equal ~printer:string_of_bool smt_success @@ run_smt cfg info decls;
-=======
     let args = Array.of_list ["nv"; "-s"; "-m"; filename] in
     let cfg, info, file, decls = parse_input args in
     assert_equal ~printer:string_of_bool sim_success @@
       bool_of_answer @@ run_simulator cfg info decls;
     assert_equal ~printer:string_of_bool smt_success @@
       bool_of_answer @@ run_smt file cfg info decls;
->>>>>>> 68a5b25a
 ;;
 
 (* Name the test cases and group them together *)
