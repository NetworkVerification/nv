\documentclass[sigconf,10pt]{acmart}
\usepackage{amsmath}           % basic math features
\usepackage{amssymb}           % basic additional symbols
\usepackage{accents}           % mathematicsl accents like hat, vector etc.
\usepackage{xcolor}            % create and use custom colors (e.g., for highlighting)
\usepackage{xspace}            % adds a space if needed at the end of a macro
\usepackage{balance}           % \balance to the last page makes refs symmetric
\usepackage{enumitem}          % allows customizing lists
\usepackage[utf8]{inputenc}    % document encoding set to utf8
\usepackage{graphicx}          % better includegraphics command
\usepackage{etoolbox}          % enable patching commands, for below
\patchcmd{\quote}{\rightmargin}{\leftmargin 1em \rightmargin}{}{}
\usepackage{amsthm}            % basic theorems
\usepackage{thmtools}          % more flexible theorems
\usepackage{thm-restate}       % repeat theorems in appendix if needed
\usepackage{hyperref}          % hyper-text links
\usepackage{cleveref}          % smarter type-based cross-references
\usepackage{apptools}          % customizable appendix
\usepackage{local}             % user-defined commands stored in local.sty
\usepackage{listings}

\lstset{language=ML}
\lstdefinestyle{customml}{
  belowcaptionskip=1\baselineskip,
  breaklines=true,
  frame=L,
  xleftmargin=\parindent,
  language=ML,
  showstringspaces=false,
  basicstyle=\footnotesize\ttfamily,
  keywordstyle=\bfseries\color{purple!40!black},
  commentstyle=\itshape\color{blue!40!black},
  identifierstyle=\color{black},
  stringstyle=\color{orange},
}


% break long urls in the bibliography
\def\UrlBreaks{\do\/\do-}
\hypersetup{breaklinks=true}
%\hypersetup{draft}

% reclaim the copyright space for the draft
%\settopmatter{printacmref=false}
%\renewcommand\footnotetextcopyrightpermission[1]{}
%\pagestyle{plain}

<<<<<<< HEAD
\acmConference[NetPL'19]{5th SIGCOMM Workshop on Networking and Programming Languages}{August 2019}{Beijing, China}
\acmYear{2019}
\copyrightyear{2019}
=======
\setcopyright{rightsretained}
>>>>>>> d7e538a8

\begin{document}
\title{NV: An intermediate language for network verification}

\author{Ryan Beckett}
\affiliation{%
  \institution{Microsoft Research}
  \city{Redmond}
  \state{WA}
  \postcode{98052}
}
\email{ryan.beckett@microsoft.com}

\author{Nick Giannarakis}
\affiliation{%
  \institution{Princeton University}
  \city{Princeton}
  \state{NJ}
  \postcode{08542}
}
\email{nick.giannarakis@princeton.edu}

\author{Devon Loher}
\affiliation{%
  \institution{Princeton University}
  \city{Princeton}
  \state{NJ}
  \postcode{08542}
}
\email{devon.loehr@gmail.com}

\author{David Walker}
\affiliation{%
  \institution{Princeton University}
  \city{Princeton}
  \state{NJ}
  \postcode{08542}
}
\email{dpw@princeton.edu}

\renewcommand{\shortauthors}{R. Beckett et al.}


\begin{CCSXML}
<ccs2012>
<<<<<<< HEAD
 <concept>
  <concept_id>10010520.10010553.10010562</concept_id>
  <concept_desc>Computer systems organization~Embedded systems</concept_desc>
  <concept_significance>500</concept_significance>
 </concept>
 <concept>
  <concept_id>10010520.10010575.10010755</concept_id>
  <concept_desc>Computer systems organization~Redundancy</concept_desc>
  <concept_significance>300</concept_significance>
 </concept>
 <concept>
  <concept_id>10010520.10010553.10010554</concept_id>
  <concept_desc>Computer systems organization~Robotics</concept_desc>
  <concept_significance>100</concept_significance>
 </concept>
 <concept>
=======
<concept>
<concept_id>10003033.10003039.10003041.10003042</concept_id>
<concept_desc>Networks~Protocol testing and verification</concept_desc>
<concept_significance>500</concept_significance>
</concept>
<concept>
>>>>>>> d7e538a8
  <concept_id>10003033.10003083.10003095</concept_id>
  <concept_desc>Networks~Network reliability</concept_desc>
  <concept_significance>100</concept_significance>
 </concept>
</ccs2012>
\end{CCSXML}

<<<<<<< HEAD
\ccsdesc[500]{Computer systems organization~Embedded systems}
\ccsdesc[300]{Computer systems organization~Redundancy}
\ccsdesc{Computer systems organization~Robotics}
\ccsdesc[100]{Networks~Network reliability}

\keywords{ACM proceedings}

=======
% \ccsdesc[500]{Networks~Protocol testing and verification}
% \ccsdesc[100]{Networks~Network reliability}

\keywords{network verification,network simulation, control plane modelling}

\acmYear{2019}\copyrightyear{2019}
\acmConference[NetPL '19]{NetPL '19: ACM SIGCOMM Workshop on Networking and Programming Languages}{August 23, 2019}{Beijing, China}
\acmBooktitle{NetPL '19: ACM SIGCOMM Workshop on Networking and Programming Languages, August 23, 2019, Beijing, China}
\acmPrice{15.00}
\acmDOI{10.1145/3341561.3349592}
\acmISBN{978-1-4503-6877-3/19/08}
>>>>>>> d7e538a8

\maketitle

%=====================================================
%
%
%  **Introduction**
%
%
%=====================================================
\paragraph{Introduction}

Network devices often rely on distributed protocols, such as BGP, to
make routing decisions. Network operators can enforce routing policies
(that may express security, economic or other concerns) by configuring
what routing protocols devices execute, and how they process routing
messages.  These configurations are expressed in low-level, vendor
specific languages. Combined with the distributed nature of routing
protocols, reasoning about the correctness of the configurations is a
daunting task for operators.  Network verification
\cite{minesweeper,arc} and simulation tools \cite{batfish} have been
proposed to aid operators. Additionally, as those techniques often
face scaling problems, researchers have suggested ways \cite{bonsai} to simplify the complexity of networks.

Regardless of the transformation or reasoning principles used, one
needs to parse the original network configurations as provided by
operators. To tackle the range of vendor-specific configurations,
Batfish \cite{batfish} uses a vendor-agnostic representation of
routing configurations for common protocols, and provides a translation from each vendor's
language to Batfish's representation. Subsequent analysis such as
compression \cite{bonsai}, simulation \cite{batfish} or verification
\cite{minesweeper,arc} can be then performed on top of this
representation.

Batfish has been an indispensable tool for network researchers thanks
to its ability to parse a wide range of configurations from different
vendors. Unfortunately, its intermediate language (IR) falls short of
many language design goals. First, at 105 different expressions and 23
statements Batfish's IR is \emph{massive}. This is a symptom of other
problems in the design of the IR. In particular, the expressions and
structures used are \emph{specialized} to routing protocols. For
example, instead of a set operation that specifies the field of the
attribute to be changed along with its new value, Batfish uses a
different expression to set the local preference of a BGP attribute, a
different expression to set the MED value, and so on. As such,
expressions cannot be \emph{composed} to build other more complex
operations. Besides the explosion in the size of the IR, this poses
another issue: many desirable transformations cannot be expressed
within Batfish's IR. For instance, replacing the \texttt{AS Path}
attribute of BGP with its length can often improve simulation
performance without loss of precision. Yet, this transformation cannot
be expressed within Batfish's current AST, because one cannot alter
the type of the \texttt{AS Path} or the operations on it. Moreover,
understanding the semantics of the language requires deep knowledge of
routing protocols and the intricacies of vendor specific implementations.

Finally, some effects of executing a protocol are not expressed in the
configurations, but are left \emph{implicit} and it's up to the
backend (e.g. the simulator) to correctly capture
them. This makes it difficult to implement new analyses of
configurations, as one has to correctly implement any implicit effects
operations may have.
%Potentially mention that this poses a maintenance problem.

\paragraph{NV: A flexible IR for control plane configurations}

<<<<<<< HEAD
To overcome these limitations, we propose an intermediate language,
called NV, that is based on the ML programming language
\cite{milner1978theory}. As the basis of many modern programming
languages, ML has been widely studied and has a \emph{rigorous
  semantics}. As a result, one does not need to be an expert in
routing protocols to understand an NV program. Importantly, we
demonstrate that with just \emph{a few} standard constructs (options,
pairs, booleans/integers and their operations, functions,
dictionaries, graphs, match statements) we can clearly express the
configurations of common routing protocols such as BGP and OSPF, by
translating the Batfish IR to NV.

Implementing and reasoning about the correctness of transformations of
NV code is facilitated by the small size of the language and the
simplicity of its semantics. For instance, it is straightforward to
implement common compiler transformations such as constant folding and
inlining, to improve the performance of simulation/verification. Or a
transformation where the path component of BGP is replaced by an
integer. Moreover, because the semantics of the program remain
explicit, those transformations do not require any change in
subsequent tools in the toolchain (such as a Batfish style simulator,
or an SMT verifier).

\paragraph{Challenges}

When defining a new IR there is a tension between expressiveness of
the language, i.e. the ability to accurately describe common routing
protocols and potentially new ones, and the efficiency of
simulation/verification techniques. For instance, total maps is an
essential data structure in the context of networks, but it does not
admit an efficient or complete SMT encoding. To achieve the desired
efficiency and completeness goal of our SMT encoding of the IR, we had
to impose additional restrictions on the operations of the maps. In a
general purpose language these restrictions may not make sense, but in
the context of routing protocols they do not hinder expressiveness.

On a similar note, Batfish's specialized expressions provide room for
specialized (in terms of efficiency) interpretations. For example,
when simulating a network that runs iBGP over some IGP, Batfish will
not simulate the iBGP part until the IGP has converged. This and other
similar optimizations help speed up the simulation. In an IR where
iBGP and IGP are not directly exposed, but rather are build from
smaller blocks, it is not straightforward to implement such
optimizations. Exploiting the high-level structure of the
configurations to -- among other things -- improve the performance of
the simulation is an important future direction.

* Provenance? Pinpointing to the fault may not be as easy..
=======
To overcome these limitations, we propose a typed intermediate
language, called NV. NV allows the user to specify the topology of a
network, the type of the routing messages exchanged, and functions
that define how each device processes these messages. The key design
points of NV are its compact size, the compositionality of its
expressions, and the use of standard programming language constructs
(similar to the ones of ML based languages). We have implemented two
different backends to NV, a BDD-based simulator that simulates the
message exchange procedure of distributed routing protocols, and a
SMT-based logical encoding that can verify properties of the
converged state of a network. Furthermore, to improve the
performance of such techniques we have implemented some common
compiler optimizations such as constant unfolding, inlining and
partial evaluation. The small size and the use of standard constructs
with well-defined semantics facilitates the
implementation of such optimizations.

NV is designed to be an IR, but also a verification framework. NV
includes two key features to support this role: 1. symbolic variables
that denote unknowns in the network, 2. assertions to be verified
about the network's converged state. For instance, a symbolic variable
can model a potential link failure, or a routing announcement from an
external peer.

Finally, for NV to be useful, it must be able to (at least) model
commonly used routing protocols, such as BGP and OSPF. One of the
challenges we faced is to find a language that is sufficient to model
in detail these protocols, but that we can also
efficiently compile to BDDs or logical formulas to be verified by an
SMT solver. Currently, we can translate a number of protocol
configurations from Batfish to NV, including eBGP and OSPF, and we are
working towards supporting more complicated protocols such as iBGP.

% On a similar note, Batfish's specialized expressions provide room for
% specialized (in terms of efficiency) interpretations. For example,
% when simulating a network that runs iBGP over some IGP, Batfish will
% not simulate the iBGP part until the IGP has converged. This and other
% similar optimizations help speed up the simulation. In an IR where
% iBGP and IGP are not directly exposed, but rather are build from
% smaller blocks, it is not straightforward to implement such
% optimizations. Exploiting the high-level structure of the
% configurations to -- among other things -- improve the performance of
% the simulation is an important future direction.
\paragraph{Related Work} The design of NV is partly inspired from
routing algebras \cite{routingalgebra,metarouting}. Routing
algebras were originally devised to reason about convergence
properties of protocols, but the main goal of NV is to enable modelling of
protocols and reasoning about routing properties such as reachability,
way-pointing, and fault tolerance.
>>>>>>> d7e538a8



\bibliographystyle{acm}
\bibliography{references}

\end{document}<|MERGE_RESOLUTION|>--- conflicted
+++ resolved
@@ -45,13 +45,7 @@
 %\renewcommand\footnotetextcopyrightpermission[1]{}
 %\pagestyle{plain}
 
-<<<<<<< HEAD
-\acmConference[NetPL'19]{5th SIGCOMM Workshop on Networking and Programming Languages}{August 2019}{Beijing, China}
-\acmYear{2019}
-\copyrightyear{2019}
-=======
 \setcopyright{rightsretained}
->>>>>>> d7e538a8
 
 \begin{document}
 \title{NV: An intermediate language for network verification}
@@ -97,31 +91,12 @@
 
 \begin{CCSXML}
 <ccs2012>
-<<<<<<< HEAD
- <concept>
-  <concept_id>10010520.10010553.10010562</concept_id>
-  <concept_desc>Computer systems organization~Embedded systems</concept_desc>
-  <concept_significance>500</concept_significance>
- </concept>
- <concept>
-  <concept_id>10010520.10010575.10010755</concept_id>
-  <concept_desc>Computer systems organization~Redundancy</concept_desc>
-  <concept_significance>300</concept_significance>
- </concept>
- <concept>
-  <concept_id>10010520.10010553.10010554</concept_id>
-  <concept_desc>Computer systems organization~Robotics</concept_desc>
-  <concept_significance>100</concept_significance>
- </concept>
- <concept>
-=======
 <concept>
 <concept_id>10003033.10003039.10003041.10003042</concept_id>
 <concept_desc>Networks~Protocol testing and verification</concept_desc>
 <concept_significance>500</concept_significance>
 </concept>
 <concept>
->>>>>>> d7e538a8
   <concept_id>10003033.10003083.10003095</concept_id>
   <concept_desc>Networks~Network reliability</concept_desc>
   <concept_significance>100</concept_significance>
@@ -129,15 +104,6 @@
 </ccs2012>
 \end{CCSXML}
 
-<<<<<<< HEAD
-\ccsdesc[500]{Computer systems organization~Embedded systems}
-\ccsdesc[300]{Computer systems organization~Redundancy}
-\ccsdesc{Computer systems organization~Robotics}
-\ccsdesc[100]{Networks~Network reliability}
-
-\keywords{ACM proceedings}
-
-=======
 % \ccsdesc[500]{Networks~Protocol testing and verification}
 % \ccsdesc[100]{Networks~Network reliability}
 
@@ -149,7 +115,6 @@
 \acmPrice{15.00}
 \acmDOI{10.1145/3341561.3349592}
 \acmISBN{978-1-4503-6877-3/19/08}
->>>>>>> d7e538a8
 
 \maketitle
 
@@ -216,56 +181,6 @@
 
 \paragraph{NV: A flexible IR for control plane configurations}
 
-<<<<<<< HEAD
-To overcome these limitations, we propose an intermediate language,
-called NV, that is based on the ML programming language
-\cite{milner1978theory}. As the basis of many modern programming
-languages, ML has been widely studied and has a \emph{rigorous
-  semantics}. As a result, one does not need to be an expert in
-routing protocols to understand an NV program. Importantly, we
-demonstrate that with just \emph{a few} standard constructs (options,
-pairs, booleans/integers and their operations, functions,
-dictionaries, graphs, match statements) we can clearly express the
-configurations of common routing protocols such as BGP and OSPF, by
-translating the Batfish IR to NV.
-
-Implementing and reasoning about the correctness of transformations of
-NV code is facilitated by the small size of the language and the
-simplicity of its semantics. For instance, it is straightforward to
-implement common compiler transformations such as constant folding and
-inlining, to improve the performance of simulation/verification. Or a
-transformation where the path component of BGP is replaced by an
-integer. Moreover, because the semantics of the program remain
-explicit, those transformations do not require any change in
-subsequent tools in the toolchain (such as a Batfish style simulator,
-or an SMT verifier).
-
-\paragraph{Challenges}
-
-When defining a new IR there is a tension between expressiveness of
-the language, i.e. the ability to accurately describe common routing
-protocols and potentially new ones, and the efficiency of
-simulation/verification techniques. For instance, total maps is an
-essential data structure in the context of networks, but it does not
-admit an efficient or complete SMT encoding. To achieve the desired
-efficiency and completeness goal of our SMT encoding of the IR, we had
-to impose additional restrictions on the operations of the maps. In a
-general purpose language these restrictions may not make sense, but in
-the context of routing protocols they do not hinder expressiveness.
-
-On a similar note, Batfish's specialized expressions provide room for
-specialized (in terms of efficiency) interpretations. For example,
-when simulating a network that runs iBGP over some IGP, Batfish will
-not simulate the iBGP part until the IGP has converged. This and other
-similar optimizations help speed up the simulation. In an IR where
-iBGP and IGP are not directly exposed, but rather are build from
-smaller blocks, it is not straightforward to implement such
-optimizations. Exploiting the high-level structure of the
-configurations to -- among other things -- improve the performance of
-the simulation is an important future direction.
-
-* Provenance? Pinpointing to the fault may not be as easy..
-=======
 To overcome these limitations, we propose a typed intermediate
 language, called NV. NV allows the user to specify the topology of a
 network, the type of the routing messages exchanged, and functions
@@ -315,7 +230,6 @@
 properties of protocols, but the main goal of NV is to enable modelling of
 protocols and reasoning about routing properties such as reachability,
 way-pointing, and fault tolerance.
->>>>>>> d7e538a8
 
 
 
