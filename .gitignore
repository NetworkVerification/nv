--- conflicted
+++ resolved
@@ -37,10 +37,5 @@
 # NV executable
 nv
 
-<<<<<<< HEAD
-# Side effect of opam (?)
-nv.install
-=======
 # Native install files
-*.install
->>>>>>> 6248d70d
+*.install