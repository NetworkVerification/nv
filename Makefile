<<<<<<< HEAD
#PKGS = -package integers # New packages should probably go in the _tags file
DIRS = src,src/smt,src/utils,src/datatypes,src/datastructures,src/transformations,src/transformations/mapUnrolling,src/records,src/BDD,src/partitioning,test
# BUILD = ocamlbuild -use-ocamlfind -use-menhir -r -Is $(DIRS) $(PKGS)
BUILD = ocamlbuild -tag thread -use-ocamlfind -use-menhir -r -Is $(DIRS) $(PKGS)
MLFILES= src/*.ml src/*.mli test/*.ml
FORMATFILES=$(shell find src/ -name "*.ml" | grep -v Cmdline.ml)
FORMATFILES+=$(shell find src/ -name "*.mli")

=======
>>>>>>> d7e538a8
.PHONY: test clean

default:
	dune build src/exe/main.exe

install: default
	cp _build/default/src/exe/main.exe nv

test:
	dune runtest -f --no-buffer

clean:
	dune clean<|MERGE_RESOLUTION|>--- conflicted
+++ resolved
@@ -1,14 +1,3 @@
-<<<<<<< HEAD
-#PKGS = -package integers # New packages should probably go in the _tags file
-DIRS = src,src/smt,src/utils,src/datatypes,src/datastructures,src/transformations,src/transformations/mapUnrolling,src/records,src/BDD,src/partitioning,test
-# BUILD = ocamlbuild -use-ocamlfind -use-menhir -r -Is $(DIRS) $(PKGS)
-BUILD = ocamlbuild -tag thread -use-ocamlfind -use-menhir -r -Is $(DIRS) $(PKGS)
-MLFILES= src/*.ml src/*.mli test/*.ml
-FORMATFILES=$(shell find src/ -name "*.ml" | grep -v Cmdline.ml)
-FORMATFILES+=$(shell find src/ -name "*.mli")
-
-=======
->>>>>>> d7e538a8
 .PHONY: test clean
 
 default:
