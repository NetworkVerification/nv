<<<<<<< HEAD
PKGS = -package integers -package oUnit -package z3
DIRS = src,test
BUILD = ocamlbuild -use-ocamlfind -use-menhir -r -Is $(DIRS) $(PKGS)
=======
PKGS = -package integers -package ounit
BUILD = ocamlbuild -use-ocamlfind -use-menhir -r $(PKGS)
>>>>>>> 3341052d
MLFILES= src/*.ml src/*.mli test/*.ml
FORMATFILES=$(shell find src/ -name "*.ml" | grep -v Cmdline.ml)
FORMATFILES+=$(shell find src/ -name "*.mli")

.PHONY: test clean

default:  src/Main

all:
	ocamlformat -i --margin=70 $(FORMATFILES)
	$(BUILD) src/Main.native
	mv Main.native /usr/local/bin/nv

install:
	mv Main.native /usr/local/bin/nv

build: $(MLFILES)
	$(BUILD) src/Main.native

# optimize: $(MLFILES)
# 	$(BUILD) -tag native src/Main.native

debug: $(MLFILES)
	$(BUILD) -tag debug src/Main.native

profile: $(MLFILES)
	$(BUILD) -tag profile src/Main.native

byte: $(MLFILES)
	$(BUILD) -tag byte src/Main.byte

%: %.ml
	$(BUILD) $@.native

test: $(MLFILES)
	$(BUILD) test/Test.native
	./Test.native

run_tests: tests
	./Interp_test.native

clean:
	ocamlbuild -clean
	rm -Rf *~ src/*~ test/*~ examples/*~

format:
	ocamlformat -i --margin=70 $(FORMATFILES)<|MERGE_RESOLUTION|>--- conflicted
+++ resolved
@@ -1,11 +1,6 @@
-<<<<<<< HEAD
 PKGS = -package integers -package oUnit -package z3
 DIRS = src,test
 BUILD = ocamlbuild -use-ocamlfind -use-menhir -r -Is $(DIRS) $(PKGS)
-=======
-PKGS = -package integers -package ounit
-BUILD = ocamlbuild -use-ocamlfind -use-menhir -r $(PKGS)
->>>>>>> 3341052d
 MLFILES= src/*.ml src/*.mli test/*.ml
 FORMATFILES=$(shell find src/ -name "*.ml" | grep -v Cmdline.ml)
 FORMATFILES+=$(shell find src/ -name "*.mli")
